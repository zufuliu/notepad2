<<<<<<< HEAD
# Notepad2 and metapath

> *Notepad2-zufuliu* is a modified version (fork) of [Notepad2-mod](https://xhmikosr.github.io/notepad2-mod/). *metapath* is a bug-fixed version of original [metapath](https://www.flos-freeware.ch/archive.html).

[![License](https://img.shields.io/badge/License-BSD%203--Clause-blue.svg)](License.txt) [![Latest release](https://img.shields.io/github/release/zufuliu/notepad2.svg)](https://github.com/zufuliu/notepad2/releases) [![Downloads](https://img.shields.io/github/downloads/zufuliu/notepad2/total.svg)](https://github.com/zufuliu/notepad2/releases)

## Binaries
Latest development builds (artifacts in Release configuration for each compiler and platform) are available on [GitHub Actions](https://github.com/zufuliu/notepad2/actions) and [AppVeyor](https://ci.appveyor.com/project/zufuliu/notepad2). Or you can build from source, see [Wiki](https://github.com/zufuliu/notepad2/wiki/Build-Notepad2).

| GitHub Actions (MSVC, Clang, GCC) | AppVeyor (MSVC, Clang) |
| --------------- | -------- |
| [![Build status](https://github.com/zufuliu/notepad2/workflows/CI/badge.svg)](https://github.com/zufuliu/notepad2/actions) | [![Build status](https://ci.appveyor.com/api/projects/status/github/zufuliu/notepad2?branch=main&svg=true)](https://ci.appveyor.com/project/zufuliu/notepad2) |

## [Screenshots](https://github.com/zufuliu/notepad2/wiki/Screenshots)
![v4.20.04](https://raw.githubusercontent.com/wiki/zufuliu/notepad2/screenshots/v4.20.04.png)

## Changes compared to the official [Notepad2](https://www.flos-freeware.ch/notepad2.html) or [Notepad2-mod](https://xhmikosr.github.io/notepad2-mod/):

* Support for bookmarks
* Option to mark all occurrences of a word or selection, and show matched count
* [Enhanced auto-completion for words and functions](https://github.com/zufuliu/notepad2/wiki/Auto-Completion-in-Notepad2)
* [Context-based auto-completion for some words](https://github.com/zufuliu/notepad2/wiki/Auto-Completion-in-Notepad2#context-based-auto-completion)
* [Enhanced auto indentation](https://github.com/zufuliu/notepad2/wiki/Auto-Completion-in-Notepad2#auto-indent-text)
* [Auto completion for braces, brackets and quotes](https://github.com/zufuliu/notepad2/wiki/Auto-Completion-in-Notepad2#auto-insert-text)
* Syntax highlighting, code folding and API list for (see built-in [file extension list](doc/FileExt.txt)):
	* Plain Text
	* [ABAQUS](tools/lang/ABAQUS.inp)
	* [ActionScript](tools/lang/ActionScript.as) for ActionScript 3 and 4.
	* Android Smali, [Screenshots](https://github.com/zufuliu/notepad2/wiki/Screenshots#android-smali)
		* [javap](https://docs.oracle.com/en/java/javase/17/docs/specs/man/javap.html)
		* [Jasmin](https://jasmin.sourceforge.net/)
	* ANSI Art
	* [ANSYS](tools/lang/APDL.cdb) Parametric Design Language
	* Assembler, [Screenshots](https://github.com/zufuliu/notepad2/wiki/Screenshots#assembler)
		* MASM
		* GNU Assembler
		* [NASM](https://nasm.us/)
	* [Asymptote Vector Graphics Language](tools/lang/Asymptote.asy), up to Asymptote 2.70.
	* [AutoHotkey_L](tools/lang/AutoHotkey_L.ahk) and [AutoHotkey_H](tools/lang/AutoHotkey_H.ahk) Script, up to v2.
	* [AutoIt3](tools/lang/AutoIt3.au3) Script, up to 3.3.16.0
	* [AviSynth Script](tools/lang/AviSynth.avs), up to AviSynth 2.6, AviSynth+ 3.6, GScript 1.1.
	* [AWK](tools/lang/Awk.awk), up to GNU AWK 5.2.
	* [Batch Script](tools/lang/Batch.bat), [Screenshots](https://github.com/zufuliu/notepad2/wiki/Screenshots#batch)
	* [blockdiag](tools/lang/blockdiag.diag), seqdiag, actdiag and nwdiag
	* [C#](tools/lang/CSharp.cs), up to C# 11.0. [Screenshots](https://github.com/zufuliu/notepad2/wiki/Screenshots#c)
		* [Vala](https://wiki.gnome.org/Projects/Vala) 0.54
	* C/C++, [Screenshots](https://github.com/zufuliu/notepad2/wiki/Screenshots#cc)
		* Objective-C/C++, [Screenshots](https://github.com/zufuliu/notepad2/wiki/Screenshots#objective-cc)
		* [C Standard Library](tools/lang/C.c), up to C2x.
		* [C++ STL](tools/lang/CPP.cpp), up to C++20.
	* [CSS Style Sheet](tools/lang/CSS.css), up to 2021 snapshot.
		* [SCSS Style Sheet](tools/lang/SCSS.scss), up to Dart Sass 1.50.
		* [Less Style Sheet](tools/lang/Less.less), up to Less 4.1.
		* [HSS Style Sheet](tools/lang/HSS.hss)
	* [CMake](tools/lang/CMake.cmake), up to CMake 3.20. [Screenshots](https://github.com/zufuliu/notepad2/wiki/Screenshots#cmake)
	* [CoffeeScript](tools/lang/CoffeeScript.coffee), CoffeeScript 2.7.
	* Common Intermediate Language
	* Configuration / Properties File
		* Apache Configuration File
	* [D](tools/lang/D.d), up to D language 2.0.
	* [Dart](tools/lang/Dart.dart), up to Dart 2.12.
	* Diff/Patch File
	* F#
	* [Fortran](tools/lang/Fortran.f), up to Fortran 2018.
	* [GN Build](tools/lang/GN.gn), up to GN 2019-03-13.
	* [Go](tools/lang/Go.go), up to Go 1.14.
		* [Go+ (GoPlus)](https://goplus.org/) and the Q language
	* [Gradle](tools/lang/Gradle.gradle), up to Gradle 6.8, [Screenshots](https://github.com/zufuliu/notepad2/wiki/Screenshots#gradle)
	* [GraphViz Dot](tools/lang/GraphViz.dot), up to GraphViz 2.49, [Screenshots](https://github.com/zufuliu/notepad2/wiki/Screenshots#graphviz)
	* [Groovy](tools/lang/Groovy.groovy), up to Groovy 4.0.
	* [Haxe](tools/lang/Haxe.hx), up to Haxe 4.2
	* [HTML](tools/lang/html.html), up to [WHATWG](https://html.spec.whatwg.org/multipage/) 2022-04-14. [Screenshots](https://github.com/zufuliu/notepad2/wiki/Screenshots#html)
		* ASP
		* ASP.NET
		* JSP
		* PHP
	* INI Configuration File
	* [Inno Setup](tools/lang/InnoSetup.iss), up to Inno Setup 6.2.
	* [Boost Jam](tools/lang/Jamfile.jam), up to Jam 4.4.
	* [Java](tools/lang/Java.java), up to Java 18. [Screenshots](https://github.com/zufuliu/notepad2/wiki/Screenshots#java)
		* [BeanShell](https://github.com/beanshell/beanshell)
	* [JavaScript](tools/lang/JavaScript.js), up to ECMAScript 2022 with [JSX](https://facebook.github.io/jsx/) and [Web APIs](https://developer.mozilla.org/en-US/docs/Web/API).
	* [JSON](https://www.json.org) and [JSON5](https://json5.org/) Document
	* [Julia Script](tools/lang/Julia.jl), up to Julia 1.2. [Screenshots](https://github.com/zufuliu/notepad2/wiki/Screenshots#julia)
	* [Kotlin](tools/lang/Kotlin.kt), up to Kotlin 1.7.
	* LaTeX
	* Lisp Script (Common Lisp, Clojure, Scheme, etc.)
	* [LLVM IR](tools/lang/LLVM.ll), up to LLVM 15.
	* [Lua Script](tools/lang/Lua.lua), up to Lua 5.4.
	* Makefile, [Screenshots](https://github.com/zufuliu/notepad2/wiki/Screenshots#makefile)
		* nmake
		* gmake
		* Borland bmake
		* qmake
		* ninja
	* Markdown, up to [CommonMark](https://spec.commonmark.org/) 0.30, with following extensions:
		* [GitHub Flavored Markdown](https://github.github.com/gfm/)
		* [GitLab Flavored Markdown](https://docs.gitlab.com/ee/user/markdown.html)
		* [Pandoc’s Markdown](https://pandoc.org/MANUAL.html#pandocs-markdown)
	* MATLAB, [Screenshots](https://github.com/zufuliu/notepad2/wiki/Screenshots#matlab-octave)
		* Octave
		* Scilab
		* Gnuplot
	* [Nullsoft Scriptable Install System](tools/lang/NSIS.nsi), up to NSIS 3.09.
	* Pascal, Delphi
	* Perl, [Screenshots](https://github.com/zufuliu/notepad2/wiki/Screenshots#perl)
	* [PowerShell](tools/lang/PowerShell.ps1), up to PowerShell 7.2.
	* [Python](tools/lang/Python.py), up to Python 3.11. [Screenshots](https://github.com/zufuliu/notepad2/wiki/Screenshots#python)
	* [PHP Script](tools/lang/PHP.php), up to PHP 8.2. [Screenshots](https://github.com/zufuliu/notepad2/wiki/Screenshots#php)
	* Windows Rescouce Script
	* [R](tools/lang/R.r), up to R 4.2.
	* [REBOL](tools/lang/Rebol.r) 3 and [Red](tools/lang/Red.red)
	* [Ruby](tools/lang/Ruby.rb), up to Ruby 3.1. [Screenshots](https://github.com/zufuliu/notepad2/wiki/Screenshots#ruby)
	* [Rust](tools/lang/Rust.rs), up to Rust 1.38. [Screenshots](https://github.com/zufuliu/notepad2/wiki/Screenshots#rust)
	* [Scala](tools/lang/Scala.scala), up to Scala 3.2.
	* Shell Script
		* Bash likes (sh, bash, dash, ash, zsh, ksh), [Screenshots](https://github.com/zufuliu/notepad2/wiki/Screenshots#shell-script)
		* C Shell (csh, tcsh)
		* M4 Macro, limited support
	* SQL Query
		* [SQL Standard](tools/lang/SQL.sql), up to SQL:2016.
		* [MySQL](tools/lang/MySQL.sql), up to MySQL 8.0, MariaDB 10.9.
		* [SQLite3](tools/lang/SQLite3.sql), up to 3.39.
		* [PostgreSQL](tools/lang/PostgreSQL.sql), PostgreSQL 14.
		* [Transact-SQL](tools/lang/Transact-SQL.sql), SQL Server 2019.
		* [Oracle](tools/lang/Oracle.sql), Oracle 20, incomplete.
	* [Swift](tools/lang/Swift.swift), up to Swift 5.7.
	* TCL, [Screenshots](https://github.com/zufuliu/notepad2/wiki/Screenshots#tcl)
	* Texinfo
	* [TOML File](https://toml.io/)
	* [TypeScript](tools/lang/TypeScript.ts), TypeScript 4.9.
	* Visual Basic, VB6, VB.NET
	* VBScript
	* [VHDL](tools/lang/VHDL.vhdl), up to VHDL 2019.
	* Verilog HDL, up to [Verilog](tools/lang/Verilog.v) 2005 and [SystemVerilog](tools/lang/SystemVerilog.sv) 2017.
	* [Vim Script](tools/lang/Vim.vim)
	* [WebAssembly](https://github.com/WebAssembly/wabt/blob/main/src/lexer-keywords.txt), up to wabt 1.0.
	* XML Document, [Screenshots](https://github.com/zufuliu/notepad2/wiki/Screenshots#xml)
		* XML Schema
		* XML Stylesheet
		* SGML and DTD
		* Ant Build
		* Maven POM
		* Maven Settings
		* Ivy Module
		* Ivy Settings
		* PMD Ruleset
		* Checkstyle Module
		* Tomcat Config
		* Java web.xml
		* Struts config
		* Hibernate config and mapping
		* Spring Beans
		* Apple Property List
		* Android Manifest
	* [YAML Document](https://yaml.org/)
	* Many Others
* Toggle fold for specific level, shortcuts: <kbd>Alt</kbd>+<kbd>Number</kbd>
* Toggle fold for current block without scrolling back to the block start line, shortcut: <kbd>Alt</kbd>+<kbd>C</kbd>, or context menu "Toggle Fold"
* Improved support for Chinese, Japanese and Korean: inline mode IME, word wrapping, word selection, case conversions, etc.
* Insert new GUID and current timestamps
* Number conversion between decimal, hexadecimal, octal and binary
* Display caret location and length of selected text in count of characters
* Improved support for NFO ANSI art
* Support various [Windows system integration](https://github.com/zufuliu/notepad2/wiki/System-Integration)
* Per-Monitor DPI-Aware, improved high DPI display
* Support rendering using Direct2D DirectWrite, and switch between GDI and Direct2D
* Support font ligature with font like [FiraCode](https://github.com/tonsky/FiraCode) in Direct2D mode
* Support color font (Windows 8.1 and above) in Direct2D mode, useful to display color [Emoji](https://unicode.org/emoji/charts/full-emoji-list.html) 😊 and others
* Experimental support for RTL layout (GDI) and bidirectional (Direct2D), useful for Arabic and Hebrew
* Support using fractional font size
* Support full screen mode
* Extra support for drag and drop file from Visual Studio, Android Studio, IntelliJ IDEA, etc.
* Other various major or minor changes and tweaks

## Supported Operating Systems:
* Windows XP, Vista, 7, 8, 8.1 and 10, both 32-bit and 64-bit
* Windows Server 2003, 2008, 2012 and 2016, both 32-bit and 64-bit
* Windows 10 on ARM64, Windows 8/8.1 on ARM32 (Windows RT)
* Unix-like Operating Systems (Linux, macOS, BSD, etc.) using [Wine](https://www.winehq.org/)
* [ReactOS](https://www.reactos.org/)

## Notes:
* If you find any bugs or have any suggestions feel free to **write proposals/issues** or **provide patches/pull requests**.

## Contributors:
* [XhmikosR](https://xhmikosr.github.io/notepad2-mod/)
* [Kai Liu](https://code.kliu.org/misc/notepad2/)
* [RL Vision](https://www.rlvision.com/notepad2/about.asp)
* Aleksandar Lekov
* Bruno Barbieri
* Homam
* Everyone else on [GitHub](https://github.com/zufuliu/notepad2/graphs/contributors) and on Notepad2-mod's [Contributor List](https://github.com/XhmikosR/notepad2-mod/graphs/contributors)

## More information:
* [Official Notepad2 website](https://www.flos-freeware.ch/notepad2.html)
* [Official Notepad2-mod website](https://xhmikosr.github.io/notepad2-mod/)
* [Scintilla's website](https://www.scintilla.org/)
* [Build Notepad2 and metapath](https://github.com/zufuliu/notepad2/wiki/Build-Notepad2)
* [Localization](https://github.com/zufuliu/notepad2/wiki/Localization)
	* [Italiano](https://github.com/Matteo-Nigro/notepad2) by [@Matteo-Nigro](https://github.com/Matteo-Nigro)
	* [日本語](https://github.com/maboroshin/notepad2) by [@maboroshin](https://github.com/maboroshin)
	* [中文 (繁體)](https://github.com/zufuliu/notepad2/tree/main/locale/zh-Hant)
	* [中文 (简体)](https://github.com/zufuliu/notepad2/tree/main/locale/zh-Hans)
	* [한국어](https://github.com/VenusGirl/notepad2) by [@VenusGirl](https://github.com/VenusGirl)
	* [한국어](https://teus.me/category/IT/Notepad2) by [@bluenlive](https://github.com/bluenlive)
* [Notepad2 Wiki](https://github.com/zufuliu/notepad2/wiki)
* Other projects based on (original) Notepad2 or Notepad2-mod:
	* [Notepad3](https://github.com/rizonesoft/Notepad3)
	* [Notepad2e](https://github.com/ProgerXP/Notepad2e)
=======
# Notepad2 and metapath

> *Notepad2-zufuliu* is a modified version (fork) of [Notepad2-mod](https://xhmikosr.github.io/notepad2-mod/). *metapath* is a bug-fixed version of original [metapath](https://www.flos-freeware.ch/archive.html).

[![License](https://img.shields.io/badge/License-BSD%203--Clause-blue.svg)](License.txt) [![Latest release](https://img.shields.io/github/release/zufuliu/notepad2.svg)](https://github.com/zufuliu/notepad2/releases) [![Downloads](https://img.shields.io/github/downloads/zufuliu/notepad2/total.svg)](https://github.com/zufuliu/notepad2/releases)

## Binaries
Latest development builds (artifacts in Release configuration for each compiler and platform) are available on [GitHub Actions](https://github.com/zufuliu/notepad2/actions) and [AppVeyor](https://ci.appveyor.com/project/zufuliu/notepad2). Or you can build from source, see [Wiki](https://github.com/zufuliu/notepad2/wiki/Build-Notepad2).

| GitHub Actions (MSVC, Clang, GCC) | AppVeyor (MSVC, Clang) |
| --------------- | -------- |
| [![Build status](https://github.com/zufuliu/notepad2/workflows/CI/badge.svg)](https://github.com/zufuliu/notepad2/actions) | [![Build status](https://ci.appveyor.com/api/projects/status/github/zufuliu/notepad2?branch=main&svg=true)](https://ci.appveyor.com/project/zufuliu/notepad2) |

## [Screenshots](https://github.com/zufuliu/notepad2/wiki/Screenshots)
![v4.20.04](https://raw.githubusercontent.com/wiki/zufuliu/notepad2/screenshots/v4.20.04.png)

## Changes compared to the official [Notepad2](https://www.flos-freeware.ch/notepad2.html) or [Notepad2-mod](https://xhmikosr.github.io/notepad2-mod/):

* Support for bookmarks
* Option to mark all occurrences of a word or selection, and show matched count
* [Enhanced auto-completion for words and functions](https://github.com/zufuliu/notepad2/wiki/Auto-Completion-in-Notepad2)
* [Context-based auto-completion for some words](https://github.com/zufuliu/notepad2/wiki/Auto-Completion-in-Notepad2#context-based-auto-completion)
* [Enhanced auto indentation](https://github.com/zufuliu/notepad2/wiki/Auto-Completion-in-Notepad2#auto-indent-text)
* [Auto completion for braces, brackets and quotes](https://github.com/zufuliu/notepad2/wiki/Auto-Completion-in-Notepad2#auto-insert-text)
* Syntax highlighting, code folding and API list for (see built-in [file extension list](doc/FileExt.txt)):
	* Plain Text
	* [ABAQUS](tools/lang/ABAQUS.inp)
	* [ActionScript](tools/lang/ActionScript.as) for ActionScript 3 and 4.
	* Android Smali, [Screenshots](https://github.com/zufuliu/notepad2/wiki/Screenshots#android-smali)
		* [javap](https://docs.oracle.com/en/java/javase/17/docs/specs/man/javap.html)
		* [Jasmin](https://jasmin.sourceforge.net/)
	* ANSI Art
	* [ANSYS](tools/lang/APDL.cdb) Parametric Design Language
	* Assembler, [Screenshots](https://github.com/zufuliu/notepad2/wiki/Screenshots#assembler)
		* MASM
		* GNU Assembler
		* [NASM](https://nasm.us/)
	* [Asymptote Vector Graphics Language](tools/lang/Asymptote.asy), up to Asymptote 2.70.
	* [AutoHotkey_L](tools/lang/AutoHotkey_L.ahk) and [AutoHotkey_H](tools/lang/AutoHotkey_H.ahk) Script, up to v2.
	* [AutoIt3](tools/lang/AutoIt3.au3) Script, up to 3.3.16.0
	* [AviSynth Script](tools/lang/AviSynth.avs), up to AviSynth 2.6, AviSynth+ 3.6, GScript 1.1.
	* [AWK](tools/lang/Awk.awk), up to GNU AWK 5.2.
	* [Batch Script](tools/lang/Batch.bat), [Screenshots](https://github.com/zufuliu/notepad2/wiki/Screenshots#batch)
	* [blockdiag](tools/lang/blockdiag.diag), seqdiag, actdiag and nwdiag
	* [C#](tools/lang/CSharp.cs), up to C# 11.0. [Screenshots](https://github.com/zufuliu/notepad2/wiki/Screenshots#c)
		* [Vala](https://wiki.gnome.org/Projects/Vala) 0.54
	* C/C++, [Screenshots](https://github.com/zufuliu/notepad2/wiki/Screenshots#cc)
		* Objective-C/C++, [Screenshots](https://github.com/zufuliu/notepad2/wiki/Screenshots#objective-cc)
		* [C Standard Library](tools/lang/C.c), up to C2x.
		* [C++ STL](tools/lang/CPP.cpp), up to C++20.
	* [CSS Style Sheet](tools/lang/CSS.css), up to 2021 snapshot.
		* [SCSS Style Sheet](tools/lang/SCSS.scss), up to Dart Sass 1.50.
		* [Less Style Sheet](tools/lang/Less.less), up to Less 4.1.
		* [HSS Style Sheet](tools/lang/HSS.hss)
	* [CMake](tools/lang/CMake.cmake), up to CMake 3.20. [Screenshots](https://github.com/zufuliu/notepad2/wiki/Screenshots#cmake)
	* [CoffeeScript](tools/lang/CoffeeScript.coffee), CoffeeScript 2.7.
	* Common Intermediate Language
	* Configuration / Properties File
		* Apache Configuration File
	* [D](tools/lang/D.d), up to D language 2.0.
	* [Dart](tools/lang/Dart.dart), up to Dart 2.12.
	* Diff/Patch File
	* F#
	* [Fortran](tools/lang/Fortran.f), up to Fortran 2018.
	* [GN Build](tools/lang/GN.gn), up to GN 2019-03-13.
	* [Go](tools/lang/Go.go), up to Go 1.14.
		* [Go+ (GoPlus)](https://goplus.org/) and the Q language
	* [Gradle](tools/lang/Gradle.gradle), up to Gradle 6.8, [Screenshots](https://github.com/zufuliu/notepad2/wiki/Screenshots#gradle)
	* [GraphViz Dot](tools/lang/GraphViz.dot), up to GraphViz 2.49, [Screenshots](https://github.com/zufuliu/notepad2/wiki/Screenshots#graphviz)
	* [Groovy](tools/lang/Groovy.groovy), up to Groovy 4.0.
	* [Haxe](tools/lang/Haxe.hx), up to Haxe 4.2
	* [HTML](tools/lang/html.html), up to [WHATWG](https://html.spec.whatwg.org/multipage/) 2022-04-14. [Screenshots](https://github.com/zufuliu/notepad2/wiki/Screenshots#html)
		* ASP
		* ASP.NET
		* JSP
		* PHP
	* INI Configuration File
	* [Inno Setup](tools/lang/InnoSetup.iss), up to Inno Setup 6.2.
	* [Boost Jam](tools/lang/Jamfile.jam), up to Jam 4.4.
	* [Java](tools/lang/Java.java), up to Java 18. [Screenshots](https://github.com/zufuliu/notepad2/wiki/Screenshots#java)
		* [BeanShell](https://github.com/beanshell/beanshell)
	* [JavaScript](tools/lang/JavaScript.js), up to ECMAScript 2022 with [JSX](https://facebook.github.io/jsx/) and [Web APIs](https://developer.mozilla.org/en-US/docs/Web/API).
	* [JSON](https://www.json.org) and [JSON5](https://json5.org/) Document
	* [Julia Script](tools/lang/Julia.jl), up to Julia 1.2. [Screenshots](https://github.com/zufuliu/notepad2/wiki/Screenshots#julia)
	* [Kotlin](tools/lang/Kotlin.kt), up to Kotlin 1.7.
	* LaTeX
	* Lisp Script (Common Lisp, Clojure, Scheme, etc.)
	* [LLVM IR](tools/lang/LLVM.ll), up to LLVM 15.
	* [Lua Script](tools/lang/Lua.lua), up to Lua 5.4.
	* Makefile, [Screenshots](https://github.com/zufuliu/notepad2/wiki/Screenshots#makefile)
		* nmake
		* gmake
		* Borland bmake
		* qmake
		* ninja
	* Markdown, up to [CommonMark](https://spec.commonmark.org/) 0.30, with following extensions:
		* [GitHub Flavored Markdown](https://github.github.com/gfm/)
		* [GitLab Flavored Markdown](https://docs.gitlab.com/ee/user/markdown.html)
		* [Pandoc’s Markdown](https://pandoc.org/MANUAL.html#pandocs-markdown)
	* MATLAB, [Screenshots](https://github.com/zufuliu/notepad2/wiki/Screenshots#matlab-octave)
		* Octave
		* Scilab
		* Gnuplot
	* [Nullsoft Scriptable Install System](tools/lang/NSIS.nsi), up to NSIS 3.09.
	* Pascal, Delphi
	* Perl, [Screenshots](https://github.com/zufuliu/notepad2/wiki/Screenshots#perl)
	* [PowerShell](tools/lang/PowerShell.ps1), up to PowerShell 7.2.
	* [Python](tools/lang/Python.py), up to Python 3.11. [Screenshots](https://github.com/zufuliu/notepad2/wiki/Screenshots#python)
	* [PHP Script](tools/lang/PHP.php), up to PHP 8.2. [Screenshots](https://github.com/zufuliu/notepad2/wiki/Screenshots#php)
	* Windows Rescouce Script
	* [R](tools/lang/R.r), up to R 4.2.
	* [REBOL](tools/lang/Rebol.r) 3 and [Red](tools/lang/Red.red)
	* [Ruby](tools/lang/Ruby.rb), up to Ruby 3.1. [Screenshots](https://github.com/zufuliu/notepad2/wiki/Screenshots#ruby)
	* [Rust](tools/lang/Rust.rs), up to Rust 1.38. [Screenshots](https://github.com/zufuliu/notepad2/wiki/Screenshots#rust)
	* [Scala](tools/lang/Scala.scala), up to Scala 3.2.
	* Shell Script
		* Bash likes (sh, bash, dash, ash, zsh, ksh), [Screenshots](https://github.com/zufuliu/notepad2/wiki/Screenshots#shell-script)
		* C Shell (csh, tcsh)
		* M4 Macro, limited support
	* SQL Query
		* [SQL Standard](tools/lang/SQL.sql), up to SQL:2016.
		* [MySQL](tools/lang/MySQL.sql), up to MySQL 8.0, MariaDB 10.9.
		* [SQLite3](tools/lang/SQLite3.sql), up to 3.39.
		* [PostgreSQL](tools/lang/PostgreSQL.sql), PostgreSQL 14.
		* [Transact-SQL](tools/lang/Transact-SQL.sql), SQL Server 2019.
		* [Oracle](tools/lang/Oracle.sql), Oracle 20, incomplete.
	* [Swift](tools/lang/Swift.swift), up to Swift 5.7.
	* TCL, [Screenshots](https://github.com/zufuliu/notepad2/wiki/Screenshots#tcl)
	* Texinfo
	* [TOML File](https://toml.io/)
	* [TypeScript](tools/lang/TypeScript.ts), TypeScript 4.9.
	* Visual Basic, VB6, VB.NET
	* VBScript
	* [VHDL](tools/lang/VHDL.vhdl), up to VHDL 2019.
	* Verilog HDL, up to [Verilog](tools/lang/Verilog.v) 2005 and [SystemVerilog](tools/lang/SystemVerilog.sv) 2017.
	* [Vim Script](tools/lang/Vim.vim)
	* [WebAssembly](https://github.com/WebAssembly/wabt/blob/main/src/lexer-keywords.txt), up to wabt 1.0.
	* XML Document, [Screenshots](https://github.com/zufuliu/notepad2/wiki/Screenshots#xml)
		* XML Schema
		* XML Stylesheet
		* SGML and DTD
		* Ant Build
		* Maven POM
		* Maven Settings
		* Ivy Module
		* Ivy Settings
		* PMD Ruleset
		* Checkstyle Module
		* Tomcat Config
		* Java web.xml
		* Struts config
		* Hibernate config and mapping
		* Spring Beans
		* Apple Property List
		* Android Manifest
	* [YAML Document](https://yaml.org/)
	* Many Others
* Toggle fold for specific level, shortcuts: <kbd>Alt</kbd>+<kbd>Number</kbd>
* Toggle fold for current block without scrolling back to the block start line, shortcut: <kbd>Alt</kbd>+<kbd>C</kbd>, or context menu "Toggle Fold"
* Improved support for Chinese, Japanese and Korean: inline mode IME, word wrapping, word selection, case conversions, etc.
* Insert new GUID and current timestamps
* Number conversion between decimal, hexadecimal, octal and binary
* Display caret location and length of selected text in count of characters
* Improved support for NFO ANSI art
* Support various [Windows system integration](https://github.com/zufuliu/notepad2/wiki/System-Integration)
* Per-Monitor DPI-Aware, improved high DPI display
* Support rendering using Direct2D DirectWrite, and switch between GDI and Direct2D
* Support font ligature with font like [FiraCode](https://github.com/tonsky/FiraCode) in Direct2D mode
* Support color font (Windows 8.1 and above) in Direct2D mode, useful to display color [Emoji](https://unicode.org/emoji/charts/full-emoji-list.html) 😊 and others
* Experimental support for RTL layout (GDI) and bidirectional (Direct2D), useful for Arabic and Hebrew
* Support using fractional font size
* Support full screen mode
* Extra support for drag and drop file from Visual Studio, Android Studio, IntelliJ IDEA, etc.
* Other various major or minor changes and tweaks

## Supported Operating Systems:
* Windows XP, Vista, 7, 8, 8.1 and 10, both 32-bit and 64-bit
* Windows Server 2003, 2008, 2012 and 2016, both 32-bit and 64-bit
* Windows 10 on ARM64, Windows 8/8.1 on ARM32 (Windows RT)
* Unix-like Operating Systems (Linux, macOS, BSD, etc.) using [Wine](https://www.winehq.org/)
* [ReactOS](https://www.reactos.org/)

## Notes:
* If you find any bugs or have any suggestions feel free to **write proposals/issues** or **provide patches/pull requests**.

## Contributors:
* [XhmikosR](https://xhmikosr.github.io/notepad2-mod/)
* [Kai Liu](https://code.kliu.org/misc/notepad2/)
* [RL Vision](https://www.rlvision.com/notepad2/about.asp)
* Aleksandar Lekov
* Bruno Barbieri
* Homam
* Everyone else on [GitHub](https://github.com/zufuliu/notepad2/graphs/contributors) and on Notepad2-mod's [Contributor List](https://github.com/XhmikosR/notepad2-mod/graphs/contributors)

## More information:
* [Official Notepad2 website](https://www.flos-freeware.ch/notepad2.html)
* [Official Notepad2-mod website](https://xhmikosr.github.io/notepad2-mod/)
* [Scintilla's website](https://www.scintilla.org/)
* [Build Notepad2 and metapath](https://github.com/zufuliu/notepad2/wiki/Build-Notepad2)
* [Localization](https://github.com/zufuliu/notepad2/wiki/Localization)
	* [Italiano](https://github.com/Matteo-Nigro/notepad2) by [@Matteo-Nigro](https://github.com/Matteo-Nigro)
	* [日本語](https://github.com/maboroshin/notepad2) by [@maboroshin](https://github.com/maboroshin)
	* [中文 (繁體)](https://github.com/zufuliu/notepad2/tree/main/locale/zh-Hant)
	* [中文 (简体)](https://github.com/zufuliu/notepad2/tree/main/locale/zh-Hans)
	* [한국어](https://github.com/VenusGirl/notepad2) by [@VenusGirl](https://github.com/VenusGirl)
	* [한국어](https://teus.me/category/IT/Notepad2) by [@bluenlive](https://github.com/bluenlive)
* [Notepad2 Wiki](https://github.com/zufuliu/notepad2/wiki)
* Other projects based on (original) Notepad2 or Notepad2-mod:
	* [Notepad3](https://github.com/rizonesoft/Notepad3)
	* [Notepad2e](https://github.com/ProgerXP/Notepad2e)
>>>>>>> 6a637415
<|MERGE_RESOLUTION|>--- conflicted
+++ resolved
@@ -1,4 +1,3 @@
-<<<<<<< HEAD
 # Notepad2 and metapath
 
 > *Notepad2-zufuliu* is a modified version (fork) of [Notepad2-mod](https://xhmikosr.github.io/notepad2-mod/). *metapath* is a bug-fixed version of original [metapath](https://www.flos-freeware.ch/archive.html).
@@ -208,216 +207,4 @@
 * [Notepad2 Wiki](https://github.com/zufuliu/notepad2/wiki)
 * Other projects based on (original) Notepad2 or Notepad2-mod:
 	* [Notepad3](https://github.com/rizonesoft/Notepad3)
-	* [Notepad2e](https://github.com/ProgerXP/Notepad2e)
-=======
-# Notepad2 and metapath
-
-> *Notepad2-zufuliu* is a modified version (fork) of [Notepad2-mod](https://xhmikosr.github.io/notepad2-mod/). *metapath* is a bug-fixed version of original [metapath](https://www.flos-freeware.ch/archive.html).
-
-[![License](https://img.shields.io/badge/License-BSD%203--Clause-blue.svg)](License.txt) [![Latest release](https://img.shields.io/github/release/zufuliu/notepad2.svg)](https://github.com/zufuliu/notepad2/releases) [![Downloads](https://img.shields.io/github/downloads/zufuliu/notepad2/total.svg)](https://github.com/zufuliu/notepad2/releases)
-
-## Binaries
-Latest development builds (artifacts in Release configuration for each compiler and platform) are available on [GitHub Actions](https://github.com/zufuliu/notepad2/actions) and [AppVeyor](https://ci.appveyor.com/project/zufuliu/notepad2). Or you can build from source, see [Wiki](https://github.com/zufuliu/notepad2/wiki/Build-Notepad2).
-
-| GitHub Actions (MSVC, Clang, GCC) | AppVeyor (MSVC, Clang) |
-| --------------- | -------- |
-| [![Build status](https://github.com/zufuliu/notepad2/workflows/CI/badge.svg)](https://github.com/zufuliu/notepad2/actions) | [![Build status](https://ci.appveyor.com/api/projects/status/github/zufuliu/notepad2?branch=main&svg=true)](https://ci.appveyor.com/project/zufuliu/notepad2) |
-
-## [Screenshots](https://github.com/zufuliu/notepad2/wiki/Screenshots)
-![v4.20.04](https://raw.githubusercontent.com/wiki/zufuliu/notepad2/screenshots/v4.20.04.png)
-
-## Changes compared to the official [Notepad2](https://www.flos-freeware.ch/notepad2.html) or [Notepad2-mod](https://xhmikosr.github.io/notepad2-mod/):
-
-* Support for bookmarks
-* Option to mark all occurrences of a word or selection, and show matched count
-* [Enhanced auto-completion for words and functions](https://github.com/zufuliu/notepad2/wiki/Auto-Completion-in-Notepad2)
-* [Context-based auto-completion for some words](https://github.com/zufuliu/notepad2/wiki/Auto-Completion-in-Notepad2#context-based-auto-completion)
-* [Enhanced auto indentation](https://github.com/zufuliu/notepad2/wiki/Auto-Completion-in-Notepad2#auto-indent-text)
-* [Auto completion for braces, brackets and quotes](https://github.com/zufuliu/notepad2/wiki/Auto-Completion-in-Notepad2#auto-insert-text)
-* Syntax highlighting, code folding and API list for (see built-in [file extension list](doc/FileExt.txt)):
-	* Plain Text
-	* [ABAQUS](tools/lang/ABAQUS.inp)
-	* [ActionScript](tools/lang/ActionScript.as) for ActionScript 3 and 4.
-	* Android Smali, [Screenshots](https://github.com/zufuliu/notepad2/wiki/Screenshots#android-smali)
-		* [javap](https://docs.oracle.com/en/java/javase/17/docs/specs/man/javap.html)
-		* [Jasmin](https://jasmin.sourceforge.net/)
-	* ANSI Art
-	* [ANSYS](tools/lang/APDL.cdb) Parametric Design Language
-	* Assembler, [Screenshots](https://github.com/zufuliu/notepad2/wiki/Screenshots#assembler)
-		* MASM
-		* GNU Assembler
-		* [NASM](https://nasm.us/)
-	* [Asymptote Vector Graphics Language](tools/lang/Asymptote.asy), up to Asymptote 2.70.
-	* [AutoHotkey_L](tools/lang/AutoHotkey_L.ahk) and [AutoHotkey_H](tools/lang/AutoHotkey_H.ahk) Script, up to v2.
-	* [AutoIt3](tools/lang/AutoIt3.au3) Script, up to 3.3.16.0
-	* [AviSynth Script](tools/lang/AviSynth.avs), up to AviSynth 2.6, AviSynth+ 3.6, GScript 1.1.
-	* [AWK](tools/lang/Awk.awk), up to GNU AWK 5.2.
-	* [Batch Script](tools/lang/Batch.bat), [Screenshots](https://github.com/zufuliu/notepad2/wiki/Screenshots#batch)
-	* [blockdiag](tools/lang/blockdiag.diag), seqdiag, actdiag and nwdiag
-	* [C#](tools/lang/CSharp.cs), up to C# 11.0. [Screenshots](https://github.com/zufuliu/notepad2/wiki/Screenshots#c)
-		* [Vala](https://wiki.gnome.org/Projects/Vala) 0.54
-	* C/C++, [Screenshots](https://github.com/zufuliu/notepad2/wiki/Screenshots#cc)
-		* Objective-C/C++, [Screenshots](https://github.com/zufuliu/notepad2/wiki/Screenshots#objective-cc)
-		* [C Standard Library](tools/lang/C.c), up to C2x.
-		* [C++ STL](tools/lang/CPP.cpp), up to C++20.
-	* [CSS Style Sheet](tools/lang/CSS.css), up to 2021 snapshot.
-		* [SCSS Style Sheet](tools/lang/SCSS.scss), up to Dart Sass 1.50.
-		* [Less Style Sheet](tools/lang/Less.less), up to Less 4.1.
-		* [HSS Style Sheet](tools/lang/HSS.hss)
-	* [CMake](tools/lang/CMake.cmake), up to CMake 3.20. [Screenshots](https://github.com/zufuliu/notepad2/wiki/Screenshots#cmake)
-	* [CoffeeScript](tools/lang/CoffeeScript.coffee), CoffeeScript 2.7.
-	* Common Intermediate Language
-	* Configuration / Properties File
-		* Apache Configuration File
-	* [D](tools/lang/D.d), up to D language 2.0.
-	* [Dart](tools/lang/Dart.dart), up to Dart 2.12.
-	* Diff/Patch File
-	* F#
-	* [Fortran](tools/lang/Fortran.f), up to Fortran 2018.
-	* [GN Build](tools/lang/GN.gn), up to GN 2019-03-13.
-	* [Go](tools/lang/Go.go), up to Go 1.14.
-		* [Go+ (GoPlus)](https://goplus.org/) and the Q language
-	* [Gradle](tools/lang/Gradle.gradle), up to Gradle 6.8, [Screenshots](https://github.com/zufuliu/notepad2/wiki/Screenshots#gradle)
-	* [GraphViz Dot](tools/lang/GraphViz.dot), up to GraphViz 2.49, [Screenshots](https://github.com/zufuliu/notepad2/wiki/Screenshots#graphviz)
-	* [Groovy](tools/lang/Groovy.groovy), up to Groovy 4.0.
-	* [Haxe](tools/lang/Haxe.hx), up to Haxe 4.2
-	* [HTML](tools/lang/html.html), up to [WHATWG](https://html.spec.whatwg.org/multipage/) 2022-04-14. [Screenshots](https://github.com/zufuliu/notepad2/wiki/Screenshots#html)
-		* ASP
-		* ASP.NET
-		* JSP
-		* PHP
-	* INI Configuration File
-	* [Inno Setup](tools/lang/InnoSetup.iss), up to Inno Setup 6.2.
-	* [Boost Jam](tools/lang/Jamfile.jam), up to Jam 4.4.
-	* [Java](tools/lang/Java.java), up to Java 18. [Screenshots](https://github.com/zufuliu/notepad2/wiki/Screenshots#java)
-		* [BeanShell](https://github.com/beanshell/beanshell)
-	* [JavaScript](tools/lang/JavaScript.js), up to ECMAScript 2022 with [JSX](https://facebook.github.io/jsx/) and [Web APIs](https://developer.mozilla.org/en-US/docs/Web/API).
-	* [JSON](https://www.json.org) and [JSON5](https://json5.org/) Document
-	* [Julia Script](tools/lang/Julia.jl), up to Julia 1.2. [Screenshots](https://github.com/zufuliu/notepad2/wiki/Screenshots#julia)
-	* [Kotlin](tools/lang/Kotlin.kt), up to Kotlin 1.7.
-	* LaTeX
-	* Lisp Script (Common Lisp, Clojure, Scheme, etc.)
-	* [LLVM IR](tools/lang/LLVM.ll), up to LLVM 15.
-	* [Lua Script](tools/lang/Lua.lua), up to Lua 5.4.
-	* Makefile, [Screenshots](https://github.com/zufuliu/notepad2/wiki/Screenshots#makefile)
-		* nmake
-		* gmake
-		* Borland bmake
-		* qmake
-		* ninja
-	* Markdown, up to [CommonMark](https://spec.commonmark.org/) 0.30, with following extensions:
-		* [GitHub Flavored Markdown](https://github.github.com/gfm/)
-		* [GitLab Flavored Markdown](https://docs.gitlab.com/ee/user/markdown.html)
-		* [Pandoc’s Markdown](https://pandoc.org/MANUAL.html#pandocs-markdown)
-	* MATLAB, [Screenshots](https://github.com/zufuliu/notepad2/wiki/Screenshots#matlab-octave)
-		* Octave
-		* Scilab
-		* Gnuplot
-	* [Nullsoft Scriptable Install System](tools/lang/NSIS.nsi), up to NSIS 3.09.
-	* Pascal, Delphi
-	* Perl, [Screenshots](https://github.com/zufuliu/notepad2/wiki/Screenshots#perl)
-	* [PowerShell](tools/lang/PowerShell.ps1), up to PowerShell 7.2.
-	* [Python](tools/lang/Python.py), up to Python 3.11. [Screenshots](https://github.com/zufuliu/notepad2/wiki/Screenshots#python)
-	* [PHP Script](tools/lang/PHP.php), up to PHP 8.2. [Screenshots](https://github.com/zufuliu/notepad2/wiki/Screenshots#php)
-	* Windows Rescouce Script
-	* [R](tools/lang/R.r), up to R 4.2.
-	* [REBOL](tools/lang/Rebol.r) 3 and [Red](tools/lang/Red.red)
-	* [Ruby](tools/lang/Ruby.rb), up to Ruby 3.1. [Screenshots](https://github.com/zufuliu/notepad2/wiki/Screenshots#ruby)
-	* [Rust](tools/lang/Rust.rs), up to Rust 1.38. [Screenshots](https://github.com/zufuliu/notepad2/wiki/Screenshots#rust)
-	* [Scala](tools/lang/Scala.scala), up to Scala 3.2.
-	* Shell Script
-		* Bash likes (sh, bash, dash, ash, zsh, ksh), [Screenshots](https://github.com/zufuliu/notepad2/wiki/Screenshots#shell-script)
-		* C Shell (csh, tcsh)
-		* M4 Macro, limited support
-	* SQL Query
-		* [SQL Standard](tools/lang/SQL.sql), up to SQL:2016.
-		* [MySQL](tools/lang/MySQL.sql), up to MySQL 8.0, MariaDB 10.9.
-		* [SQLite3](tools/lang/SQLite3.sql), up to 3.39.
-		* [PostgreSQL](tools/lang/PostgreSQL.sql), PostgreSQL 14.
-		* [Transact-SQL](tools/lang/Transact-SQL.sql), SQL Server 2019.
-		* [Oracle](tools/lang/Oracle.sql), Oracle 20, incomplete.
-	* [Swift](tools/lang/Swift.swift), up to Swift 5.7.
-	* TCL, [Screenshots](https://github.com/zufuliu/notepad2/wiki/Screenshots#tcl)
-	* Texinfo
-	* [TOML File](https://toml.io/)
-	* [TypeScript](tools/lang/TypeScript.ts), TypeScript 4.9.
-	* Visual Basic, VB6, VB.NET
-	* VBScript
-	* [VHDL](tools/lang/VHDL.vhdl), up to VHDL 2019.
-	* Verilog HDL, up to [Verilog](tools/lang/Verilog.v) 2005 and [SystemVerilog](tools/lang/SystemVerilog.sv) 2017.
-	* [Vim Script](tools/lang/Vim.vim)
-	* [WebAssembly](https://github.com/WebAssembly/wabt/blob/main/src/lexer-keywords.txt), up to wabt 1.0.
-	* XML Document, [Screenshots](https://github.com/zufuliu/notepad2/wiki/Screenshots#xml)
-		* XML Schema
-		* XML Stylesheet
-		* SGML and DTD
-		* Ant Build
-		* Maven POM
-		* Maven Settings
-		* Ivy Module
-		* Ivy Settings
-		* PMD Ruleset
-		* Checkstyle Module
-		* Tomcat Config
-		* Java web.xml
-		* Struts config
-		* Hibernate config and mapping
-		* Spring Beans
-		* Apple Property List
-		* Android Manifest
-	* [YAML Document](https://yaml.org/)
-	* Many Others
-* Toggle fold for specific level, shortcuts: <kbd>Alt</kbd>+<kbd>Number</kbd>
-* Toggle fold for current block without scrolling back to the block start line, shortcut: <kbd>Alt</kbd>+<kbd>C</kbd>, or context menu "Toggle Fold"
-* Improved support for Chinese, Japanese and Korean: inline mode IME, word wrapping, word selection, case conversions, etc.
-* Insert new GUID and current timestamps
-* Number conversion between decimal, hexadecimal, octal and binary
-* Display caret location and length of selected text in count of characters
-* Improved support for NFO ANSI art
-* Support various [Windows system integration](https://github.com/zufuliu/notepad2/wiki/System-Integration)
-* Per-Monitor DPI-Aware, improved high DPI display
-* Support rendering using Direct2D DirectWrite, and switch between GDI and Direct2D
-* Support font ligature with font like [FiraCode](https://github.com/tonsky/FiraCode) in Direct2D mode
-* Support color font (Windows 8.1 and above) in Direct2D mode, useful to display color [Emoji](https://unicode.org/emoji/charts/full-emoji-list.html) 😊 and others
-* Experimental support for RTL layout (GDI) and bidirectional (Direct2D), useful for Arabic and Hebrew
-* Support using fractional font size
-* Support full screen mode
-* Extra support for drag and drop file from Visual Studio, Android Studio, IntelliJ IDEA, etc.
-* Other various major or minor changes and tweaks
-
-## Supported Operating Systems:
-* Windows XP, Vista, 7, 8, 8.1 and 10, both 32-bit and 64-bit
-* Windows Server 2003, 2008, 2012 and 2016, both 32-bit and 64-bit
-* Windows 10 on ARM64, Windows 8/8.1 on ARM32 (Windows RT)
-* Unix-like Operating Systems (Linux, macOS, BSD, etc.) using [Wine](https://www.winehq.org/)
-* [ReactOS](https://www.reactos.org/)
-
-## Notes:
-* If you find any bugs or have any suggestions feel free to **write proposals/issues** or **provide patches/pull requests**.
-
-## Contributors:
-* [XhmikosR](https://xhmikosr.github.io/notepad2-mod/)
-* [Kai Liu](https://code.kliu.org/misc/notepad2/)
-* [RL Vision](https://www.rlvision.com/notepad2/about.asp)
-* Aleksandar Lekov
-* Bruno Barbieri
-* Homam
-* Everyone else on [GitHub](https://github.com/zufuliu/notepad2/graphs/contributors) and on Notepad2-mod's [Contributor List](https://github.com/XhmikosR/notepad2-mod/graphs/contributors)
-
-## More information:
-* [Official Notepad2 website](https://www.flos-freeware.ch/notepad2.html)
-* [Official Notepad2-mod website](https://xhmikosr.github.io/notepad2-mod/)
-* [Scintilla's website](https://www.scintilla.org/)
-* [Build Notepad2 and metapath](https://github.com/zufuliu/notepad2/wiki/Build-Notepad2)
-* [Localization](https://github.com/zufuliu/notepad2/wiki/Localization)
-	* [Italiano](https://github.com/Matteo-Nigro/notepad2) by [@Matteo-Nigro](https://github.com/Matteo-Nigro)
-	* [日本語](https://github.com/maboroshin/notepad2) by [@maboroshin](https://github.com/maboroshin)
-	* [中文 (繁體)](https://github.com/zufuliu/notepad2/tree/main/locale/zh-Hant)
-	* [中文 (简体)](https://github.com/zufuliu/notepad2/tree/main/locale/zh-Hans)
-	* [한국어](https://github.com/VenusGirl/notepad2) by [@VenusGirl](https://github.com/VenusGirl)
-	* [한국어](https://teus.me/category/IT/Notepad2) by [@bluenlive](https://github.com/bluenlive)
-* [Notepad2 Wiki](https://github.com/zufuliu/notepad2/wiki)
-* Other projects based on (original) Notepad2 or Notepad2-mod:
-	* [Notepad3](https://github.com/rizonesoft/Notepad3)
-	* [Notepad2e](https://github.com/ProgerXP/Notepad2e)
->>>>>>> 6a637415
+	* [Notepad2e](https://github.com/ProgerXP/Notepad2e)