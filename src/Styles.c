--- conflicted
+++ resolved
@@ -1,5278 +1,5272 @@
-/******************************************************************************
-*
-*
-* Notepad2
-*
-* Styles.c
-*   Scintilla Style Management
-*
-* See Readme.txt for more information about this source code.
-* Please send me your comments to this work.
-*
-* See License.txt for details about distribution and modification.
-*
-*                                              (c) Florian Balmer 1996-2011
-*                                                  florian.balmer@gmail.com
-*                                              https://www.flos-freeware.ch
-*
-*
-******************************************************************************/
-
-#include <windows.h>
-#include <windowsx.h>
-#include <shlwapi.h>
-#include <shlobj.h>
-#include <shellapi.h>
-#include <commctrl.h>
-#include <commdlg.h>
-#include <uxtheme.h>
-#include <stdio.h>
-#include <math.h>
-#include "SciCall.h"
-#include "config.h"
-#include "Helpers.h"
-#include "VectorISA.h"
-#include "GraphicUtils.h"
-#include "Notepad2.h"
-#include "Edit.h"
-#include "Styles.h"
-#include "Dialogs.h"
-#include "resource.h"
-
-extern EDITLEXER lexGlobal;
-extern EDITLEXER lex2ndGlobal;
-extern EDITLEXER lexTextFile;
-extern EDITLEXER lex2ndTextFile;
-
-extern EDITLEXER lexCPP;
-extern EDITLEXER lexCSharp;
-extern EDITLEXER lexCSS;
-extern EDITLEXER lexJava;
-extern EDITLEXER lexJavaScript;
-extern EDITLEXER lexJSON;
-extern EDITLEXER lexPHP;
-extern EDITLEXER lexPython;
-extern EDITLEXER lexRuby;
-extern EDITLEXER lexSQL;
-extern EDITLEXER lexHTML;
-extern EDITLEXER lexXML;
-
-extern EDITLEXER lexABAQUS;
-extern EDITLEXER lexActionScript;
-extern EDITLEXER lexSmali;
-extern EDITLEXER lexANSI;
-extern EDITLEXER lexAPDL;
-extern EDITLEXER lexASM;
-extern EDITLEXER lexAsymptote;
-extern EDITLEXER lexAutoHotkey;
-extern EDITLEXER lexAutoIt3;
-extern EDITLEXER lexAviSynth;
-extern EDITLEXER lexAwk;
-
-extern EDITLEXER lexBatch;
-extern EDITLEXER lexBlockdiag;
-
-extern EDITLEXER lexCIL;
-extern EDITLEXER lexCMake;
-extern EDITLEXER lexCoffeeScript;
-extern EDITLEXER lexConfig;
-extern EDITLEXER lexCSV;
-
-extern EDITLEXER lexDLang;
-extern EDITLEXER lexDart;
-extern EDITLEXER lexDiff;
-
-extern EDITLEXER lexFSharp;
-extern EDITLEXER lexFortran;
-
-extern EDITLEXER lexGN;
-extern EDITLEXER lexGo;
-extern EDITLEXER lexGradle;
-extern EDITLEXER lexGraphViz;
-extern EDITLEXER lexGroovy;
-
-extern EDITLEXER lexHaxe;
-
-extern EDITLEXER lexINI;
-extern EDITLEXER lexInnoSetup;
-
-extern EDITLEXER lexJamfile;
-extern EDITLEXER lexJulia;
-
-extern EDITLEXER lexKotlin;
-
-extern EDITLEXER lexLaTeX;
-extern EDITLEXER lexLisp;
-extern EDITLEXER lexLLVM;
-extern EDITLEXER lexLua;
-
-extern EDITLEXER lexMakefile;
-extern EDITLEXER lexMarkdown;
-extern EDITLEXER lexMatlab;
-
-extern EDITLEXER lexNsis;
-
-extern EDITLEXER lexPascal;
-extern EDITLEXER lexPerl;
-extern EDITLEXER lexPowerShell;
-
-extern EDITLEXER lexRLang;
-extern EDITLEXER lexRebol;
-extern EDITLEXER lexResourceScript;
-extern EDITLEXER lexRust;
-
-extern EDITLEXER lexScala;
-extern EDITLEXER lexBash;
-extern EDITLEXER lexSwift;
-
-extern EDITLEXER lexTcl;
-extern EDITLEXER lexTexinfo;
-extern EDITLEXER lexTOML;
-extern EDITLEXER lexTypeScript;
-
-extern EDITLEXER lexVBScript;
-extern EDITLEXER lexVerilog;
-extern EDITLEXER lexVHDL;
-extern EDITLEXER lexVim;
-extern EDITLEXER lexVisualBasic;
-
-extern EDITLEXER lexWASM;
-
-extern EDITLEXER lexYAML;
-
-// This array holds all the lexers...
-static PEDITLEXER pLexArray[] = {
-	&lexGlobal,
-	&lex2ndGlobal,
-
-	&lexTextFile,
-	&lex2ndTextFile,
-
-	&lexCPP,
-	&lexCSharp,
-	&lexCSS,
-	&lexJava,
-	&lexJavaScript,
-	&lexJSON,
-	&lexPHP,
-	&lexPython,
-	&lexRuby,
-	&lexSQL,
-	&lexHTML,
-	&lexXML,
-
-	&lexABAQUS,
-	&lexActionScript,
-	&lexSmali,
-	&lexANSI,
-	&lexAPDL,
-	&lexASM,
-	&lexAsymptote,
-	&lexAutoHotkey,
-	&lexAutoIt3,
-	&lexAviSynth,
-	&lexAwk,
-
-	&lexBatch,
-	&lexBlockdiag,
-
-	&lexCIL,
-	&lexCMake,
-	&lexCoffeeScript,
-	&lexConfig,
-	&lexCSV,
-
-	&lexDLang,
-	&lexDart,
-	&lexDiff,
-
-	&lexFSharp,
-	&lexFortran,
-
-	&lexGN,
-	&lexGo,
-	&lexGradle,
-	&lexGraphViz,
-	&lexGroovy,
-
-	&lexHaxe,
-
-	&lexINI,
-	&lexInnoSetup,
-
-	&lexJamfile,
-	&lexJulia,
-
-	&lexKotlin,
-
-	&lexLaTeX,
-	&lexLisp,
-	&lexLLVM,
-	&lexLua,
-
-	&lexMakefile,
-	&lexMarkdown,
-	&lexMatlab,
-
-	&lexNsis,
-
-	&lexPascal,
-	&lexPerl,
-	&lexPowerShell,
-
-	&lexRLang,
-	&lexRebol,
-	&lexResourceScript,
-	&lexRust,
-
-	&lexScala,
-	&lexBash,
-	&lexSwift,
-
-	&lexTcl,
-	&lexTexinfo,
-	&lexTOML,
-	&lexTypeScript,
-
-	&lexVBScript,
-	&lexVerilog,
-	&lexVHDL,
-	&lexVim,
-	&lexVisualBasic,
-
-	&lexWASM,
-
-	&lexYAML,
-};
-
-// the two global styles at the beginning of the array not visible in
-// "Select Scheme" list, don't participate in file extension match.
-#define LEXER_INDEX_MATCH		2	// global styles
-#define ALL_LEXER_COUNT			COUNTOF(pLexArray)
-#define MATCH_LEXER_COUNT		(ALL_LEXER_COUNT - LEXER_INDEX_MATCH)
-// the lexer array has three sections:
-// 1. global styles and lexers for text file, not sortable, the order is hard-coded.
-// 2. favorite lexers, sortable, the order is configured by FavoriteSchemes preference.
-// 3. other lexers, grouped by first letter, sorted alphabetical (case insensitive).
-#define LEXER_INDEX_GENERAL		(LEXER_INDEX_MATCH + 2)	// global styles and lexers for text file
-#define GENERAL_LEXER_COUNT		(ALL_LEXER_COUNT - LEXER_INDEX_GENERAL)
-#define MAX_FAVORITE_SCHEMES_CONFIG_SIZE	128	// 1 + MAX_FAVORITE_SCHEMES_COUNT*(3 + 1)
-#define MAX_FAVORITE_SCHEMES_SAFE_SIZE		(MAX_FAVORITE_SCHEMES_CONFIG_SIZE - 5) // three digits, one space and NULL
-
-// system available default monospaced font and proportional font
-static WCHAR systemCodeFontName[LF_FACESIZE];
-static WCHAR systemTextFontName[LF_FACESIZE];
-// global default monospaced font and proportional font
-static WCHAR defaultCodeFontName[LF_FACESIZE];
-WCHAR defaultTextFontName[LF_FACESIZE];
-
-static WCHAR darkStyleThemeFilePath[MAX_PATH];
-static WCHAR favoriteSchemesConfig[MAX_FAVORITE_SCHEMES_CONFIG_SIZE];
-
-// Currently used lexer
-static PEDITLEXER pLexGlobal = &lexGlobal;
-PEDITLEXER pLexCurrent = &lexTextFile;
-int np2LexLangIndex = 0;
-static int iCsvOption = ('\"' << 8) | ',';
-
-#define CsvOption_BackslashEscape	(1 << 15)
-#define CsvOption_MergeDelimiter	(1 << 16)
-#define LexerChanged_Override		2
-
-#define STYLESMODIFIED_NONE			0
-#define STYLESMODIFIED_SOME_STYLE	1
-#define STYLESMODIFIED_ALL_STYLE	2
-#define STYLESMODIFIED_STYLE_MASK	3
-#define STYLESMODIFIED_FILE_EXT		4
-#define STYLESMODIFIED_WARN_MASK	7
-#define STYLESMODIFIED_COLOR		8
-
-#define MAX_CUSTOM_COLOR_COUNT		16
-// run tools/CountColor.py on exported scheme file
-static const COLORREF defaultCustomColor[MAX_CUSTOM_COLOR_COUNT] = {
-	RGB(0xB0, 0x00, 0xB0),	// Constant, Macro, Operator
-	RGB(0xFF, 0x80, 0x00),	// Indentation, Preprocessor, Keyword, Attribute, Enumeration, Annotation, Register
-	RGB(0x00, 0x80, 0x00),	// String, Comment
-	//RGB(0x00, 0x00, 0xFF),	// Keyword, Type Keyword
-	//RGB(0xFF, 0x00, 0x00),	// Number
-	RGB(0x60, 0x80, 0x60),	// Comment
-	RGB(0xA4, 0x60, 0x00),	// Function, Here-doc, Now-doc
-	RGB(0x00, 0x80, 0xFF),	// Class, Instruction, Struct
-	RGB(0xFF, 0xF1, 0xAB),	// Regex, Backticks
-	RGB(0xFF, 0xC0, 0x40),	// Label, Section
-	RGB(0x1E, 0x90, 0xFF),	// Interface, Type Keyword
-	RGB(0x64, 0x80, 0x00),	// Field, Here-doc
-	RGB(0x00, 0x66, 0x33),	// Regex
-	RGB(0x40, 0x80, 0x80),	// Doc Comment Tag
-	RGB(0x00, 0x80, 0x80),	// String, Verbatim String
-	RGB(0xFF, 0x00, 0x80),	// Backticks, Basic Function
-	RGB(0x40, 0x80, 0x40),	// Doc Comment
-	RGB(0x00, 0x80, 0xC0),	// Built-in Function
-	//RGB(0x00, 0x3C, 0xE6),	// Variable
-	//RGB(0x00, 0x7F, 0x7F),	// Class, Trait
-};
-static COLORREF customColor[MAX_CUSTOM_COLOR_COUNT];
-
-static BOOL iCustomColorLoaded = FALSE;
-
-bool	bUse2ndGlobalStyle;
-int		np2StyleTheme;
-static UINT fStylesModified = STYLESMODIFIED_NONE;
-static bool fWarnedNoIniFile = false;
-static int	defaultBaseFontSize = 11*SC_FONT_SIZE_MULTIPLIER; // 11 pt
-static int iBaseFontSize = 11*SC_FONT_SIZE_MULTIPLIER;
-int		iFontQuality = SC_EFF_QUALITY_LCD_OPTIMIZED;
-CaretStyle iCaretStyle = CaretStyle_LineWidth1;
-bool bBlockCaretForOVRMode = false;
-bool bBlockCaretOutSelection = false;
-int		iCaretBlinkPeriod = -1; // system default, 0 for noblink
-static bool bBookmarkColorUpdated;
-static int	iDefaultLexerIndex;
-static bool bAutoSelect;
-int		cxStyleSelectDlg;
-int		cyStyleSelectDlg;
-int		cxStyleCustomizeDlg;
-int		cyStyleCustomizeDlg;
-
-#define ALL_FILE_EXTENSIONS_BYTE_SIZE	((MATCH_LEXER_COUNT * MAX_EDITLEXER_EXT_SIZE) * sizeof(WCHAR))
-static LPWSTR g_AllFileExtensions = NULL;
-
-// Notepad2.c
-extern HWND hwndMain;
-extern int	iCurrentEncoding;
-extern int	g_DOSEncoding;
-extern int	iDefaultCodePage;
-extern int	iDefaultCharSet;
-extern LineHighlightMode iHighlightCurrentLine;
-extern bool	bShowBookmarkMargin;
-extern int	iZoomLevel;
-extern bool bUseXPFileDialog;
-
-// LF_FACESIZE is 32, LOCALE_NAME_MAX_LENGTH is 85
-#define MAX_STYLE_VALUE_LENGTH	LOCALE_NAME_MAX_LENGTH
-
-/*
-style in other lexers is inherited from it's lexer default (first) style and global default style.
-	This also means other "Default" styles in lexHTML don't work as expected.
-	Maybe it's better to remove them instead of confusing users.
-
-font quality, caret style, caret width, caret blink period are moved to "Settings" section,
-see above variables and the "View" menu.
-*/
-//! MUST keep all index in same order as lexGlobal
-enum GlobalStyleIndex {
-	GlobalStyleIndex_DefaultCode,		// global default code style.
-	GlobalStyleIndex_DefaultText,		// global default text style.
-	GlobalStyleIndex_LineNumber,		// inherited style, except for background color (default to COLOR_3DFACE).
-	GlobalStyleIndex_MatchBrace,		// indicator style. `fore`, `alpha`, `outline`
-	GlobalStyleIndex_MatchBraceError,	// indicator style. `fore`, `alpha`, `outline`
-	GlobalStyleIndex_ControlCharacter,	// inherited style. font attributes (inverted text/background color, e.g. white on black or black on white based on theme)
-	GlobalStyleIndex_IndentationGuide,	// inherited style. `fore`, `back`
-	GlobalStyleIndex_Selection,			// standalone style. main selection (`back`, `alpha`), additional selection (`fore`, `outline`), `eolfilled`
-	GlobalStyleIndex_Whitespace,		// standalone style. `fore`, `back`, `size`: dot size
-	GlobalStyleIndex_CurrentLine,		// standalone style. frame (`fore`, `size`, `outline`), background (`back`, `alpha`)
-	GlobalStyleIndex_Caret,				// standalone style. `fore`: main caret color, `back`: additional caret color
-	GlobalStyleIndex_IMEIndicator,		// indicator style. `fore`: IME indicator color
-	GlobalStyleIndex_LongLineMarker,	// standalone style. `fore`: edge line color, `back`: background color for text exceeds long line limit
-	GlobalStyleIndex_ExtraLineSpacing,	// standalone style. descent = `size`/2, ascent = `size` - descent
-	GlobalStyleIndex_CodeFolding,		// standalone style. `fore`, `back`
-	GlobalStyleIndex_FoldingMarker,		// standalone style. `fore`: folding line color, `back`: plus/minus box fill color
-	GlobalStyleIndex_FoldDispalyText,	// inherited style.
-	GlobalStyleIndex_MarkOccurrences,	// indicator style. `fore`, `alpha`, `outline`
-	GlobalStyleIndex_Bookmark,			// indicator style. `fore`, `back`, `alpha`
-	GlobalStyleIndex_CallTip,			// inherited style.
-	GlobalStyleIndex_Link,				// inherited style.
-};
-
-// styles in ANSI Art used to override global styles.
-//! MUST keep all index in same order as lexANSI
-enum ANSIArtStyleIndex {
-	ANSIArtStyleIndex_Default,
-	ANSIArtStyleIndex_LineNumber,
-	ANSIArtStyleIndex_ExtraLineSpacing,
-	ANSIArtStyleIndex_FoldDispalyText,
-};
-
-// folding marker
-#define FoldingMarkerLineColorDefault	RGB(0x80, 0x80, 0xFF)
-#define FoldingMarkerFillColorDefault	RGB(0xAD, 0xD8, 0xE6)
-#define FoldingMarkerLineColorDark		RGB(0x80, 0x80, 0x80)
-#define FoldingMarkerFillColorDark		RGB(0x60, 0x60, 0x60)
-
-// from ScintillaWin.cxx
-#define SC_INDICATOR_INPUT		INDICATOR_IME
-#define SC_INDICATOR_TARGET		(INDICATOR_IME + 1)
-#define SC_INDICATOR_CONVERTED	(INDICATOR_IME + 2)
-#define SC_INDICATOR_UNKNOWN	INDICATOR_IME_MAX
-
-#define IMEIndicatorDefaultColor	RGB(0x10, 0x80, 0x10)
-#define MarkOccurrencesDefaultAlpha	100
-#define SelectionDefaultAlpha		95
-
-#define	BookmarkImageDefaultColor	RGB(0x40, 0x80, 0x40)
-#define	BookmarkLineDefaultColor	RGB(0, 0xff, 0)
-#define BookmarkLineDefaultAlpha	40
-
-#define BookmarkUsingPixmapImage		0
-#if BookmarkUsingPixmapImage
-// XPM Graphics for bookmark on selection margin, always 16px width.
-static char bookmark_pixmap_color[16];
-#define bookmark_pixmap_color_fmt	".	c #%06X"
-static const char* const bookmark_pixmap[] = {
-"16 16 2 1",
-" 	c None",
-//".	c #408040",
-bookmark_pixmap_color,
-"                ",
-"  ............  ",
-"  ............  ",
-"  ............  ",
-"  ............  ",
-"  ............  ",
-"  ............  ",
-"  ............  ",
-"  ............  ",
-"  ............  ",
-"  .....  .....  ",
-"  ....    ....  ",
-"  ...      ...  ",
-"  ..        ..  ",
-"  .          .  ",
-"                "
-};
-#endif
-
-// style UI controls on Customize Schemes dialog
-enum {
-	StyleControl_None = 0,
-	StyleControl_Font = 1,
-	StyleControl_Fore = 2,
-	StyleControl_Back = 4,
-	StyleControl_EOLFilled = 8,
-	StyleControl_All = StyleControl_Font | StyleControl_Fore | StyleControl_Back | StyleControl_EOLFilled,
-};
-
-static inline bool IsGlobalBaseStyleIndex(int rid, int index) {
-	return (rid == NP2LEX_GLOBAL || rid == NP2LEX_2NDGLOBAL)
-		&& (index == GlobalStyleIndex_DefaultCode || index == GlobalStyleIndex_DefaultText);
-}
-
-static inline UINT GetLexerStyleControlMask(int rid, int index) {
-	switch (rid) {
-	case NP2LEX_GLOBAL:
-	case NP2LEX_2NDGLOBAL:
-		switch (index) {
-		case GlobalStyleIndex_IndentationGuide:
-		case GlobalStyleIndex_Whitespace:
-		case GlobalStyleIndex_CurrentLine:
-		case GlobalStyleIndex_Caret:
-		case GlobalStyleIndex_LongLineMarker:
-		case GlobalStyleIndex_CodeFolding:
-		case GlobalStyleIndex_FoldingMarker:
-		case GlobalStyleIndex_Bookmark:
-			return StyleControl_Fore | StyleControl_Back;
-		case GlobalStyleIndex_Selection:
-			return StyleControl_Fore | StyleControl_Back | StyleControl_EOLFilled;
-		case GlobalStyleIndex_MatchBrace:
-		case GlobalStyleIndex_MatchBraceError:
-		case GlobalStyleIndex_IMEIndicator:
-		case GlobalStyleIndex_MarkOccurrences:
-			return StyleControl_Fore;
-		case GlobalStyleIndex_ExtraLineSpacing:
-			return StyleControl_None;
-		default:
-			return StyleControl_All;
-		}
-		break;
-
-	case NP2LEX_ANSI:
-		return (index == ANSIArtStyleIndex_ExtraLineSpacing)? StyleControl_None : StyleControl_All;
-
-	default:
-		return StyleControl_All;
-	}
-}
-
-static inline void FindSystemDefaultCodeFont(void) {
-	LPCWSTR const commonCodeFontName[] = {
-		L"DejaVu Sans Mono",
-		L"Cascadia Mono",
-		L"Consolas",			// Vista and above
-		//L"Source Code Pro",
-		//L"Liberation Mono",
-		//L"Droid Sans Mono",
-		//L"Inconsolata",		// alternative to Consolas
-	};
-
-	for (UINT i = 0; i < COUNTOF(commonCodeFontName); i++) {
-		LPCWSTR fontName = commonCodeFontName[i];
-		if (IsFontAvailable(fontName)) {
-			lstrcpy(systemCodeFontName, fontName);
-			return;
-		}
-	}
-	lstrcpy(systemCodeFontName, L"Courier New");
-}
-
-static inline void FindSystemDefaultTextFont(void) {
-	WORD wSize;
-	GetThemedDialogFont(systemTextFontName, &wSize);
-}
-
-void Style_DetectBaseFontSize(HMONITOR hMonitor) {
-	MONITORINFO mi;
-	mi.cbSize = sizeof(mi);
-	GetMonitorInfo(hMonitor, &mi);
-
-	const int cxScreen = mi.rcMonitor.right - mi.rcMonitor.left;
-	const int cyScreen = mi.rcMonitor.bottom - mi.rcMonitor.top;
-
-	int size = 11*SC_FONT_SIZE_MULTIPLIER; // 11 pt
-	// https://en.wikipedia.org/wiki/Display_resolution
-	if (cxScreen < 1920 && cyScreen < 1080) {
-		// SVGA		800 x 600
-		// XGA		1024 x 768
-		// WXGA		1280 x 720, 1280 x 800
-		// SXGA		1280 x 1024
-		// HD		1360 x 768, 1366 x 768
-		// WXGA+	1440 x 900
-		// Other	1536 x 864
-		// HD+		1600 x 900
-		// WSXGA+	1680 x 1050
-		size = 10*SC_FONT_SIZE_MULTIPLIER + SC_FONT_SIZE_MULTIPLIER/2; // 10.5 pt
-	}
-#if 0
-	else if (cxScreen < 2560 && cyScreen < 1440) {
-		// FHD		1920 x 1080
-		// WUXGA	1920 x 1200
-		// QWXGA	2040 x 1152
-		// Other	2560 x 1080
-	} else if (cxScreen < 3840 && cyScreen < 2160) {
-		// QHD		2560 x 1440
-		// Other	3440 x 1440
-	} else if (cxScreen >= 3840 && cyScreen >= 2160) {
-		// 4K UHD	3840 x 2160
-	} else {
-		// Other
-	}
-#endif
-	defaultBaseFontSize = size;
-	iBaseFontSize = size;
-}
-
-HFONT Style_CreateCodeFont(UINT dpi) {
-	const int size = SciCall_StyleGetSizeFractional(STYLE_DEFAULT);
-	const int height = -MulDiv(size, dpi, 72*SC_FONT_SIZE_MULTIPLIER);
-	HFONT font = CreateFont(height,
-						0, 0, 0,
-						FW_NORMAL,
-						FALSE, FALSE, FALSE,
-						DEFAULT_CHARSET,
-						OUT_DEFAULT_PRECIS,
-						CLIP_DEFAULT_PRECIS,
-						DEFAULT_QUALITY,
-						DEFAULT_PITCH,
-						defaultCodeFontName);
-	return font;
-}
-
-void Style_ReleaseResources(void) {
-	NP2HeapFree(g_AllFileExtensions);
-	for (UINT iLexer = 0; iLexer < ALL_LEXER_COUNT; iLexer++) {
-		PEDITLEXER pLex = pLexArray[iLexer];
-		if (pLex->szStyleBuf) {
-			NP2HeapFree(pLex->szStyleBuf);
-		}
-	}
-}
-
-static inline bool IsStyleLoaded(PEDITLEXER pLex) {
-	return pLex->iStyleTheme == np2StyleTheme && pLex->szStyleBuf != NULL;
-}
-
-static inline LPCWSTR GetStyleThemeFilePath(void) {
-	return (np2StyleTheme == StyleTheme_Dark) ? darkStyleThemeFilePath : szIniFile;
-}
-
-static inline void FindDarkThemeFile(void) {
-	FindExtraIniFile(darkStyleThemeFilePath, L"Notepad2 DarkTheme.ini", L"DarkTheme.ini");
-}
-
-void Style_LoadTabSettings(PEDITLEXER pLex) {
-	LPCWSTR lpSection = pLex->pszName;
-	const UINT lexerAttr = pLex->lexerAttr;
-	int iValue = IniGetInt(lpSection, L"TabWidth", pLex->defaultTabWidth);
-	tabSettings.schemeTabWidth = clamp_i(iValue, TAB_WIDTH_MIN, TAB_WIDTH_MAX);
-	iValue = IniGetInt(lpSection, L"IndentWidth", pLex->defaultIndentWidth);
-	tabSettings.schemeIndentWidth = clamp_i(iValue, INDENT_WIDTH_MIN, INDENT_WIDTH_MAX);
-	tabSettings.schemeTabsAsSpaces = IniGetInt(lpSection, L"TabsAsSpaces", LexerAttr_GetTabAsSpaces(lexerAttr));
-	tabSettings.schemeUseGlobalTabSettings = IniGetInt(lpSection, L"UseGlobalTabSettings", LexerAttr_GetGlobalTabSettings(lexerAttr));
-}
-
-void Style_SaveTabSettings(PEDITLEXER pLex) {
-	LPCWSTR lpSection = pLex->pszName;
-	const UINT lexerAttr = pLex->lexerAttr;
-	IniSetIntEx(lpSection, L"TabWidth", tabSettings.schemeTabWidth, pLex->defaultTabWidth);
-	IniSetIntEx(lpSection, L"IndentWidth", tabSettings.schemeIndentWidth, pLex->defaultIndentWidth);
-	IniSetBoolEx(lpSection, L"TabsAsSpaces", tabSettings.schemeTabsAsSpaces, LexerAttr_GetTabAsSpaces(lexerAttr));
-	IniSetBoolEx(lpSection, L"UseGlobalTabSettings", tabSettings.schemeUseGlobalTabSettings, LexerAttr_GetGlobalTabSettings(lexerAttr));
-}
-
-static inline void SaveLexTabSettings(IniSectionOnSave *pIniSection, PEDITLEXER pLex) {
-	const UINT lexerAttr = pLex->lexerAttr;
-	IniSectionSetIntEx(pIniSection, L"TabWidth", tabSettings.schemeTabWidth, pLex->defaultTabWidth);
-	IniSectionSetIntEx(pIniSection, L"IndentWidth", tabSettings.schemeIndentWidth, pLex->defaultIndentWidth);
-	IniSectionSetBoolEx(pIniSection, L"TabsAsSpaces", tabSettings.schemeTabsAsSpaces, LexerAttr_GetTabAsSpaces(lexerAttr));
-	IniSectionSetBoolEx(pIniSection, L"UseGlobalTabSettings", tabSettings.schemeUseGlobalTabSettings, LexerAttr_GetGlobalTabSettings(lexerAttr));
-}
-
-static void Style_LoadOneEx(PEDITLEXER pLex, IniSection *pIniSection, WCHAR *pIniSectionBuf, int cchIniSection) {
-	pLex->iStyleTheme = (uint8_t)np2StyleTheme;
-	LPCWSTR themePath = GetStyleThemeFilePath();
-	GetPrivateProfileSection(pLex->pszName, pIniSectionBuf, cchIniSection, themePath);
-
-	const UINT iStyleCount = pLex->iStyleCount;
-	LPWSTR szValue = pLex->szStyleBuf;
-	if (szValue == NULL) {
-		szValue = (LPWSTR)NP2HeapAlloc(EDITSTYLE_BufferSize(iStyleCount));
-		pLex->szStyleBuf = szValue;
-	}
-	if (!IniSectionParse(pIniSection, pIniSectionBuf)) {
-		for (UINT i = 0; i < iStyleCount; szValue += MAX_EDITSTYLE_VALUE_SIZE, i++) {
-			pLex->Styles[i].szValue = szValue;
-			lstrcpy(szValue, pLex->Styles[i].pszDefault);
-		}
-	} else {
-		pLex->bUseDefaultCodeStyle = IniSectionGetBool(pIniSection, L"UseDefaultCodeStyle", pLex->bUseDefaultCodeStyle);
-		for (UINT i = 0; i < iStyleCount; szValue += MAX_EDITSTYLE_VALUE_SIZE, i++) {
-			pLex->Styles[i].szValue = szValue;
-			LPCWSTR value = IniSectionGetValueImpl(pIniSection, pLex->Styles[i].pszName, pLex->Styles[i].iNameLen);
-			if (value != NULL) {
-				lstrcpyn(szValue, value, MAX_EDITSTYLE_VALUE_SIZE);
-			} else {
-				lstrcpy(szValue, pLex->Styles[i].pszDefault);
-			}
-		}
-	}
-}
-
-void Style_SetFavoriteSchemes(void) {
-	int favorite[MAX_FAVORITE_SCHEMES_COUNT];
-	const int count = ParseCommaList(favoriteSchemesConfig, favorite, MAX_FAVORITE_SCHEMES_COUNT);
-	UINT index = LEXER_INDEX_GENERAL;
-
-	for (int i = 0; i < count; i++) {
-		const int rid = favorite[i] + NP2LEX_TEXTFILE;
-		for (UINT iLexer = index; iLexer < ALL_LEXER_COUNT; iLexer++) {
-			PEDITLEXER pLex = pLexArray[iLexer];
-			if (pLex->rid == rid) {
-				pLex->iFavoriteOrder = MAX_FAVORITE_SCHEMES_COUNT - i;
-				// move pLex to the end of favorite schemes
-				if (iLexer != index) {
-					do {
-						pLexArray[iLexer] = pLexArray[iLexer - 1];
-						--iLexer;
-					} while (iLexer != index);
-					pLexArray[iLexer] = pLex;
-				}
-				++index;
-				break;
-			}
-		}
-	}
-}
-
-void Style_GetFavoriteSchemes(void) {
-	WCHAR *wch = favoriteSchemesConfig;
-	int len = 0;
-	int count = 0;
-	for (UINT iLexer = LEXER_INDEX_GENERAL; iLexer < ALL_LEXER_COUNT; iLexer++) {
-		const LPCEDITLEXER pLex = pLexArray[iLexer];
-		if (!pLex->iFavoriteOrder) {
-			break;
-		}
-
-		len += wsprintf(wch + len, L"%i ", pLex->rid - NP2LEX_TEXTFILE);
-		++count;
-		if (count == MAX_FAVORITE_SCHEMES_COUNT || len > MAX_FAVORITE_SCHEMES_SAFE_SIZE) {
-			break;
-		}
-	}
-
-	wch[len--] = L'\0';
-	if (len >= 0) {
-		wch[len] = L'\0';
-	}
-}
-
-static int __cdecl CmpEditLexerByOrder(const void *p1, const void *p2) {
-	LPCEDITLEXER pLex1 = *(LPCEDITLEXER *)(p1);
-	LPCEDITLEXER pLex2 = *(LPCEDITLEXER *)(p2);
-	int cmp = pLex2->iFavoriteOrder - pLex1->iFavoriteOrder;
-	// TODO: sort by localized name
-#if NP2_ENABLE_LOCALIZE_LEXER_NAME
-#endif
-	if (cmp == 0) {
-		cmp = _wcsicmp(pLex1->pszName, pLex2->pszName);
-	}
-	return cmp;
-}
-
-static int __cdecl CmpEditLexerByName(const void *p1, const void *p2) {
-	LPCEDITLEXER pLex1 = *(LPCEDITLEXER *)(p1);
-	LPCEDITLEXER pLex2 = *(LPCEDITLEXER *)(p2);
-	// TODO: sort by localized name
-#if NP2_ENABLE_LOCALIZE_LEXER_NAME
-#endif
-	const int cmp = _wcsicmp(pLex1->pszName, pLex2->pszName);
-	return cmp;
-}
-
-//=============================================================================
-//
-// Style_Load()
-//
-void Style_Load(void) {
-	IniSection section;
-	g_AllFileExtensions = (LPWSTR)NP2HeapAlloc(ALL_FILE_EXTENSIONS_BYTE_SIZE);
-	WCHAR *pIniSectionBuf = (WCHAR *)NP2HeapAlloc(sizeof(WCHAR) * MAX_INI_SECTION_SIZE_STYLES);
-	const int cchIniSection = (int)(NP2HeapSize(pIniSectionBuf) / sizeof(WCHAR));
-	IniSection * const pIniSection = &section;
-	IniSectionInit(pIniSection, 128);
-
-	LoadIniSection(INI_SECTION_NAME_STYLES, pIniSectionBuf, cchIniSection);
-	IniSectionParse(pIniSection, pIniSectionBuf);
-
-	// 2nd default
-	bUse2ndGlobalStyle = IniSectionGetBool(pIniSection, L"Use2ndGlobalStyle", false);
-	pLexGlobal = bUse2ndGlobalStyle ? &lex2ndGlobal : &lexGlobal;
-
-	// favorite schemes
-	LPCWSTR strValue = IniSectionGetValue(pIniSection, L"FavoriteSchemes");
-	if (StrNotEmpty(strValue)) {
-		lstrcpyn(favoriteSchemesConfig, strValue, MAX_FAVORITE_SCHEMES_CONFIG_SIZE);
-		Style_SetFavoriteSchemes();
-	}
-
-	// default scheme
-	int iValue = IniSectionGetInt(pIniSection, L"DefaultScheme", 0);
-	iDefaultLexerIndex = Style_GetMatchLexerIndex(iValue + NP2LEX_TEXTFILE);
-
-	iValue = IniSectionGetInt(pIniSection, L"StyleTheme", StyleTheme_Default);
-	np2StyleTheme = clamp_i(iValue, StyleTheme_Default, StyleTheme_Max);
-
-	// auto select
-	bAutoSelect = IniSectionGetBool(pIniSection, L"AutoSelect", true);
-
-	// file extensions
-	LoadIniSection(INI_SECTION_NAME_FILE_EXTENSIONS, pIniSectionBuf, cchIniSection);
-	IniSectionParse(pIniSection, pIniSectionBuf);
-	for (UINT iLexer = 0; iLexer < MATCH_LEXER_COUNT; iLexer++) {
-		PEDITLEXER pLex = pLexArray[iLexer + LEXER_INDEX_MATCH];
-		pLex->szExtensions = g_AllFileExtensions + (iLexer * MAX_EDITLEXER_EXT_SIZE);
-		LPCWSTR value = IniSectionGetValueImpl(pIniSection, pLex->pszName, pLex->iNameLen);
-		if (StrIsEmpty(value)) {
-			lstrcpy(pLex->szExtensions, pLex->pszDefExt);
-		} else {
-			lstrcpyn(pLex->szExtensions, value, MAX_EDITLEXER_EXT_SIZE);
-		}
-	}
-
-	if (np2StyleTheme == StyleTheme_Dark) {
-		FindDarkThemeFile();
-	}
-
-	Style_LoadOneEx(pLexGlobal, pIniSection, pIniSectionBuf, cchIniSection);
-	Style_LoadOneEx(pLexArray[iDefaultLexerIndex], pIniSection, pIniSectionBuf, cchIniSection);
-
-	FindSystemDefaultCodeFont();
-	FindSystemDefaultTextFont();
-
-	IniSectionFree(pIniSection);
-	NP2HeapFree(pIniSectionBuf);
-}
-
-static void Style_LoadOne(PEDITLEXER pLex) {
-	IniSection section;
-	WCHAR *pIniSectionBuf = (WCHAR *)NP2HeapAlloc(sizeof(WCHAR) * MAX_INI_SECTION_SIZE_STYLES);
-	const int cchIniSection = (int)(NP2HeapSize(pIniSectionBuf) / sizeof(WCHAR));
-	IniSection * const pIniSection = &section;
-	IniSectionInit(pIniSection, 128);
-	Style_LoadOneEx(pLex, pIniSection, pIniSectionBuf, cchIniSection);
-	IniSectionFree(pIniSection);
-	NP2HeapFree(pIniSectionBuf);
-}
-
-static void Style_LoadAll(bool bReload) {
-	IniSection section;
-	WCHAR *pIniSectionBuf = (WCHAR *)NP2HeapAlloc(sizeof(WCHAR) * MAX_INI_SECTION_SIZE_STYLES);
-	const int cchIniSection = (int)(NP2HeapSize(pIniSectionBuf) / sizeof(WCHAR));
-	IniSection * const pIniSection = &section;
-	IniSectionInit(pIniSection, 128);
-
-	// Custom colors
-	const int value = (np2StyleTheme << 1) | 1;
-	if (bReload || iCustomColorLoaded != value) {
-		LPCWSTR themePath = GetStyleThemeFilePath();
-		iCustomColorLoaded = value;
-		memcpy(customColor, defaultCustomColor, MAX_CUSTOM_COLOR_COUNT * sizeof(COLORREF));
-
-		GetPrivateProfileSection(INI_SECTION_NAME_CUSTOM_COLORS, pIniSectionBuf, cchIniSection, themePath);
-		IniSectionParseArray(pIniSection, pIniSectionBuf, FALSE);
-
-		const UINT count = min_u(pIniSection->count, MAX_CUSTOM_COLOR_COUNT);
-		for (UINT i = 0; i < count; i++) {
-			const IniKeyValueNode *node = &pIniSection->nodeList[i];
-			const UINT n = (UINT)(wcstol(node->key, NULL, 10) - 1);
-			LPCWSTR wch = node->value;
-			if (n < MAX_CUSTOM_COLOR_COUNT && *wch == L'#') {
-				int irgb;
-				if (HexStrToInt(wch + 1, &irgb)) {
-					customColor[n] = ColorFromRGBHex(irgb);
-				}
-			}
-		}
-	}
-
-	for (UINT iLexer = 0; iLexer < ALL_LEXER_COUNT; iLexer++) {
-		PEDITLEXER pLex = pLexArray[iLexer];
-		if (bReload || !IsStyleLoaded(pLex)) {
-			Style_LoadOneEx(pLex, pIniSection, pIniSectionBuf, cchIniSection);
-		}
-	}
-
-	IniSectionFree(pIniSection);
-	NP2HeapFree(pIniSectionBuf);
-}
-
-//=============================================================================
-//
-//	Style_Save()
-//
-void Style_Save(void) {
-	WCHAR *pIniSectionBuf = (WCHAR *)NP2HeapAlloc(sizeof(WCHAR) * MAX_INI_SECTION_SIZE_STYLES);
-	IniSectionOnSave section = { pIniSectionBuf };
-	IniSectionOnSave * const pIniSection = &section;
-	pIniSection->next = pIniSectionBuf;
-
-	// 2nd default
-	IniSectionSetBoolEx(pIniSection, L"Use2ndGlobalStyle", bUse2ndGlobalStyle, false);
-	// favorite schemes
-	IniSectionSetString(pIniSection, L"FavoriteSchemes", favoriteSchemesConfig);
-	// default scheme
-	IniSectionSetIntEx(pIniSection, L"DefaultScheme", pLexArray[iDefaultLexerIndex]->rid - NP2LEX_TEXTFILE, 0);
-	IniSectionSetIntEx(pIniSection, L"StyleTheme", np2StyleTheme, StyleTheme_Default);
-
-	// auto select
-	IniSectionSetBoolEx(pIniSection, L"AutoSelect", bAutoSelect, true);
-
-	SaveIniSection(INI_SECTION_NAME_STYLES, pIniSectionBuf);
-
-	// file extensions
-	if (fStylesModified & STYLESMODIFIED_FILE_EXT) {
-		memset(pIniSectionBuf, 0, 2*sizeof(WCHAR));
-		pIniSection->next = pIniSectionBuf;
-		for (UINT iLexer = LEXER_INDEX_MATCH; iLexer < ALL_LEXER_COUNT; iLexer++) {
-			const LPCEDITLEXER pLex = pLexArray[iLexer];
-			IniSectionSetStringEx(pIniSection, pLex->pszName, pLex->szExtensions, pLex->pszDefExt);
-		}
-		SaveIniSection(INI_SECTION_NAME_FILE_EXTENSIONS, pIniSectionBuf);
-		fStylesModified &= ~STYLESMODIFIED_FILE_EXT;
-	}
-
-	if (!(fStylesModified & (STYLESMODIFIED_COLOR | STYLESMODIFIED_STYLE_MASK))) {
-		fStylesModified = STYLESMODIFIED_NONE;
-		NP2HeapFree(pIniSectionBuf);
-		return;
-	}
-
-	// save changes to each theme
-	LPCWSTR themePath = GetStyleThemeFilePath();
-	if (np2StyleTheme != StyleTheme_Default) {
-		if (!CreateIniFile(themePath)) {
-			NP2HeapFree(pIniSectionBuf);
-			MsgBoxLastError(MB_OK, IDS_CREATEINI_FAIL);
-			return;
-		}
-	}
-
-	// Custom colors
-	if (fStylesModified & STYLESMODIFIED_COLOR) {
-		memset(pIniSectionBuf, 0, 2*sizeof(WCHAR));
-		pIniSection->next = pIniSectionBuf;
-		for (unsigned int i = 0; i < MAX_CUSTOM_COLOR_COUNT; i++) {
-			const COLORREF color = customColor[i];
-			if (color != defaultCustomColor[i]) {
-				WCHAR tch[4];
-				WCHAR wch[16];
-				wsprintf(tch, L"%02u", i + 1);
-				wsprintf(wch, L"#%06X", ColorToRGBHex(color));
-				IniSectionSetString(pIniSection, tch, wch);
-			}
-		}
-		WritePrivateProfileSection(INI_SECTION_NAME_CUSTOM_COLORS, pIniSectionBuf, themePath);
-	}
-
-	if (fStylesModified & STYLESMODIFIED_STYLE_MASK) {
-		for (UINT iLexer = 0; iLexer < ALL_LEXER_COUNT; iLexer++) {
-			PEDITLEXER pLex = pLexArray[iLexer];
-			if (!pLex->bStyleChanged) {
-				continue;
-			}
-
-			memset(pIniSectionBuf, 0, 2*sizeof(WCHAR));
-			pIniSection->next = pIniSectionBuf;
-			IniSectionSetBoolEx(pIniSection, L"UseDefaultCodeStyle", pLex->bUseDefaultCodeStyle, pLex->rid != NP2LEX_TEXTFILE);
-			const UINT iStyleCount = pLex->iStyleCount;
-			for (UINT i = 0; i < iStyleCount; i++) {
-				IniSectionSetStringEx(pIniSection, pLex->Styles[i].pszName, pLex->Styles[i].szValue, pLex->Styles[i].pszDefault);
-			}
-			if (pLex == pLexCurrent && pLex->iStyleTheme == StyleTheme_Default) {
-				SaveLexTabSettings(pIniSection, pLex);
-			}
-			// delete this section if nothing changed
-			WritePrivateProfileSection(pLex->pszName, StrIsEmpty(pIniSectionBuf) ? NULL : pIniSectionBuf, themePath);
-			pLex->bStyleChanged = false;
-		}
-	}
-
-	fStylesModified = STYLESMODIFIED_NONE;
-	NP2HeapFree(pIniSectionBuf);
-}
-
-//=============================================================================
-//
-// Style_Import()
-//
-bool Style_Import(HWND hwnd) {
-	WCHAR szFile[MAX_PATH * 2] = L"";
-	WCHAR szFilter[256];
-
-	GetString(IDS_FILTER_INI, szFilter, COUNTOF(szFilter));
-	PrepareFilterStr(szFilter);
-
-	OPENFILENAME ofn;
-	memset(&ofn, 0, sizeof(OPENFILENAME));
-	ofn.lStructSize	= sizeof(OPENFILENAME);
-	ofn.hwndOwner	= hwnd;
-	ofn.lpstrFilter	= szFilter;
-	ofn.lpstrFile	= szFile;
-	ofn.lpstrDefExt	= L"ini";
-	ofn.nMaxFile	= COUNTOF(szFile);
-	ofn.Flags		= OFN_FILEMUSTEXIST | OFN_HIDEREADONLY | OFN_NOCHANGEDIR | OFN_DONTADDTORECENT
-					  | OFN_PATHMUSTEXIST | OFN_SHAREAWARE /*| OFN_NODEREFERENCELINKS*/;
-	if (bUseXPFileDialog) {
-		ofn.Flags |= OFN_EXPLORER | OFN_ENABLESIZING | OFN_ENABLEHOOK;
-		ofn.lpfnHook = OpenSaveFileDlgHookProc;
-	}
-
-	if (GetOpenFileName(&ofn)) {
-		IniSection section;
-		WCHAR *pIniSectionBuf = (WCHAR *)NP2HeapAlloc(sizeof(WCHAR) * MAX_INI_SECTION_SIZE_STYLES);
-		const int cchIniSection = (int)(NP2HeapSize(pIniSectionBuf) / sizeof(WCHAR));
-		IniSection * const pIniSection = &section;
-
-		IniSectionInit(pIniSection, 128);
-		// file extensions
-		if (GetPrivateProfileSection(INI_SECTION_NAME_FILE_EXTENSIONS, pIniSectionBuf, cchIniSection, szFile)) {
-			if (IniSectionParse(pIniSection, pIniSectionBuf)) {
-				for (UINT iLexer = LEXER_INDEX_MATCH; iLexer < ALL_LEXER_COUNT; iLexer++) {
-					PEDITLEXER pLex = pLexArray[iLexer];
-					LPCWSTR value = IniSectionGetValueImpl(pIniSection, pLex->pszName, pLex->iNameLen);
-					if (StrNotEmpty(value)) {
-						lstrcpyn(pLex->szExtensions, value, MAX_EDITLEXER_EXT_SIZE);
-					}
-					if (pIniSection->count == 0) {
-						break;
-					}
-				}
-			}
-		}
-
-		for (UINT iLexer = 0; iLexer < ALL_LEXER_COUNT; iLexer++) {
-			PEDITLEXER pLex = pLexArray[iLexer];
-			if (GetPrivateProfileSection(pLex->pszName, pIniSectionBuf, cchIniSection, szFile)) {
-				if (!IniSectionParse(pIniSection, pIniSectionBuf)) {
-					continue;
-				}
-				pLex->bUseDefaultCodeStyle = IniSectionGetBool(pIniSection, L"UseDefaultCodeStyle", pLex->bUseDefaultCodeStyle);
-				const UINT iStyleCount = pLex->iStyleCount;
-				for (UINT i = 0; i < iStyleCount; i++) {
-					LPCWSTR value = IniSectionGetValueImpl(pIniSection, pLex->Styles[i].pszName, pLex->Styles[i].iNameLen);
-					if (value != NULL) {
-						lstrcpyn(pLex->Styles[i].szValue, value, MAX_EDITSTYLE_VALUE_SIZE);
-					}
-					if (pIniSection->count == 0) {
-						break;
-					}
-				}
-			}
-		}
-
-		IniSectionFree(pIniSection);
-		NP2HeapFree(pIniSectionBuf);
-		return true;
-	}
-	return false;
-}
-
-//=============================================================================
-//
-// Style_Export()
-//
-bool Style_Export(HWND hwnd) {
-	WCHAR szFile[MAX_PATH * 2] = L"";
-	WCHAR szFilter[256];
-
-	GetString(IDS_FILTER_INI, szFilter, COUNTOF(szFilter));
-	PrepareFilterStr(szFilter);
-
-	OPENFILENAME ofn;
-	memset(&ofn, 0, sizeof(OPENFILENAME));
-	ofn.lStructSize = sizeof(OPENFILENAME);
-	ofn.hwndOwner	= hwnd;
-	ofn.lpstrFilter = szFilter;
-	ofn.lpstrFile	= szFile;
-	ofn.lpstrDefExt = L"ini";
-	ofn.nMaxFile	= COUNTOF(szFile);
-	ofn.Flags		= /*OFN_FILEMUSTEXIST |*/ OFN_HIDEREADONLY | OFN_NOCHANGEDIR | OFN_DONTADDTORECENT
-					  | OFN_PATHMUSTEXIST | OFN_SHAREAWARE /*| OFN_NODEREFERENCELINKS*/ | OFN_OVERWRITEPROMPT;
-	if (bUseXPFileDialog) {
-		ofn.Flags |= OFN_EXPLORER | OFN_ENABLESIZING | OFN_ENABLEHOOK;
-		ofn.lpfnHook = OpenSaveFileDlgHookProc;
-	}
-
-	if (GetSaveFileName(&ofn)) {
-		DWORD dwError = ERROR_SUCCESS;
-		WCHAR *pIniSectionBuf = (WCHAR *)NP2HeapAlloc(sizeof(WCHAR) * MAX_INI_SECTION_SIZE_STYLES);
-		IniSectionOnSave section = { pIniSectionBuf };
-		IniSectionOnSave * const pIniSection = &section;
-
-		// file extensions
-		pIniSection->next = pIniSectionBuf;
-		for (UINT iLexer = LEXER_INDEX_MATCH; iLexer < ALL_LEXER_COUNT; iLexer++) {
-			const LPCEDITLEXER pLex = pLexArray[iLexer];
-			IniSectionSetString(pIniSection, pLex->pszName, pLex->szExtensions);
-		}
-		if (!WritePrivateProfileSection(INI_SECTION_NAME_FILE_EXTENSIONS, pIniSectionBuf, szFile)) {
-			dwError = GetLastError();
-		}
-
-		for (UINT iLexer = 0; iLexer < ALL_LEXER_COUNT; iLexer++) {
-			const LPCEDITLEXER pLex = pLexArray[iLexer];
-			memset(pIniSectionBuf, 0, 2*sizeof(WCHAR));
-			pIniSection->next = pIniSectionBuf;
-			IniSectionSetBool(pIniSection, L"UseDefaultCodeStyle", pLex->bUseDefaultCodeStyle);
-			const UINT iStyleCount = pLex->iStyleCount;
-			for (UINT i = 0; i < iStyleCount; i++) {
-				IniSectionSetString(pIniSection, pLex->Styles[i].pszName, pLex->Styles[i].szValue);
-			}
-			if (!WritePrivateProfileSection(pLex->pszName, pIniSectionBuf, szFile)) {
-				dwError = GetLastError();
-			}
-		}
-		NP2HeapFree(pIniSectionBuf);
-
-		if (dwError != ERROR_SUCCESS) {
-			MsgBoxLastError(MB_OK, IDS_EXPORT_FAIL, szFile);
-		}
-		return true;
-	}
-	return false;
-}
-
-static void Style_ResetAll(bool resetColor) {
-	if (resetColor) {
-		memcpy(customColor, defaultCustomColor, MAX_CUSTOM_COLOR_COUNT * sizeof(COLORREF));
-	}
-	for (UINT iLexer = 0; iLexer < ALL_LEXER_COUNT; iLexer++) {
-		PEDITLEXER pLex = pLexArray[iLexer];
-		if (pLex->szExtensions) {
-			lstrcpy(pLex->szExtensions, pLex->pszDefExt);
-		}
-		pLex->bStyleChanged = true;
-		pLex->bUseDefaultCodeStyle = (pLex->rid == NP2LEX_TEXTFILE);
-		if (resetColor) {
-			const UINT iStyleCount = pLex->iStyleCount;
-			for (UINT i = 0; i < iStyleCount; i++) {
-				lstrcpy(pLex->Styles[i].szValue, pLex->Styles[i].pszDefault);
-			}
-		}
-	}
-
-	fStylesModified |= STYLESMODIFIED_ALL_STYLE | STYLESMODIFIED_FILE_EXT | STYLESMODIFIED_COLOR;
-}
-
-static inline int ScaleStylePixel(int value, int scale, int minValue) {
-	value = (scale == USER_DEFAULT_SCREEN_DPI*100) ? value : MulDiv(value, scale, USER_DEFAULT_SCREEN_DPI*100);
-	return max_i(value, minValue);
-}
-
-#define CodeFoldingMarkerList	MULTI_STYLE8(	\
-	SC_MARKNUM_FOLDEROPEN, SC_MARKNUM_FOLDER,		\
-	SC_MARKNUM_FOLDERSUB, SC_MARKNUM_FOLDERTAIL,	\
-	SC_MARKNUM_FOLDEREND, SC_MARKNUM_FOLDEROPENMID,	\
-	SC_MARKNUM_FOLDERMIDTAIL, 0)
-
-// styles depend on current DPI or zoom level.
-void Style_OnDPIChanged(PEDITLEXER pLex) {
-	const int scale = g_uCurrentDPI*iZoomLevel;
-
-	// whitespace dot size
-	LPCWSTR szValue = pLexGlobal->Styles[GlobalStyleIndex_Whitespace].szValue;
-	int iValue = 0;
-	Style_StrGetSize(szValue, &iValue);
-	iValue = ScaleStylePixel(iValue, scale, 1);
-	SciCall_SetWhitespaceSize(iValue);
-
-	// outline frame width
-	Style_HighlightCurrentLine();
-	// caret width
-	Style_UpdateCaret();
-
-	// Extra Line Spacing
-	szValue = (pLex->rid != NP2LEX_ANSI)? pLexGlobal->Styles[GlobalStyleIndex_ExtraLineSpacing].szValue
-		: pLex->Styles[ANSIArtStyleIndex_ExtraLineSpacing].szValue;
-	if (Style_StrGetSize(szValue, &iValue) && iValue != 0) {
-		int iAscent;
-		int iDescent;
-		if (iValue > 0) {
-			// 5 => iAscent = 3, iDescent = 2
-			iValue = ScaleStylePixel(iValue, scale, 0);
-			iDescent = iValue/2 ;
-			iAscent = iValue - iDescent;
-		} else {
-			// -5 => iAscent = -2, iDescent = -3
-			iValue = -ScaleStylePixel(-iValue, scale, 0);
-			iAscent = iValue/2 ;
-			iDescent = iValue - iAscent;
-		}
-
-		SciCall_SetExtraAscent(iAscent);
-		SciCall_SetExtraDescent(iDescent);
-	} else {
-		SciCall_SetExtraAscent(0);
-		SciCall_SetExtraDescent(0);
-	}
-
-	// code folding
-	iValue = ScaleStylePixel(100, scale, 100);
-	uint64_t iMarkerIDs = CodeFoldingMarkerList;
-	do {
-		const int marker = (int)(iMarkerIDs & 0xff);
-		SciCall_MarkerSetStrokeWidth(marker, iValue);
-		iMarkerIDs >>= 8;
-	} while (iMarkerIDs);
-}
-
-void Style_OnStyleThemeChanged(int theme) {
-	if (theme != StyleTheme_Default) {
-		if (!PathIsFile(darkStyleThemeFilePath)) {
-			FindDarkThemeFile();
-		}
-	}
-
-	if (fStylesModified) {
-		SaveSettingsNow(true, true);
-	}
-	np2StyleTheme = theme;
-	Style_SetLexer(pLexCurrent, false);
-}
-
-void Style_UpdateCaret(void) {
-	int iValue = (int)iCaretStyle;
-	// caret style and width
-	const int style = (iValue ? CARETSTYLE_LINE : CARETSTYLE_BLOCK)
-		| (bBlockCaretForOVRMode ? CARETSTYLE_OVERSTRIKE_BLOCK : CARETSTYLE_OVERSTRIKE_BAR)
-		| (bBlockCaretOutSelection ? CARETSTYLE_BLOCK_AFTER : 0);
-	SciCall_SetCaretStyle(style);
-	// caret width
-	if (iValue != 0) {
-		DWORD width = 0;
-		if (SystemParametersInfo(SPI_GETCARETWIDTH, 0, &width, 0) && width > (DWORD)iValue) {
-			// use system caret width
-			iValue = width;
-		} else if (iValue == 1) {
-			// scale default caret width
-			iValue = ScaleStylePixel(iValue, g_uCurrentDPI*iZoomLevel, 1);
-		}
-		SciCall_SetCaretWidth(iValue);
-	}
-
-	iValue = (iCaretBlinkPeriod < 0)? (int)GetCaretBlinkTime() : iCaretBlinkPeriod;
-	SciCall_SetCaretPeriod(iValue);
-}
-
-static inline void Style_SetDefaultStyle(int index) {
-	Style_SetStyles(pLexGlobal->Styles[index].iStyle, pLexGlobal->Styles[index].szValue);
-}
-
-static void Style_SetAllStyle(PEDITLEXER pLex, int offset) {
-	if (!IsStyleLoaded(pLex)) {
-		Style_LoadOne(pLex);
-	}
-
-	const int high = offset << 8;
-	const UINT iStyleCount = pLex->iStyleCount;
-	// first style is the default style.
-	for (UINT i = 1; i < iStyleCount; i++) {
-		const UINT iStyle = pLex->Styles[i].iStyle;
-		LPCWSTR szValue = pLex->Styles[i].szValue;
-		const int first = (iStyle & 0xff) + offset;
-		Style_SetStyles(first, szValue);
-		if (iStyle > 0xff) {
-			SciCall_CopyStyles(first | high, iStyle >> 8);
-		}
-	}
-}
-
-// parse a style attribute separated by ';'
-// e.g.: 'bold', 'bold;', '; bold' and '; bold;'
-static bool Style_StrGetAttributeEx(LPCWSTR lpszStyle, LPCWSTR key, int keyLen) {
-	LPCWSTR p = StrStr(lpszStyle, key);
-	while (p != NULL) {
-		WCHAR chPrev = (p == lpszStyle) ? L';' : p[-1];
-		if (chPrev == L' ') {
-			LPCWSTR t = p - 2;
-			while (t > lpszStyle && *t == L' ') {
-				--t;
-			}
-			chPrev = (t <= lpszStyle) ? L';' : *t;
-		}
-		p += keyLen;
-		if (chPrev == L';') {
-			while (*p == L' ') {
-				++p;
-			}
-			if (*p == L'\0' || *p == L';') {
-				return true;
-			}
-		}
-		p = StrStr(p, key);
-	}
-	return false;
-}
-
-#define Style_StrGetAttribute(lpszStyle, name)	Style_StrGetAttributeEx((lpszStyle), (name), CSTRLEN(name))
-#define Style_StrGetBold(lpszStyle)				Style_StrGetAttribute((lpszStyle), L"bold")
-#define Style_StrGetItalic(lpszStyle)			Style_StrGetAttribute((lpszStyle), L"italic")
-#define Style_StrGetUnderline(lpszStyle)		Style_StrGetAttribute((lpszStyle), L"underline")
-#define Style_StrGetStrike(lpszStyle)			Style_StrGetAttribute((lpszStyle), L"strike")
-#define Style_StrGetOverline(lpszStyle)			Style_StrGetAttribute((lpszStyle), L"overline")
-#define Style_StrGetEOLFilled(lpszStyle)		Style_StrGetAttribute((lpszStyle), L"eolfilled")
-
-// set default colors to avoid showing white (COLOR_WINDOW or COLOR_3DFACE) window or margin while loading big file.
-void Style_InitDefaultColor(void) {
-	PEDITLEXER pLexNew = pLexArray[iDefaultLexerIndex];
-	const int index = pLexNew->bUseDefaultCodeStyle ? GlobalStyleIndex_DefaultCode : GlobalStyleIndex_DefaultText;
-	LPCWSTR szValue = pLexGlobal->Styles[index].szValue;
-	COLORREF rgb;
-	if (!Style_StrGetForeColor(szValue, &rgb)) {
-		if (!Style_StrGetForeColor(pLexNew->Styles[0].szValue, &rgb)) {
-			rgb = GetSysColor(COLOR_WINDOWTEXT);
-		}
-	}
-	SciCall_StyleSetFore(STYLE_DEFAULT, rgb);
-	if (!Style_StrGetBackColor(szValue, &rgb)) {
-		if (!Style_StrGetBackColor(pLexNew->Styles[0].szValue, &rgb)) {
-			rgb = GetSysColor(COLOR_WINDOW);
-		}
-	}
-	SciCall_StyleSetBack(STYLE_DEFAULT, rgb);
-	//SciCall_StyleClearAll();
-
-	const COLORREF backColor = rgb;
-	szValue = pLexGlobal->Styles[GlobalStyleIndex_CodeFolding].szValue;
-	if (!Style_StrGetBackColor(szValue, &rgb)) {
-		rgb = backColor;
-	}
-	SciCall_SetFoldMarginColor(true, rgb);
-	SciCall_SetFoldMarginHiColor(true, rgb);
-
-	szValue = pLexGlobal->Styles[GlobalStyleIndex_LineNumber].szValue;
-	if (Style_StrGetForeColor(szValue, &rgb)) {
-		SciCall_StyleSetFore(STYLE_LINENUMBER, rgb);
-	}
-	if (Style_StrGetBackColor(szValue, &rgb)) {
-		SciCall_StyleSetBack(STYLE_LINENUMBER, rgb);
-	}
-}
-
-LPCWSTR Style_FindStyleValue(PEDITLEXER pLex, UINT style) {
-	const UINT iStyleCount = pLex->iStyleCount;
-	// first style is the default style.
-	for (UINT i = 1; i < iStyleCount; i++) {
-		UINT iStyle = pLex->Styles[i].iStyle;
-		LPCWSTR szValue = pLex->Styles[i].szValue;
-		do {
-			if ((iStyle & 0xFF) == style) {
-				return szValue;
-			}
-			iStyle >>= 8;
-		} while (iStyle);
-	}
-	return NULL;
-}
-
-void Style_DefineIndicator(int index, int indicator, int indicatorStyle) {
-	LPCWSTR szValue = pLexGlobal->Styles[index].szValue;
-	COLORREF rgb;
-	int iValue;
-
-	SciCall_IndicSetStyle(indicator, indicatorStyle);
-	if (Style_StrGetForeColor(szValue, &rgb)) {
-		SciCall_IndicSetFore(indicator, rgb);
-	}
-	if (Style_StrGetAlpha(szValue, &iValue)) {
-		SciCall_IndicSetAlpha(indicator, iValue);
-	}
-	if (Style_StrGetOutlineAlpha(szValue, &iValue)) {
-		SciCall_IndicSetOutlineAlpha(indicator, iValue);
-	}
-}
-
-//=============================================================================
-// set current lexer
-// Style_SetLexer()
-//
-void Style_SetLexer(PEDITLEXER pLexNew, BOOL bLexerChanged) {
-	int iValue;
-
-	// Select default if NULL is specified
-	if (!pLexNew) {
-		np2LexLangIndex = 0;
-		pLexNew = pLexArray[iDefaultLexerIndex];
-	}
-	if (!IsStyleLoaded(pLexGlobal)) {
-		Style_LoadOne(pLexGlobal);
-	}
-	if (!IsStyleLoaded(pLexNew)) {
-		Style_LoadOne(pLexNew);
-	}
-
-	// Lexer
-	const int rid = pLexNew->rid;
-
-	if (bLexerChanged) {
-		if ((fvCurFile.mask & FV_MaskHasFileTabSettings) != FV_MaskHasFileTabSettings) {
-			// otherwise, the same tab settings already applied in EditSetNewText().
-			Style_LoadTabSettings(pLexNew);
-			FileVars_Apply(&fvCurFile);
-		}
-
-		// change empty file to use scheme default encoding and line ending
-		if (SciCall_GetLength() == 0 && !(SciCall_CanUndo() || SciCall_CanRedo())) {
-			EditApplyDefaultEncoding(pLexNew, bLexerChanged & LexerChanged_Override);
-		}
-		SciCall_SetLexer(pLexNew->iLexer);
-
-		// Code folding
-		SciCall_SetProperty("fold", "1");
-		//SciCall_SetProperty("fold.comment", "1");
-		//SciCall_SetProperty("fold.preprocessor", "1");
-		//SciCall_SetProperty("fold.compact", "0");
-
-		int dialect = 0;
-		switch (rid) {
-		//case NP2LEX_HTML:
-		//case NP2LEX_XML:
-		//	//SciCall_SetProperty("fold.html", "1");
-		//	//SciCall_SetProperty("fold.hypertext.comment", "1");
-		//	//SciCall_SetProperty("fold.hypertext.heredoc", "1");
-		//	break;
-
-		case NP2LEX_ACTIONSCRIPT:
-			dialect = 1; // enable ECMAScript For XML
-			break;
-
-		case NP2LEX_APDL:
-			dialect = 1;
-			break;
-
-		case NP2LEX_BASH:
-			dialect = np2LexLangIndex == IDM_LEXER_CSHELL;
-			break;
-
-		case NP2LEX_CSS: {
-			NP2_static_assert(IDM_LEXER_SCSS - IDM_LEXER_CSS == 1);
-			NP2_static_assert(IDM_LEXER_LESS - IDM_LEXER_CSS == 2);
-			NP2_static_assert(IDM_LEXER_HSS - IDM_LEXER_CSS == 3);
-			dialect = np2LexLangIndex - IDM_LEXER_CSS;
-		} break;
-
-		case NP2LEX_CSV:
-			dialect = iCsvOption;
-			break;
-
-		case NP2LEX_JAVASCRIPT:
-		case NP2LEX_TYPESCRIPT: {
-			LPCWSTR lpszExt = PathFindExtension(szCurFile);
-			if (StrNotEmpty(lpszExt) && (StrCaseEqual(lpszExt, L".jsx") || StrCaseEqual(lpszExt, L".tsx"))) {
-				dialect = 1;
-			}
-		} break;
-
-		case NP2LEX_MARKDOWN: {
-			NP2_static_assert(IDM_LEXER_MARKDOWN_GITLAB - IDM_LEXER_MARKDOWN_GITHUB == 1);
-			NP2_static_assert(IDM_LEXER_MARKDOWN_PANDOC - IDM_LEXER_MARKDOWN_GITHUB == 2);
-			dialect = np2LexLangIndex - IDM_LEXER_MARKDOWN_GITHUB;
-		} break;
-
-		case NP2LEX_MATLAB: {
-			NP2_static_assert(IDM_LEXER_OCTAVE - IDM_LEXER_MATLAB == 1);
-			NP2_static_assert(IDM_LEXER_SCILAB - IDM_LEXER_MATLAB == 2);
-			dialect = np2LexLangIndex - IDM_LEXER_MATLAB;
-		} break;
-
-		// see LexCPP.cxx
-		case NP2LEX_RESOURCESCRIPT:
-			dialect = 1;
-			break;
-		}
-		if (dialect > 0) {
-			char lang[4];
-			if (dialect < 10) {
-				dialect += '0';
-			}
-			memcpy(lang, &dialect, sizeof(int));
-			SciCall_SetProperty("lexer.lang", lang);
-		}
-
-		// Add keyword lists
-		uint64_t attr = pLexNew->keywordAttr;
-		for (int i = 0; i < KEYWORDSET_MAX; attr >>= 4, i++) {
-			const char *pKeywords = pLexNew->pKeyWords->pszKeyWords[i];
-			if (!(attr & KeywordAttr_NoLexer) && StrNotEmptyA(pKeywords)) {
-				const int attribute = attr & (KeywordAttr_NoLexer - 1);
-				SciCall_SetKeywords(i | (attribute << 8), pKeywords);
-			}
-		}
-
-		// clear document style when manually set to a different lexer,
-		// otherwise document was previously empty.
-		if (bLexerChanged == LexerChanged_Override) {
-			SciCall_ClearDocumentStyle();
-		}
-	}
-
-	// Font quality setup
-	SciCall_SetFontQuality(iFontQuality);
-
-	// Default Values are always set
-	SciCall_StyleResetDefault();
-	SciCall_StyleSetCharacterSet(STYLE_DEFAULT, DEFAULT_CHARSET);
-	SciCall_StyleSetCheckMonospaced(STYLE_DEFAULT, true);
-
-	//! begin STYLE_DEFAULT
-	LPCWSTR szValue = pLexGlobal->Styles[GlobalStyleIndex_DefaultCode].szValue;
-	Style_StrGetFontEx(szValue, defaultCodeFontName, COUNTOF(defaultCodeFontName), true);
-	szValue = pLexGlobal->Styles[GlobalStyleIndex_DefaultText].szValue;
-	Style_StrGetFontEx(szValue, defaultTextFontName, COUNTOF(defaultTextFontName), true);
-
-	iValue = pLexNew->bUseDefaultCodeStyle ? GlobalStyleIndex_DefaultCode : GlobalStyleIndex_DefaultText;
-	szValue = pLexGlobal->Styles[iValue].szValue;
-	// base font size
-	if (!Style_StrGetFontSize(szValue, &iBaseFontSize)) {
-		iBaseFontSize = defaultBaseFontSize;
-		SciCall_StyleSetSizeFractional(STYLE_DEFAULT, iBaseFontSize);
-	}
-	Style_SetStyles(STYLE_DEFAULT, szValue);
-
-	// used in Direct2D for language dependent glyphs
-	if (IsVistaAndAbove()) {
-		// current user default locale (empty) to override "en-US" in Scintilla.
-		WCHAR localeWide[LOCALE_NAME_MAX_LENGTH] = L"";
-		char localeName[LOCALE_NAME_MAX_LENGTH] = "";
-#if 0
-		if (!Style_StrGetLocale(szValue, localeWide, COUNTOF(localeWide))) {
-#if _WIN32_WINNT >= _WIN32_WINNT_VISTA
-			GetUserDefaultLocaleName(localeWide, COUNTOF(localeWide));
-#else
-			GetLocaleInfoW(LOCALE_USER_DEFAULT, LOCALE_SNAME, localeWide, COUNTOF(localeWide));
-#endif
-		}
-		WideCharToMultiByte(CP_UTF8, 0, localeWide, -1, localeName, COUNTOF(localeName), NULL, NULL);
-#else
-		if (Style_StrGetLocale(szValue, localeWide, COUNTOF(localeWide))) {
-			WideCharToMultiByte(CP_UTF8, 0, localeWide, -1, localeName, COUNTOF(localeName), NULL, NULL);
-		}
-#endif
-		SciCall_SetFontLocale(localeName);
-	}
-
-	COLORREF rgb;
-	if (!Style_StrGetForeColor(szValue, &rgb)) {
-		rgb = GetSysColor(COLOR_WINDOWTEXT);
-		SciCall_StyleSetFore(STYLE_DEFAULT, rgb);
-	}
-	if (!Style_StrGetBackColor(szValue, &rgb)) {
-		rgb = GetSysColor(COLOR_WINDOW);
-		SciCall_StyleSetBack(STYLE_DEFAULT, rgb);
-	}
-	// lexer default (base style), i.e.: EDITSTYLE_DEFAULT
-	Style_SetStyles(STYLE_DEFAULT, pLexNew->Styles[0].szValue);
-	// set all styles to have the same attributes as STYLE_DEFAULT.
-	SciCall_StyleClearAll();
-	//! end STYLE_DEFAULT
-
-	Style_SetDefaultStyle(GlobalStyleIndex_LineNumber);
-	Style_DefineIndicator(GlobalStyleIndex_MatchBrace, IndicatorNumber_MatchBrace, INDIC_ROUNDBOX);
-	Style_DefineIndicator(GlobalStyleIndex_MatchBraceError, IndicatorNumber_MatchBraceError, INDIC_ROUNDBOX);
-	Style_SetDefaultStyle(GlobalStyleIndex_IndentationGuide);
-
-	//! begin Selection
-	szValue = pLexGlobal->Styles[GlobalStyleIndex_Selection].szValue;
-	// never change text color on selecting.
-	//SciCall_ResetElementColor(SC_ELEMENT_SELECTION_TEXT);
-	//SciCall_ResetElementColor(SC_ELEMENT_SELECTION_ADDITIONAL_TEXT);
-	//SciCall_ResetElementColor(SC_ELEMENT_SELECTION_SECONDARY_TEXT);
-	//SciCall_ResetElementColor(SC_ELEMENT_SELECTION_INACTIVE_TEXT);
-	// always set background color
-	if (!Style_StrGetBackColor(szValue, &rgb)) {
-		rgb = GetSysColor(COLOR_HIGHLIGHT);
-	}
-	if (!Style_StrGetAlpha(szValue, &iValue)) {
-		iValue = SelectionDefaultAlpha;
-	}
-	SciCall_SetSelectionLayer(SC_LAYER_OVER_TEXT);
-	SciCall_SetElementColor(SC_ELEMENT_LIST_SELECTED_BACK, rgb);
-	SciCall_SetElementColor(SC_ELEMENT_SELECTION_BACK, ColorAlpha(rgb, iValue));
-	// additional selection
-	Style_StrGetForeColor(szValue, &rgb);
-	Style_StrGetOutlineAlpha(szValue, &iValue);
-	rgb = ColorAlpha(rgb, iValue);
-	SciCall_SetElementColor(SC_ELEMENT_SELECTION_ADDITIONAL_BACK, rgb);
-	SciCall_SetElementColor(SC_ELEMENT_SELECTION_SECONDARY_BACK, rgb);
-	SciCall_SetElementColor(SC_ELEMENT_SELECTION_INACTIVE_BACK, rgb);
-
-	SciCall_SetSelEOLFilled(Style_StrGetEOLFilled(szValue));
-	if (!Style_StrGetSize(szValue, &iValue)) {
-		iValue = 100;
-	}
-	SciCall_SetEOLSelectedWidth(iValue);
-	//! end Selection
-
-	//! begin Whitespace
-	szValue = pLexGlobal->Styles[GlobalStyleIndex_Whitespace].szValue;
-	if (Style_StrGetForeColor(szValue, &rgb)) {
-		if (!Style_StrGetAlpha(szValue, &iValue)) {
-			iValue = SC_ALPHA_OPAQUE;
-		}
-		SciCall_SetElementColor(SC_ELEMENT_WHITE_SPACE, ColorAlpha(rgb, iValue));
-	} else {
-		SciCall_ResetElementColor(SC_ELEMENT_WHITE_SPACE);
-	}
-	if (Style_StrGetBackColor(szValue, &rgb)) {
-		SciCall_SetElementColor(SC_ELEMENT_WHITE_SPACE_BACK, ColorAlpha(rgb, SC_ALPHA_OPAQUE));
-	} else {
-		SciCall_ResetElementColor(SC_ELEMENT_WHITE_SPACE_BACK);
-	}
-	//! end Whitespace
-
-	//! begin Caret
-	COLORREF backColor = SciCall_StyleGetBack(STYLE_DEFAULT);
-	COLORREF foreColor = SciCall_StyleGetFore(STYLE_DEFAULT);
-	SciCall_SetElementColor(SC_ELEMENT_LIST, foreColor);
-	SciCall_SetElementColor(SC_ELEMENT_LIST_BACK, backColor);
-	// caret fore
-	szValue = pLexGlobal->Styles[GlobalStyleIndex_Caret].szValue;
-	if (!Style_StrGetForeColor(szValue, &rgb)) {
-		rgb = GetSysColor(COLOR_WINDOWTEXT);
-	}
-	if (!VerifyContrast(rgb, backColor)) {
-		rgb = foreColor;
-	}
-	rgb = ColorAlpha(rgb, SC_ALPHA_OPAQUE);
-	SciCall_SetElementColor(SC_ELEMENT_CARET, rgb);
-	// additional caret fore
-	if (Style_StrGetBackColor(szValue, &rgb) && VerifyContrast(rgb, backColor)) {
-		rgb = ColorAlpha(rgb, SC_ALPHA_OPAQUE);
-	}
-	SciCall_SetElementColor(SC_ELEMENT_CARET_ADDITIONAL, rgb);
-	//! end Caret
-
-	// IME indicator
-	szValue = pLexGlobal->Styles[GlobalStyleIndex_IMEIndicator].szValue;
-	if (!Style_StrGetForeColor(szValue, &rgb)) {
-		rgb = IMEIndicatorDefaultColor;
-	}
-	SciCall_IndicSetFore(SC_INDICATOR_INPUT, rgb);
-	SciCall_IndicSetFore(SC_INDICATOR_TARGET, rgb);
-	SciCall_IndicSetFore(SC_INDICATOR_CONVERTED, rgb);
-	SciCall_IndicSetFore(SC_INDICATOR_UNKNOWN, rgb);
-
-	Style_SetLongLineColors();
-
-	// update styles that use pixel
-	Style_OnDPIChanged(pLexNew);
-
-	// set code folding style; braces are for scoping only
-	{
-		COLORREF fillColor;
-		COLORREF highlightColor;
-
-		szValue = pLexGlobal->Styles[GlobalStyleIndex_FoldingMarker].szValue;
-		if (Style_StrGetForeColor(szValue, &rgb)) {
-			foreColor = rgb;
-		} else {
-			foreColor = (bUse2ndGlobalStyle || np2StyleTheme == StyleTheme_Dark) ? FoldingMarkerLineColorDark : FoldingMarkerLineColorDefault;
-		}
-		if (Style_StrGetBackColor(szValue, &rgb)) {
-			fillColor = rgb;
-		} else {
-			fillColor = (bUse2ndGlobalStyle || np2StyleTheme == StyleTheme_Dark) ? FoldingMarkerFillColorDark : FoldingMarkerFillColorDefault;
-		}
-
-		szValue = pLexGlobal->Styles[GlobalStyleIndex_CodeFolding].szValue;
-		if (!Style_StrGetForeColor(szValue, &highlightColor)) {
-			highlightColor = RGB(0xFF, 0x00, 0x00); // Scintilla default red color
-		}
-		if (!Style_StrGetBackColor(szValue, &rgb)) {
-			rgb = backColor;
-		}
-		SciCall_SetFoldMarginColor(true, rgb);
-		SciCall_SetFoldMarginHiColor(true, rgb);
-#if 0	// use gray fold color
-		// Marker fore/back colors
-		// Set marker color to the average of foreColor and backColor
-		foreColor =	(((foreColor & 0xFF0000) + (backColor & 0xFF0000)) >> 1 & 0xFF0000) |
-					(((foreColor & 0x00FF00) + (backColor & 0x00FF00)) >> 1 & 0x00FF00) |
-					(((foreColor & 0x0000FF) + (backColor & 0x0000FF)) >> 1 & 0x0000FF);
-
-		// Rounding hack for pure white against pure black
-		if (foreColor == 0x7F7F7F) {
-			foreColor = 0x808080;
-		}
-#endif
-
-		uint64_t iMarkerIDs = CodeFoldingMarkerList;
-		highlightColor = ColorAlpha(highlightColor, SC_ALPHA_OPAQUE);
-		foreColor = ColorAlpha(foreColor, SC_ALPHA_OPAQUE);
-		backColor = ColorAlpha(backColor, SC_ALPHA_OPAQUE);
-		do {
-			const int marker = (int)(iMarkerIDs & 0xff);
-			SciCall_MarkerSetBackTranslucent(marker, foreColor);
-			SciCall_MarkerSetForeTranslucent(marker, backColor);
-			SciCall_MarkerSetBackSelectedTranslucent(marker, highlightColor);
-			iMarkerIDs >>= 8;
-		} while (iMarkerIDs);
-
-		fillColor = ColorAlpha(fillColor, SC_ALPHA_OPAQUE);
-		//SciCall_SetElementColor(SC_ELEMENT_FOLD_LINE, fillColor);
-		//SciCall_SetElementColor(SC_ELEMENT_HIDDEN_LINE, fillColor);
-		SciCall_MarkerSetForeTranslucent(SC_MARKNUM_FOLDER, fillColor);
-		SciCall_MarkerSetForeTranslucent(SC_MARKNUM_FOLDEREND, fillColor);
-
-		Style_SetDefaultStyle(GlobalStyleIndex_FoldDispalyText);
-	} // end set folding style
-
-	// CallTip
-	Style_SetDefaultStyle(GlobalStyleIndex_CallTip);
-	// HotSpot
-	Style_SetDefaultStyle(GlobalStyleIndex_Link);
-	SciCall_StyleSetHotSpot(STYLE_LINK, true);
-
-	if (SciCall_GetIndentationGuides() != SC_IV_NONE) {
-		Style_SetIndentGuides(true);
-	}
-
-	// Mark Occurrences
-	szValue = pLexGlobal->Styles[GlobalStyleIndex_MarkOccurrences].szValue;
-	SciCall_IndicSetStyle(IndicatorNumber_MarkOccurrence, INDIC_ROUNDBOX);
-	if (!Style_StrGetForeColor(szValue, &rgb)) {
-		rgb = GetSysColor(COLOR_HIGHLIGHT);
-	}
-	SciCall_IndicSetFore(IndicatorNumber_MarkOccurrence, rgb);
-	if (!Style_StrGetAlpha(szValue, &iValue)) {
-		iValue = MarkOccurrencesDefaultAlpha;
-	}
-	SciCall_IndicSetAlpha(IndicatorNumber_MarkOccurrence, iValue);
-	if (Style_StrGetOutlineAlpha(szValue, &iValue)) {
-		SciCall_IndicSetOutlineAlpha(IndicatorNumber_MarkOccurrence, iValue);
-	}
-	//! end Mark Occurrences
-
-	// Bookmark
-	bBookmarkColorUpdated = true;
-	// SC_MARK_CIRCLE is the default marker type.
-	if (SciCall_MarkerSymbolDefined(MarkerNumber_Bookmark) != SC_MARK_CIRCLE) {
-		Style_SetBookmark();
-	}
-
-	// other lexer styles
-	Style_SetDefaultStyle(GlobalStyleIndex_ControlCharacter);
-	if (rid != NP2LEX_ANSI) {
-		Style_SetAllStyle(pLexNew, 0);
-
-		switch (rid) {
-		case NP2LEX_REBOL:
-			SciCall_CopyStyles(STYLE_LINK, MULTI_STYLE(SCE_REBOL_URL, SCE_REBOL_EMAIL, 0, 0));
-			break;
-
-		case NP2LEX_MARKDOWN:
-		case NP2LEX_PHP:
-			if (!IsStyleLoaded(&lexHTML)) {
-				Style_LoadOne(&lexHTML);
-			}
-			if (rid == NP2LEX_MARKDOWN) {
-				SciCall_CopyStyles(STYLE_LINK, MULTI_STYLE(SCE_MARKDOWN_PLAIN_LINK, SCE_MARKDOWN_PAREN_LINK, SCE_MARKDOWN_ANGLE_LINK, 0));
-			} else {
-				Style_SetAllStyle(&lexJavaScript, SCE_PHP_LABEL + 1);
-				Style_SetAllStyle(&lexCSS, SCE_PHP_LABEL + SCE_JS_LABEL + 2);
-			}
-			for (UINT i = 1; i < lexHTML.iStyleCount; i++) {
-				const UINT iStyle = lexHTML.Styles[i].iStyle;
-				szValue = lexHTML.Styles[i].szValue;
-				const int first = iStyle & 0xff;
-				Style_SetStyles(first, szValue);
-				if (iStyle > 0xFF) {
-					SciCall_CopyStyles(first, iStyle >> 8);
-				}
-				if (iStyle == SCE_H_QUESTION) {
-					break;
-				}
-			}
-			break;
-		}
-	} else {
-		szValue = pLexNew->Styles[ANSIArtStyleIndex_LineNumber].szValue;
-		Style_SetStyles(STYLE_LINENUMBER, szValue);
-		szValue = pLexNew->Styles[ANSIArtStyleIndex_FoldDispalyText].szValue;
-		Style_SetStyles(STYLE_FOLDDISPLAYTEXT, szValue);
-	}
-
-	// update style font, color, etc. don't need colorizing (analyzing whole document) again,
-	// thus we not call SciCall_ClearDocumentStyle() in previous block.
-	if (bLexerChanged) {
-		// cache layout for visible lines.
-		// SC_CACHE_PAGE depends on line height (i.e. styles in current lexer) and edit window height.
-		SciCall_SetLayoutCache(SC_CACHE_PAGE);
-
-#if 0
-		// profile lexer performance
-		StopWatch watch;
-		StopWatch_Start(watch);
-		SciCall_ColouriseAll();
-		StopWatch_Stop(watch);
-		const double duration = StopWatch_Get(&watch);
-		printf("%s ColouriseAll duration=%.6f\n", __func__, duration);
-#else
-		// idle styling
-		SciCall_StartStyling(0);
-#endif
-
-		// Save current lexer
-		pLexCurrent = pLexNew;
-		InitAutoCompletionCache(pLexNew);
-		UpdateStatusBarCache(StatusItem_Lexer);
-		UpdateStatusbar();
-	}
-
-	// font might changed
-	UpdateLineNumberWidth();
-	UpdateBookmarkMarginWidth();
-	UpdateFoldMarginWidth();
-}
-
-//=============================================================================
-// find lexer from script interpreter, which must be first line of the file.
-// Style_SniffShebang()
-//
-PEDITLEXER Style_SniffShebang(char *pchText) {
-	if (pchText[0] == '#' && pchText[1] == '!') {
-		size_t len = 0;
-		char *pch = pchText + CSTRLEN("#!");
-		char *name;
-		while (*pch == ' ' || *pch == '\t') {
-			pch++;
-		}
-		name = pch;
-		while (*pch && !IsASpace(*pch)) {
-			len = *pch == '\\' || *pch == '/';
-			pch++;
-			name = len ? pch : name;
-		}
-		if (pch >= name + CSTRLEN("env") && (StrStartsWith(name, "env") || StrStartsWith(name, "winpty"))) {
-			while (*pch == ' ' || *pch == '\t') {
-				pch++;
-			}
-			name = pch;
-			while (*pch && !IsASpace(*pch)) {
-				len = *pch == '\\' || *pch == '/';
-				pch++;
-				name = len ? pch : name;
-			}
-		}
-
-		*pch = '\0';
-		len = pch - name;
-		pch = name;
-		while (*pch) {
-			*pch = UnsafeLower(*pch);
-			if (*pch < 'a' || *pch > 'z') {
-				*pch = '\0';
-				len = pch - name;
-				break;
-			}
-			pch++;
-		}
-
-		if (len >= 4) {
-			if (len >= 5) {
-				if (StrStartsWith(name, "python")) {
-					return &lexPython;
-				}
-				if (StrStartsWith(name, "groovy")) {
-					return &lexGroovy;
-				}
-				if (StrStartsWith(name, "scala")) {
-					return &lexScala;
-				}
-				if (StrStartsWith(name, "Rscript")) {
-					return &lexRLang;
-				}
-			}
-
-			if (StrStartsWith(name, "bash") || StrStartsWith(name, "dash")) {
-				return &lexBash;
-			}
-			if (StrStartsWith(name, "tcsh")) {
-				np2LexLangIndex = IDM_LEXER_CSHELL;
-				return &lexBash;
-			}
-			if (StrStartsWith(name, "perl")) {
-				return &lexPerl;
-			}
-			if (StrStartsWith(name, "ruby")) {
-				return &lexRuby;
-			}
-			//if (StrStartsWith(name, "rust")) {
-			//	return &lexRust;
-			//}
-			if (StrStartsWith(name, "gawk") || StrStartsWith(name, "nawk")) {
-				return &lexAwk;
-			}
-			if (StrStartsWith(name, "node")) {
-				return &lexJavaScript;
-			}
-			if (StrStartsWith(name, "wish")) {
-				return &lexTcl;
-			}
-			if (StrStartsWith(name, "wlua")) {
-				return &lexLua;
-			}
-		}
-		if (len >= 3) {
-			if (StrStartsWith(name, "awk")) {
-				return &lexAwk;
-			}
-			if (StrStartsWith(name, "lua")) {
-				return &lexLua;
-			}
-			if (StrStartsWith(name, "php")) {
-				return &lexPHP;
-			}
-			if (StrStartsWith(name, "tcl")) {
-				return &lexTcl;
-			}
-			if (StrStartsWith(name, "ash") || StrStartsWith(name, "zsh") || StrStartsWith(name, "ksh")) {
-				return &lexBash;
-			}
-			if (StrStartsWith(name, "csh")) {
-				np2LexLangIndex = IDM_LEXER_CSHELL;
-				return &lexBash;
-			}
-			if (StrStartsWith(name, "ipy")) {
-				return &lexPython;
-			}
-		}
-		if (len >= 2) {
-			if (StrStartsWith(name, "sh")) {
-				return &lexBash;
-			}
-			if (StrStartsWith(name, "py")) {
-				return &lexPython;
-			}
-		}
-	}
-	return NULL;
-}
-
-//=============================================================================
-// find lexer from <!DOCTYPE type PUBLIC > or <%@ Page Language="lang" %>
-// Style_GetDocTypeLanguage()
-//
-int Style_GetDocTypeLanguage(void) {
-	char tchText[4096] = ""; // maybe contains header comments
-	SciCall_GetText(COUNTOF(tchText) - 1, tchText);
-
-	// check DOCTYPE
-	const char *p = StrStrIA(tchText, "<!DOCTYPE");
-	if (p != NULL) {
-		p += CSTRLEN("<!DOCTYPE");
-		while (IsASpace(*p)) {
-			++p;
-		}
-		if (StrStartsWithCase(p, "html")) {
-			return IDM_LEXER_WEB;
-		}
-		if (StrStartsWith(p, "struts") || StrStartsWith(p, "xwork") || StrStartsWith(p, "validators")) {
-			return IDM_LEXER_STRUTS;
-		}
-		if (StrStartsWith(p, "hibernate")) {
-			p += CSTRLEN("hibernate-");
-			if (*p == 'm') {
-				return IDM_LEXER_HIB_MAP;
-			}
-			return IDM_LEXER_HIB_CFG;
-		}
-		//if (StrStartsWith(p, "plist")) {
-		//	return IDM_LEXER_PROPERTY_LIST;
-		//}
-		if (StrStartsWith(p, "schema")) {
-			return IDM_LEXER_XSD;
-		}
-		if (StrStartsWith(p, "jboss")) {
-			return IDM_LEXER_JBOSS;
-		}
-		if (StrStartsWith(p, "beans")) {
-			return IDM_LEXER_SPRING_BEANS;
-		}
-		if (StrStartsWithCase(p, "module")) {
-			return IDM_LEXER_CHECKSTYLE;
-		}
-	}
-
-	//if (strstr(tchText, "<?php")) {
-	//	return IDM_LEXER_PHP;
-	//}
-	// check Language
-	p = strstr(tchText, "<%@");
-	if (p != NULL) {
-		p = StrStrIA(p + CSTRLEN("<%@"), "Language");
-		if (p != NULL) {
-			p += CSTRLEN("Language") + 1;
-			while (*p == ' ' || *p == '=' || *p == '\"') {
-				p++;
-			}
-			if (StrStartsWithCase(p, "C#")) {
-				return IDM_LEXER_ASPX_CS;
-			}
-			if (StrStartsWithCase(p, "VBScript")) {
-				return IDM_LEXER_ASP_VBS;
-			}
-			if (StrStartsWithCase(p, "VB")) {
-				return IDM_LEXER_ASPX_VB;
-			}
-			if (StrStartsWithCase(p, "JScript")) {
-				return IDM_LEXER_ASP_JS;
-			}
-			if (StrStartsWithCase(p, "Java")) {
-				return IDM_LEXER_JSP;
-			}
-		}
-	}
-
-	// find root tag
-	p = tchText;
-	while (p - tchText < (ptrdiff_t)COUNTOF(tchText)) {
-		p = strchr(p, '<');
-		if (p == NULL) {
-			return 0;
-		}
-		if (StrStartsWith(p, "<!--")) {
-			p += CSTRLEN("<!--");
-			p = strstr(p, "-->");
-			if (p != NULL) {
-				p += CSTRLEN("-->");
-			} else {
-				return 0;
-			}
-		} else if (StrStartsWith(p, "<?") || StrStartsWith(p, "<!")) {
-			p += CSTRLEN("<?");
-			p = strchr(p, '>');
-			if (p != NULL) {
-				p++;
-			} else {
-				return 0;
-			}
-		} else {
-			break;
-		}
-	}
-	if (*p == '<') {
-		p++;
-		if (!IsAlpha(*p)) {
-			return 0;
-		}
-	} else {
-		return 0;
-	}
-
-	//if (StrStartsWithCase(p, "html"))
-	//	return IDM_LEXER_WEB;
-	if (StrStartsWith(p, "schema")) {
-		return IDM_LEXER_XSD;
-	}
-	//if (StrStartsWith(p, "schema") || StrStartsWith(p, "xsd:schema") || StrStartsWith(p, "xs:schema"))
-	//	return IDM_LEXER_XSD;
-	//if (StrStartsWith(p, "xsl:stylesheet"))
-	//	return IDM_LEXER_XSLT;
-
-	if (StrStartsWith(p, "project")) {
-		return IDM_LEXER_ANT_BUILD;
-	}
-	//if (StrStartsWith(p, "project")) {
-	//	p += CSTRLEN("project");
-	//	if (strstr(p, "maven") && strstr(p, "POM"))
-	//		return IDM_LEXER_MAVEN_POM;
-	//	return IDM_LEXER_ANT_BUILD;
-	//}
-	if (StrStartsWith(p, "settings")) {
-		return IDM_LEXER_MAVEN_SETTINGS;
-	}
-	if (StrStartsWith(p, "ivy")) {
-		if (*(p + CSTRLEN("ivy")) == '-') {
-			return IDM_LEXER_IVY_MODULE;
-		}
-		return IDM_LEXER_IVY_SETTINGS;
-	}
-	if (StrStartsWith(p, "ruleset")) {
-		return IDM_LEXER_PMD_RULESET;
-	}
-	if (StrStartsWith(p, "module")) {
-		return IDM_LEXER_CHECKSTYLE;
-	}
-
-	//if (StrStartsWith(p, "Server"))
-	//	return IDM_LEXER_TOMCAT;
-	//if (StrStartsWith(p, "web-app"))
-	//	return IDM_LEXER_WEB_JAVA;
-	if (StrStartsWith(p, "struts") || StrStartsWith(p, "xwork") || StrStartsWith(p, "validators")) {
-		return IDM_LEXER_STRUTS;
-	}
-	if (StrStartsWith(p, "hibernate")) {
-		if (p[CSTRLEN("hibernate-")] == 'm') {
-			return IDM_LEXER_HIB_MAP;
-		}
-		return IDM_LEXER_HIB_CFG;
-	}
-	if (StrStartsWith(p, "jboss")) {
-		return IDM_LEXER_JBOSS;
-	}
-	if (StrStartsWith(p, "beans")) {
-		return IDM_LEXER_SPRING_BEANS;
-	}
-
-	//if (StrStartsWith(p, "configuration"))
-	//	return IDM_LEXER_WEB_NET;
-	//if (StrStartsWith(p, "root"))
-	//	return IDM_LEXER_RESX;
-	//if (StrStartsWith(p, "Canvas"))
-	//	return IDM_LEXER_XAML;
-
-	//if (StrStartsWith(p, "plist"))
-	//	return IDM_LEXER_PROPERTY_LIST;
-	//if (StrStartsWith(p, "manifest"))
-	//	return IDM_LEXER_ANDROID_MANIFEST;
-	//if (StrStartsWith(p, "svg"))
-	//	return IDM_LEXER_SVG;
-	if (strstr(p, "xmlns:android") != NULL
-		&& (strstr(p, "Layout") != NULL || strstr(p, "View") != NULL || strstr(p, "menu") != NULL)) {
-		return IDM_LEXER_ANDROID_LAYOUT;
-	}
-
-	return 0;
-}
-
-bool MatchCPPKeyword(const char *p, int index) {
-	if (*p < 'a' || *p > 'z') {
-		return false;
-	}
-
-	char word[32];
-	word[0] = ' ';
-	word[1] = *p++;
-	int len = 2;
-	while (len < 30 && (*p == '_' || (*p >= 'a' && *p <= 'z'))) {
-		word[len++] = *p++;
-	}
-	if (len == 30 || IsAlphaNumeric(*p)) {
-		return false;
-	}
-	word[len++] = ' ';
-	word[len++] = 0;
-	p = strstr(lexCPP.pKeyWords->pszKeyWords[index], word);
-	return p != NULL;
-}
-
-PEDITLEXER Style_DetectObjCAndMatlab(void) {
-	char tchText[4096] = ""; // maybe contains header comments
-	SciCall_GetText(COUNTOF(tchText) - 1, tchText);
-
-	const char *p = tchText;
-	np2LexLangIndex = 0;
-	while (*p) {
-		while (IsASpace(*p)) {
-			++p;
-		}
-		switch (*p) {
-		case '#':	// ObjC preprocessor or octave comment
-			if (!(p == tchText && p[1] == '!')) {
-				++p;
-				while (*p == ' ' || *p == '\t') {
-					++p;
-				}
-				if (MatchCPPKeyword(p, 2)) {
-					return &lexCPP;
-				}
-				np2LexLangIndex = IDM_LEXER_OCTAVE;
-				return &lexMatlab;
-			}
-			break;
-		case '(':
-			++p;
-			if (*p == '*') { // Mathematica comment
-				return &lexFSharp;
-			}
-			break;
-		case '@':	// ObjC keyword or Matlab command
-			++p;
-			if (MatchCPPKeyword(p, 3)) {
-				return &lexCPP;
-			}
-			return &lexMatlab;
-		case '/':	// C/C++ style comment
-			++p;
-			if (*p == '/' || *p == '*') {
-				return &lexCPP;
-			}
-			break;
-		case 'f':	// Matlab function
-			if (StrStartsWith(p, "function") && (IsASpace(p[CSTRLEN("function")]) || p[CSTRLEN("function")] == '[')) {
-				return &lexMatlab;
-			}
-			break;
-		case 'c':	// Matlab classdef
-			if (StrStartsWith(p, "classdef") && IsASpace(p[CSTRLEN("classdef")])) {
-				return &lexMatlab;
-			}
-			break;
-		case '%':	// ObjC modular or Matlab comment
-			return &lexMatlab;
-		}
-		// skip to next line
-		while (*p && !(*p == '\r' || *p == '\n')) {
-			++p;
-		}
-	}
-
-	return NULL;
-}
-
-// auto detect file type from content.
-PEDITLEXER Style_AutoDetect(BOOL bDotFile) {
-	char tchText[4096] = ""; // maybe contains header comments
-	SciCall_GetText(COUNTOF(tchText) - 1, tchText);
-
-	const char *p = tchText;
-	const bool shebang = *p == '#' && p[1] == '!';
-	int cppCount = 0;
-	int sharpCount = 0;
-	bool maybeIni = false;
-	bool maybeJson = false;
-	BOOL notJson = FALSE;
-
-	while (*p) {
-		if (*p == '[') {
-			// bracket at line beginning
-			maybeIni = true;
-		} else if (*p == '-' && p[1] == '-' && p[2] == '-' && IsASpace(p[CSTRLEN("---")])) {
-			// `---` at line beginning
-			p += CSTRLEN("---");
-			while (*p == ' ' || *p == '\t') {
-				++p;
-			}
-			if (IsASpace(*p) || *p == '#' || *p == '%') {
-				return &lexYAML;
-			}
-		} else {
-			// skip leading space
-			while (*p == ' ' || *p == '\t') {
-				++p;
-			}
-			switch (*p) {
-			case '#': // C/C++ preprocessor, comment
-				if (!(p == tchText && shebang)) {
-					++p;
-					while (*p == ' ' || *p == '\t') {
-						++p;
-					}
-					if (MatchCPPKeyword(p, 2)) {
-						++cppCount;
-					} else {
-						++sharpCount;
-					}
-				}
-				break;
-			case '/': // C/C++ style comment
-				++p;
-				if (*p == '/' || *p == '*') {
-					++cppCount;
-					if (!sharpCount) {
-						return &lexCPP;
-					}
-				}
-				break;
-
-			case '{':
-			case '}':
-			case ']':
-				maybeJson = true;
-				break;
-			case '\"':
-				maybeJson |= maybeIni;
-				break;
-
-			default:
-				// not a normal JSON file: line not starts with any of `{}[]"`, possible JSON with unquoted keys, which is rare.
-				notJson |= *p;
-				break;
-			}
-		}
-
-		// skip to next line
-		while (*p && !(*p == '\r' || *p == '\n')) {
-			++p;
-		}
-		while (*p == '\r' || *p == '\n') {
-			++p;
-		}
-	}
-
-	if (cppCount > sharpCount && !(shebang || bDotFile)) {
-		return &lexCPP;
-	}
-	if (sharpCount) {
-		return shebang ? &lexBash : &lexConfig;
-	}
-	if (maybeJson && !notJson) {
-		return &lexJSON;
-	}
-	if (maybeIni) {
-		return &lexINI;
-	}
-	if (bDotFile) {
-		return &lexConfig;
-	}
-	if (maybeJson) {
-		// for braces and brackets
-		return &lexCPP;
-	}
-	return NULL;
-}
-
-//=============================================================================
-//
-// Style_GetCurrentLexerName()
-//
-LPCWSTR Style_GetCurrentLexerName(LPWSTR lpszName, int cchName) {
-	if (np2LexLangIndex == 0) {
-#if NP2_ENABLE_LOCALIZE_LEXER_NAME
-		if (GetString(pLexCurrent->rid, lpszName, cchName)) {
-			return lpszName;
-		}
-#endif
-		return pLexCurrent->pszName;
-	}
-
-	HMENU hmenu = GetMenu(hwndMain);
-	MENUITEMINFO mii;
-	mii.cbSize = sizeof(MENUITEMINFO);
-	mii.fMask = MIIM_STRING;
-	mii.dwTypeData = lpszName;
-	mii.cch = cchName;
-	if (GetMenuItemInfo(hmenu, np2LexLangIndex, FALSE, &mii)) {
-#if 0 && defined(_MSC_VER)
-		SHStripMneumonic(lpszName);
-#elif 0
-		StripMnemonic(lpszName);
-#else
-		LPWSTR p = StrChr(lpszName, L'&');
-		if (p != NULL) {
-			const int len = lstrlen(p) - 1;
-			memmove(p, p + 1, sizeof(WCHAR) * len);
-			p[len] = L'\0';
-		}
-#endif
-		return lpszName;
-	}
-	return pLexCurrent->pszName;
-}
-
-static void Style_UpdateLexerLang(PEDITLEXER pLex, LPCWSTR lpszExt, LPCWSTR lpszName) {
-	switch (pLex->rid) {
-	case NP2LEX_BASH:
-		if (StrCaseEqual(L"m4", lpszExt) || StrCaseEqual(L"ac", lpszExt)) {
-			np2LexLangIndex = IDM_LEXER_M4;
-		} else if (StrCaseEqual(L"csh", lpszExt) || StrCaseEqual(L"tcsh", lpszExt)) {
-			np2LexLangIndex = IDM_LEXER_CSHELL;
-		}
-		break;
-
-	case NP2LEX_CONFIG:
-		if (StrHasPrefixCase(lpszName, L"httpd") || StrCaseEqual(lpszExt, L"htaccess")) {
-			np2LexLangIndex = IDM_LEXER_APACHE;
-		}
-		break;
-
-	case NP2LEX_CSS:
-		if (StrCaseEqual(L"scss", lpszExt)) {
-			np2LexLangIndex = IDM_LEXER_SCSS;
-		} else if (StrCaseEqual(L"less", lpszExt)) {
-			np2LexLangIndex = IDM_LEXER_LESS;
-		} else if (StrCaseEqual(L"hss", lpszExt)) {
-			np2LexLangIndex = IDM_LEXER_HSS;
-		}
-		break;
-
-	case NP2LEX_HTML:
-		if (StrCaseEqual(L"jsp", lpszExt)) {
-			np2LexLangIndex = IDM_LEXER_JSP;
-		} else if (StrCaseEqual(L"aspx", lpszExt)) {
-			np2LexLangIndex = Style_GetDocTypeLanguage();
-			if (np2LexLangIndex == 0) {
-				np2LexLangIndex = IDM_LEXER_ASPX_CS;
-			}
-		} else if (StrCaseEqual(L"asp", lpszExt)) {
-			np2LexLangIndex = Style_GetDocTypeLanguage();
-			if (np2LexLangIndex == 0) {
-				np2LexLangIndex = IDM_LEXER_ASP_VBS;
-			}
-		}
-		break;
-
-	case NP2LEX_MATLAB:
-		if (StrCaseEqual(L"sce", lpszExt) || StrCaseEqual(L"sci", lpszExt)) {
-			np2LexLangIndex = IDM_LEXER_SCILAB;
-		}
-		break;
-
-	case NP2LEX_XML:
-		if (StrCaseEqual(L"xml", lpszExt)) {
-			if (StrCaseEqual(lpszName, L"build.xml") || StrCaseEqual(lpszName, L"javadoc.xml")) {
-				np2LexLangIndex = IDM_LEXER_ANT_BUILD;
-			} else if (StrCaseEqual(lpszName, L"pom.xml")) {
-				np2LexLangIndex = IDM_LEXER_MAVEN_POM;
-			} else if (StrCaseEqual(lpszName, L"settings.xml")) {
-				np2LexLangIndex = IDM_LEXER_MAVEN_SETTINGS;
-			} else if (StrCaseEqual(lpszName, L"AndroidManifest.xml")) {
-				np2LexLangIndex = IDM_LEXER_ANDROID_MANIFEST;
-			} else if (StrCaseEqual(lpszName, L"server.xml")) {
-				np2LexLangIndex = IDM_LEXER_TOMCAT;
-			} else if (StrCaseEqual(lpszName, L"web.xml")) {
-				np2LexLangIndex = IDM_LEXER_WEB_JAVA;
-			} else if (StrCaseEqual(lpszName, L"struts.xml") || StrCaseEqual(lpszName, L"struts-config.xml")) {
-				np2LexLangIndex = IDM_LEXER_STRUTS;
-			} else if (StrCaseEqual(lpszName, L"hibernate.cfg.xml")) {
-				np2LexLangIndex = IDM_LEXER_HIB_CFG;
-			} else if (StrCaseEqual(lpszName, L"ivy.xml")) {
-				np2LexLangIndex = IDM_LEXER_IVY_MODULE;
-			} else if (StrCaseEqual(lpszName, L"ivysettings.xml")) {
-				np2LexLangIndex = IDM_LEXER_IVY_SETTINGS;
-			} else if (StrCaseEqual(lpszName, L"pmd.xml")) {
-				np2LexLangIndex = IDM_LEXER_PMD_RULESET;
-			} else {
-				np2LexLangIndex = Style_GetDocTypeLanguage();
-			}
-		} else if (StrCaseEqual(L"xsd", lpszExt)) {
-			np2LexLangIndex = IDM_LEXER_XSD;
-		} else if (StrHasPrefixCase(lpszExt, L"xsl")) {
-			np2LexLangIndex = IDM_LEXER_XSLT;
-		} else if (StrCaseEqual(L"dtd", lpszExt)) {
-			np2LexLangIndex = IDM_LEXER_DTD;
-		} else if (StrCaseEqual(L"pom", lpszExt)) {
-			np2LexLangIndex = IDM_LEXER_MAVEN_POM;
-		} else if (StrCaseEqual(L"resx", lpszExt)) {
-			np2LexLangIndex = IDM_LEXER_RESX;
-		} else if (StrCaseEqual(L"xaml", lpszExt)) {
-			np2LexLangIndex = IDM_LEXER_XAML;
-		} else if (StrCaseEqual(L"plist", lpszExt)) {
-			np2LexLangIndex = IDM_LEXER_PROPERTY_LIST;
-		} else if (StrCaseEqual(L"svg", lpszExt)) {
-			np2LexLangIndex = IDM_LEXER_SVG;
-		}
-		break;
-	}
-}
-
-//=============================================================================
-// find lexer from file extension
-// Style_MatchLexer()
-//
-PEDITLEXER Style_MatchLexer(LPCWSTR lpszMatch, bool bCheckNames) {
-	if (!bCheckNames) {
-		if (bAutoSelect && lpszMatch[1] == L'\0') {
-			const WCHAR suffix = UnsafeLower(*lpszMatch);
-			if (suffix == L'm') {
-				PEDITLEXER lex = Style_DetectObjCAndMatlab();
-				if (lex != NULL) {
-					return lex;
-				}
-			} else if (suffix == L'r') {
-				// check preface `REBOL []` at file beginning
-				char tchText[9] = "";
-				SciCall_GetText(COUNTOF(tchText) - 1, tchText);
-				const char after = tchText[CSTRLEN("rebol")];
-				if ((after == ' ' || after == '\t' || after == '[') && StrStartsWithCase(tchText, "rebol")) {
-					return &lexRebol;
-				}
-			}
-		}
-
-		const int cch = lstrlen(lpszMatch);
-		for (UINT iLexer = LEXER_INDEX_MATCH; iLexer < ALL_LEXER_COUNT; iLexer++) {
-			PEDITLEXER pLex = pLexArray[iLexer];
-			LPCWSTR p1 = pLex->szExtensions;
-			do {
-				LPCWSTR p2 = StrStrI(p1, lpszMatch);
-				if (p2 == NULL) {
-					break;
-				}
-
-				const WCHAR ch = (p2 == p1)? L'\0' : p2[-1];
-				p2 += cch;
-				if ((ch == L';' || ch <= L' ') && (*p2 == L';' || *p2 <= L' ')) {
-					return pLex;
-				}
-				p1 = StrChr(p2, L';');
-			} while (p1 != NULL);
-		}
-	} else {
-		const int cch = lstrlen(lpszMatch);
-		if (cch >= 3) {
-			for (UINT iLexer = LEXER_INDEX_MATCH; iLexer < ALL_LEXER_COUNT; iLexer++) {
-				PEDITLEXER pLex = pLexArray[iLexer];
-				if (StrHasPrefixCaseEx(pLex->pszName, lpszMatch, cch)) {
-					return pLex;
-				}
-			}
-		}
-	}
-	return NULL;
-}
-
-//=============================================================================
-// find lexer from file name
-// Style_SetLexerFromFile()
-//
-extern bool fNoHTMLGuess;
-extern bool fNoCGIGuess;
-extern bool fNoAutoDetection;
-
-static PEDITLEXER Style_GetLexerFromFile(LPCWSTR lpszFile, bool bCGIGuess, LPCWSTR *pszExt, BOOL *pDotFile) {
-	LPCWSTR lpszExt = PathFindExtension(lpszFile);
-	const LPCWSTR lpszName = PathFindFileName(lpszFile);
-	PEDITLEXER pLexNew = NULL;
-
-	if (StrNotEmpty(lpszExt)) {
-		lpszExt++;
-
-		if (StrCaseEqual(lpszExt, L"txt")) {
-			if (StrCaseEqual(lpszName, L"CMakeLists.txt") || StrCaseEqual(lpszName, L"CMakeCache.txt")) {
-				pLexNew = &lexCMake;
-			}
-#if 0 // LLVMBuild.txt were removed from LLVM project
-			else if (StrCaseEqual(lpszName, L"LLVMBuild.txt")) {
-				pLexNew = &lexINI;
-<<<<<<< HEAD
-#endif
-			} else {
-				//pLexNew = &lexTextFile;
-=======
->>>>>>> afc62388
-			}
-#endif
-		}
-
-		else if (bCGIGuess && (StrCaseEqual(lpszExt, L"cgi") || StrCaseEqual(lpszExt, L"fcgi"))) {
-			char tchText[256] = "";
-			SciCall_GetText(COUNTOF(tchText) - 1, tchText);
-			pLexNew = Style_SniffShebang(tchText);
-		}
-
-		// autoconf / automake
-		else if (pDotFile != NULL && StrCaseEqual(lpszExt, L"in")) {
-			WCHAR tchCopy[MAX_PATH];
-			lstrcpyn(tchCopy, lpszFile, COUNTOF(tchCopy));
-			PathRemoveExtension(tchCopy);
-			pLexNew = Style_GetLexerFromFile(tchCopy, false, NULL, NULL);
-		}
-
-		// MySQL ini/cnf
-		else if (StrHasPrefixCase(lpszName, L"my") && (StrCaseEqual(lpszExt, L"ini") || StrCaseEqual(lpszExt, L"cnf"))) {
-			pLexNew = &lexConfig;
-		}
-		else if (StrCaseEqual(lpszName, L"web.config")) {
-			pLexNew = &lexXML;
-			np2LexLangIndex = IDM_LEXER_WEB_NET;
-		}
-
-		// check associated extensions
-		if (!pLexNew) {
-			pLexNew = Style_MatchLexer(lpszExt, false);
-		}
-		if (pLexNew) {
-			Style_UpdateLexerLang(pLexNew, lpszExt, lpszName);
-		}
-		// dot file
-		if (lpszName[0] == L'.') {
-			if (pDotFile) {
-				*pDotFile = TRUE;
-			}
-			if (StrHasPrefix(lpszExt, L"bash") || StrEqualExW(lpszExt, L"profile")) { // .bash_history, .bash_logout, .bash_profile, .bashrc, .profile
-				pLexNew = &lexBash;
-			}
-		}
-	}
-
-	if (!pLexNew) {
-		if (StrHasPrefixCase(lpszName, L"Readme")) {
-			pLexNew = &lexTextFile;
-		}
-		else if (StrHasPrefixCase(lpszName, L"Makefile") || StrHasPrefixCase(lpszName, L"Kbuild")) {
-			pLexNew = &lexMakefile;
-		}
-		else if (StrCaseEqual(lpszName, L"Cakefile")) {
-			pLexNew = &lexCoffeeScript;
-		}
-		else if (StrCaseEqual(lpszName, L"Rakefile") || StrCaseEqual(lpszName, L"Podfile")) {
-			pLexNew = &lexRuby;
-		}
-		else if (StrCaseEqual(lpszName, L"mozconfig") || StrCaseEqual(lpszName, L"APKBUILD") || StrCaseEqual(lpszName, L"PKGBUILD")) {
-			pLexNew = &lexBash;
-		}
-		// Boost build
-		else if (StrCaseEqual(lpszName, L"Jamroot") || StrHasPrefixCase(lpszName, L"Jamfile")) {
-			pLexNew = &lexJamfile;
-		}
-		else if (StrHasPrefixCase(lpszName, L"Kconfig") || StrHasPrefixCase(lpszName, L"Doxyfile")) {
-			pLexNew = &lexConfig;
-		}
-	}
-
-	if (!pLexNew && pszExt) {
-		*pszExt = lpszExt;
-	}
-	return pLexNew;
-}
-
-bool Style_SetLexerFromFile(LPCWSTR lpszFile) {
-	BOOL bDotFile = FALSE;
-	LPCWSTR lpszExt = NULL;
-	PEDITLEXER pLexNew = NULL;
-	PEDITLEXER pLexSniffed;
-
-	if (bAutoSelect) {
-		pLexNew = Style_GetLexerFromFile(lpszFile, !fNoCGIGuess, &lpszExt, &bDotFile);
-	}
-
-	// xml/html
-	if ((!pLexNew && bAutoSelect) || (pLexNew && (pLexNew->iLexer == SCLEX_CONFIG))) {
-		char tchText[256] = "";
-		SciCall_GetText(COUNTOF(tchText) - 1, tchText);
-		const char *p = tchText;
-		while (IsASpace(*p)) {
-			++p;
-		}
-		if (*p == '<') {
-			if (StrStartsWith(p, "<?xml")) {
-				// some conf/cfg file is xml
-				pLexNew = &lexXML;
-			} else if (!pLexNew) {
-				if (StrStartsWith(p, "<?php")) {
-					pLexNew = &lexPHP;
-				} else if (StrStartsWithCase(p, "<!DOCTYPE")) {
-					pLexNew = &lexXML;
-				} else if (StrStartsWithCase(p, "<html")) {
-					pLexNew = &lexHTML;
-				} else if (!fNoHTMLGuess) {
-					if (StrStrIA(p, "<html")) {
-						pLexNew = &lexHTML;
-					} else {
-						const uint8_t start = p[1];
-						if ((signed char)start < 0 || start == '!' || start == '?' || IsHtmlTagChar(start) || start == '/') {
-							// <!-- comment -->, <!CDATA[[]]>, <?instruction?>, <tag></tag>
-							pLexNew = &lexXML;
-						}
-					}
-				}
-			}
-			if (pLexNew && (pLexNew->iLexer == SCLEX_HTML || pLexNew->iLexer == SCLEX_XML)) {
-				np2LexLangIndex = Style_GetDocTypeLanguage();
-				if (pLexNew->iLexer == SCLEX_XML && np2LexLangIndex == IDM_LEXER_WEB) {
-					// xhtml: <?xml version="1.0" encoding="UTF-8"?><!DOCTYPE html>
-					pLexNew = &lexHTML;
-				}
-			}
-		} else if ((p == tchText) && !fNoCGIGuess) {
-			pLexSniffed = Style_SniffShebang(tchText);
-			if (pLexSniffed != NULL) {
-				pLexNew = pLexSniffed;
-			}
-		}
-	}
-
-	// file mode
-	if (!pLexNew && (fvCurFile.mask & FV_MODE) && fvCurFile.tchMode[0]) {
-		WCHAR wchMode[32];
-		const UINT cpEdit = SciCall_GetCodePage();
-		MultiByteToWideChar(cpEdit, 0, fvCurFile.tchMode, -1, wchMode, COUNTOF(wchMode));
-
-		if (!fNoCGIGuess && (StrCaseEqual(wchMode, L"cgi") || StrCaseEqual(wchMode, L"fcgi"))) {
-			char tchText[256] = "";
-			SciCall_GetText(COUNTOF(tchText) - 1, tchText);
-			pLexSniffed = Style_SniffShebang(tchText);
-			if (pLexSniffed != NULL) {
-				if (iCurrentEncoding != g_DOSEncoding || pLexSniffed != &lexTextFile
-					|| !(StrCaseEqual(lpszExt, L"nfo") || StrCaseEqual(lpszExt, L"diz"))) {
-					// Although .nfo and .diz were removed from the default lexer's
-					// default extensions list, they may still presist in the user's INI
-					pLexNew = pLexSniffed;
-				}
-			}
-		}
-		// file mode name/extension
-		if (!pLexNew) {
-			pLexSniffed = Style_MatchLexer(wchMode, false);
-			if (pLexSniffed == NULL) {
-				pLexSniffed = Style_MatchLexer(wchMode, true);
-			}
-			if (pLexSniffed != NULL) {
-				pLexNew = pLexSniffed;
-			}
-		}
-	}
-
-	if (!pLexNew && iCurrentEncoding == g_DOSEncoding) {
-		pLexNew = &lexANSI;
-	}
-
-	if (!pLexNew && (!fNoAutoDetection || bDotFile)) {
-		if (!fNoAutoDetection) {
-			pLexSniffed = Style_AutoDetect(bDotFile);
-			if (pLexSniffed != NULL) {
-				pLexNew = pLexSniffed;
-			}
-		} else {
-			pLexNew = &lexConfig;
-		}
-	}
-
-	bool bFound = true;
-	if (!pLexNew) {
-		bFound = false;
-		pLexNew = pLexArray[iDefaultLexerIndex];
-	}
-	// Apply the new lexer
-	Style_SetLexer(pLexNew, true);
-	return bFound;
-}
-
-//=============================================================================
-// find lexer from file name or extension
-// Style_SetLexerFromName()
-//
-void Style_SetLexerFromName(LPCWSTR lpszFile, LPCWSTR lpszName) {
-	PEDITLEXER pLexNew = Style_MatchLexer(lpszName, false);
-	if (pLexNew == NULL) {
-		pLexNew = Style_MatchLexer(lpszName, true);
-	}
-	if (pLexNew != NULL) {
-		Style_SetLexer(pLexNew, true);
-	} else {
-		Style_SetLexerFromFile(lpszFile);
-	}
-}
-
-bool Style_CanOpenFile(LPCWSTR lpszFile) {
-	const int lang = np2LexLangIndex;
-	BOOL bDotFile = FALSE;
-	LPCWSTR lpszExt = NULL;
-	const LPCEDITLEXER pLexNew = Style_GetLexerFromFile(lpszFile, false, &lpszExt, &bDotFile);
-	np2LexLangIndex = lang;
-	return pLexNew != NULL || StrIsEmpty(lpszExt) || bDotFile || StrCaseEqual(lpszExt, L"cgi") || StrCaseEqual(lpszExt, L"fcgi");
-}
-
-
-#if 0
-bool Style_MaybeBinaryFile(LPCWSTR lpszFile) {
-	uint8_t buf[5] = {0}; // file magic
-	SciCall_GetText(COUNTOF(buf) - 1, buf);
-	const UINT magic2 = (buf[0] << 8) | buf[1];
-	if (magic2 == 0x4D5AU ||	// PE (exe, dll, etc.): MZ
-		magic2 == 0x504BU ||	// ZIP (zip, jar, docx, apk, etc.): PK
-		magic2 == 0x377AU ||	// 7z: 7z
-		magic2 == 0x1F8BU ||	// gzip (gz, gzip, svgz, etc.)
-		magic2 == 0x424DU ||	// BMP: BM
-		magic2 == 0xFFD8U		// JPEG (jpg, jpeg, etc.)
-		) {
-		return true;
-	}
-
-	const UINT magic = (magic2 << 16) | (buf[2] << 8) | buf[3];
-	if (magic == 0x89504E47U ||	// PNG: 0x89+PNG
-		magic == 0x47494638U ||	// GIF: GIF89a
-		magic == 0x25504446U ||	// PDF: %PDF-{version}
-		magic == 0x52617221U ||	// RAR: Rar!
-		magic == 0x7F454C46U ||	// ELF: 0x7F+ELF
-		magic == 0x213C6172U ||	// .lib, .a: !<arch>\n
-		magic == 0xFD377A58U ||	// xz: 0xFD+7zXZ
-		magic == 0xCAFEBABEU	// Java class
-		) {
-		return true;
-	}
-
-	LPCWSTR lpszExt = PathFindExtension(lpszFile);
-	if (StrNotEmpty(lpszExt)) {
-		++lpszExt;
-		const int len = lstrlen(lpszExt);
-		if (len < 3 || len > 5) {
-			return false;
-		}
-		// full match
-		WCHAR wch[8] = L"";
-		wch[0] = L' ';
-		lstrcpy(wch + 1, lpszExt);
-		wch[len + 1] = L' ';
-		LPCWSTR lpszMatch = StrStrI(
-			L" cur"		// Cursor
-			L" ico"		// Icon
-
-			L" obj"
-			L" pdb"
-			L" bin"
-			L" pak"		// Chrome
-
-			L" dmg"		// macOS
-			L" img"
-			L" iso"
-			L" tar"
-			L" ", wch);
-		return lpszMatch != NULL;
-	}
-	return false;
-}
-#endif
-
-void Style_SetLexerByLangIndex(int lang) {
-	const int langIndex = np2LexLangIndex;
-	PEDITLEXER pLex = NULL;
-	np2LexLangIndex = lang;
-	bool bLexerChanged = false;
-
-	switch (lang) {
-	// Text File
-	case IDM_LEXER_TEXTFILE:
-		np2LexLangIndex = 0;
-		pLex = &lexTextFile;
-		break;
-	case IDM_LEXER_2NDTEXTFILE:
-		np2LexLangIndex = 0;
-		pLex = &lex2ndTextFile;
-		break;
-
-	case IDM_LEXER_CSV:
-		np2LexLangIndex = 0;
-		pLex = &lexCSV;
-		bLexerChanged = SelectCSVOptionsDlg();
-		break;
-
-	// CSS Style Sheet
-	case IDM_LEXER_CSS:
-	case IDM_LEXER_SCSS:
-	case IDM_LEXER_LESS:
-	case IDM_LEXER_HSS:
-		pLex = &lexCSS;
-		break;
-
-	// Web Source Code
-	case IDM_LEXER_WEB:
-	case IDM_LEXER_JSP:
-	case IDM_LEXER_ASPX_CS:
-	case IDM_LEXER_ASPX_VB:
-	case IDM_LEXER_ASP_VBS:
-	case IDM_LEXER_ASP_JS:
-		if (lang == IDM_LEXER_WEB) {
-			np2LexLangIndex = Style_GetDocTypeLanguage();
-		}
-		pLex = &lexHTML;
-		break;
-	case IDM_LEXER_PHP:
-		pLex = &lexPHP;
-		break;
-
-	// Markdown
-	case IDM_LEXER_MARKDOWN_GITHUB:
-	case IDM_LEXER_MARKDOWN_GITLAB:
-	case IDM_LEXER_MARKDOWN_PANDOC:
-		pLex = &lexMarkdown;
-		break;
-
-	// Math
-	case IDM_LEXER_MATLAB:
-	case IDM_LEXER_OCTAVE:
-	case IDM_LEXER_SCILAB:
-		pLex = &lexMatlab;
-		break;
-
-	// Shell Script
-	case IDM_LEXER_BASH:
-	case IDM_LEXER_CSHELL:
-	case IDM_LEXER_M4:
-		pLex = &lexBash;
-		break;
-
-	// XML Document
-	case IDM_LEXER_XML:
-	case IDM_LEXER_XSD:
-	case IDM_LEXER_XSLT:
-	case IDM_LEXER_DTD:
-
-	case IDM_LEXER_ANT_BUILD:
-	case IDM_LEXER_MAVEN_POM:
-	case IDM_LEXER_MAVEN_SETTINGS:
-	case IDM_LEXER_IVY_MODULE:
-	case IDM_LEXER_IVY_SETTINGS:
-	case IDM_LEXER_PMD_RULESET:
-	case IDM_LEXER_CHECKSTYLE:
-
-	case IDM_LEXER_TOMCAT:
-	case IDM_LEXER_WEB_JAVA:
-	case IDM_LEXER_STRUTS:
-	case IDM_LEXER_HIB_CFG:
-	case IDM_LEXER_HIB_MAP:
-	case IDM_LEXER_SPRING_BEANS:
-	case IDM_LEXER_JBOSS:
-
-	case IDM_LEXER_WEB_NET:
-	case IDM_LEXER_RESX:
-	case IDM_LEXER_XAML:
-
-	case IDM_LEXER_PROPERTY_LIST:
-	case IDM_LEXER_ANDROID_MANIFEST:
-	case IDM_LEXER_ANDROID_LAYOUT:
-	case IDM_LEXER_SVG:
-		if (lang == IDM_LEXER_XML) {
-			np2LexLangIndex = Style_GetDocTypeLanguage();
-		}
-		pLex = &lexXML;
-		break;
-
-	case IDM_LEXER_APACHE:
-		pLex = &lexConfig;
-		break;
-	}
-	if (pLex != NULL) {
-		if (bLexerChanged || pLex != pLexCurrent || langIndex != np2LexLangIndex) {
-			Style_SetLexer(pLex, (pLex != pLexCurrent) + true);
-		}
-	}
-}
-
-void Style_UpdateSchemeMenu(HMENU hmenu) {
-	int lang = np2LexLangIndex;
-	if (lang == 0) {
-		bool update = true;
-		switch (pLexCurrent->rid) {
-		// Text File
-		case NP2LEX_TEXTFILE:
-			update = false;
-			lang = IDM_LEXER_TEXTFILE;
-			break;
-		case NP2LEX_2NDTEXTFILE:
-			update = false;
-			lang = IDM_LEXER_2NDTEXTFILE;
-			break;
-		case NP2LEX_CSV:
-			update = false;
-			lang = IDM_LEXER_CSV;
-			break;
-		// CSS Style Sheet
-		case NP2LEX_CSS:
-			lang = IDM_LEXER_CSS;
-			break;
-		// Web Source Code
-		case NP2LEX_HTML:
-			lang = IDM_LEXER_WEB;
-			break;
-		// Markdown
-		case NP2LEX_MARKDOWN:
-			update = false;
-			lang = IDM_LEXER_MARKDOWN_GITHUB;
-			break;
-		// Math
-		case NP2LEX_MATLAB:
-			lang = IDM_LEXER_MATLAB;
-			break;
-		case NP2LEX_OCTAVE:
-			lang = IDM_LEXER_OCTAVE;
-			break;
-		case NP2LEX_SCILAB:
-			lang = IDM_LEXER_SCILAB;
-			break;
-		// Shell Script
-		case NP2LEX_BASH:
-			lang = IDM_LEXER_BASH;
-			break;
-		// XML Document
-		case NP2LEX_XML:
-			lang = IDM_LEXER_XML;
-			break;
-		}
-		if (update) {
-			np2LexLangIndex = lang;
-		}
-	}
-	for (int i = IDM_LEXER_TEXTFILE; i < IDM_LEXER_LAST_LEXER; i++) {
-		CheckCmd(hmenu, i, FALSE);
-	}
-	if (lang >= IDM_LEXER_TEXTFILE) {
-		CheckCmd(hmenu, lang, TRUE);
-	}
-}
-
-//=============================================================================
-//
-// Style_SetLexerFromID()
-//
-void Style_SetLexerFromID(int rid) {
-	const int iLexer = Style_GetMatchLexerIndex(rid);
-	np2LexLangIndex = Style_GetDocTypeLanguage();
-	Style_SetLexer(pLexArray[iLexer], true);
-}
-
-int Style_GetMatchLexerIndex(int rid) {
-	for (UINT iLexer = LEXER_INDEX_MATCH; iLexer < ALL_LEXER_COUNT; iLexer++) {
-		if (pLexArray[iLexer]->rid == rid) {
-			return iLexer;
-		}
-	}
-	return LEXER_INDEX_MATCH; // Text File
-}
-
-//=============================================================================
-//
-// Style_ToggleUse2ndDefault()
-//
-void Style_ToggleUse2ndGlobalStyle(void) {
-	bUse2ndGlobalStyle = !bUse2ndGlobalStyle;
-	pLexGlobal = bUse2ndGlobalStyle ? &lex2ndGlobal : &lexGlobal;
-	Style_SetLexer(pLexCurrent, false);
-}
-
-void Style_ToggleUseDefaultCodeStyle(void) {
-	pLexCurrent->bStyleChanged = true;
-	pLexCurrent->bUseDefaultCodeStyle = !pLexCurrent->bUseDefaultCodeStyle;
-	fStylesModified |= STYLESMODIFIED_SOME_STYLE;
-	Style_SetLexer(pLexCurrent, false);
-}
-
-//=============================================================================
-//
-// Style_SetLongLineColors()
-//
-void Style_SetLongLineColors(void) {
-	LPCWSTR szValue = pLexGlobal->Styles[GlobalStyleIndex_LongLineMarker].szValue;
-
-	const bool foreColor = SciCall_GetEdgeMode() == EDGE_LINE;
-	COLORREF rgb;
-	if (!Style_StrGetColor(foreColor, szValue, &rgb)) {
-		rgb = GetSysColor(COLOR_3DLIGHT);
-	}
-
-	SciCall_SetEdgeColor(rgb);
-}
-
-//=============================================================================
-//
-// Style_HighlightCurrentLine()
-//
-void Style_HighlightCurrentLine(void) {
-	if (iHighlightCurrentLine != LineHighlightMode_None) {
-		LPCWSTR szValue = pLexGlobal->Styles[GlobalStyleIndex_CurrentLine].szValue;
-		const bool outline = iHighlightCurrentLine == LineHighlightMode_OutlineFrame;
-		COLORREF rgb;
-		if (Style_StrGetColor(outline, szValue, &rgb)) {
-			int size = 0;
-			if (outline) {
-				Style_StrGetSize(szValue, &size);
-				size = ScaleStylePixel(size, g_uCurrentDPI*iZoomLevel, 1);
-			}
-
-			SciCall_SetCaretLineFrame(size);
-			SciCall_SetCaretLineLayer(SC_LAYER_UNDER_TEXT);
-
-			int alpha;
-			if (!Style_StrGetAlphaEx(outline, szValue, &alpha)) {
-				alpha = SC_ALPHA_OPAQUE;
-			}
-			SciCall_SetElementColor(SC_ELEMENT_CARET_LINE_BACK, ColorAlpha(rgb, alpha));
-			return;
-		}
-	}
-	SciCall_ResetElementColor(SC_ELEMENT_CARET_LINE_BACK);
-}
-
-//=============================================================================
-//
-// Style_SetIndentGuides()
-//
-extern bool flagSimpleIndentGuides;
-
-void Style_SetIndentGuides(bool bShow) {
-	int iIndentView = SC_IV_NONE;
-	if (bShow) {
-		if (!flagSimpleIndentGuides) {
-			if (pLexCurrent->lexerAttr & LexerAttr_IndentLookForward) {
-				iIndentView = SC_IV_LOOKFORWARD;
-			} else {
-				iIndentView = SC_IV_LOOKBOTH;
-			}
-		} else {
-			iIndentView = SC_IV_REAL;
-		}
-	}
-	SciCall_SetIndentationGuides(iIndentView);
-}
-
-void Style_SetBookmark(void) {
-	if (!bBookmarkColorUpdated) {
-#if BookmarkUsingPixmapImage
-		const int marker = bShowBookmarkMargin ? SC_MARK_PIXMAP : SC_MARK_BACKGROUND;
-#else
-		const int marker = bShowBookmarkMargin ? SC_MARK_VERTICALBOOKMARK : SC_MARK_BACKGROUND;
-#endif
-		const int markType = SciCall_MarkerSymbolDefined(MarkerNumber_Bookmark);
-		if (marker == markType) {
-			return;
-		}
-	}
-
-	LPCWSTR szValue = pLexGlobal->Styles[GlobalStyleIndex_Bookmark].szValue;
-	if (bShowBookmarkMargin) {
-		COLORREF iBookmarkImageColor;
-		if (!Style_StrGetForeColor(szValue, &iBookmarkImageColor)) {
-			iBookmarkImageColor = BookmarkImageDefaultColor;
-		}
-#if BookmarkUsingPixmapImage
-		sprintf(bookmark_pixmap_color, bookmark_pixmap_color_fmt, iBookmarkImageColor);
-		SciCall_MarkerDefinePixmap(MarkerNumber_Bookmark, bookmark_pixmap);
-#else
-		iBookmarkImageColor = ColorAlpha(iBookmarkImageColor, SC_ALPHA_OPAQUE);
-		SciCall_MarkerSetBackTranslucent(MarkerNumber_Bookmark, iBookmarkImageColor);
-		// set same color to avoid showing edge.
-		SciCall_MarkerSetForeTranslucent(MarkerNumber_Bookmark, iBookmarkImageColor);
-		SciCall_MarkerDefine(MarkerNumber_Bookmark, SC_MARK_VERTICALBOOKMARK);
-#endif
-	} else {
-		COLORREF iBookmarkLineColor;
-		int iBookmarkLineAlpha;
-		if (!Style_StrGetBackColor(szValue, &iBookmarkLineColor)) {
-			iBookmarkLineColor = BookmarkLineDefaultColor;
-		}
-		if (!Style_StrGetAlpha(szValue, &iBookmarkLineAlpha)) {
-			iBookmarkLineAlpha = BookmarkLineDefaultAlpha;
-		}
-		iBookmarkLineColor = ColorAlpha(iBookmarkLineColor, iBookmarkLineAlpha);
-		SciCall_MarkerSetBackTranslucent(MarkerNumber_Bookmark, iBookmarkLineColor);
-		SciCall_MarkerSetLayer(MarkerNumber_Bookmark, SC_LAYER_OVER_TEXT);
-		SciCall_MarkerDefine(MarkerNumber_Bookmark, SC_MARK_BACKGROUND);
-	}
-	bBookmarkColorUpdated = false;
-}
-
-//=============================================================================
-//
-// Style_GetOpenDlgFilterStr()
-//
-static void AddLexFilterStr(LPWSTR szFilter, LPCEDITLEXER pLex, LPCWSTR lpszExt, int *length, int lexers[], int *index) {
-	LPCWSTR p = pLex->szExtensions;
-	if (StrIsEmpty(p)) {
-		p = pLex->pszDefExt;
-	}
-
-	// add '*.' prefix for each extension
-	WCHAR extensions[MAX_EDITLEXER_EXT_SIZE*3];
-	LPWSTR ptr = extensions;
-	WCHAR ch;
-	int state = 1;
-	int count = 0;
-	while ((ch = *p++) != L'\0') {
-		if (ch == L';') {
-			if (state == 0) {
-				state = 1;
-				*ptr++ = L';';
-			}
-		} else if (ch != ' ') {
-			if (state == 1) {
-				state = 0;
-				++count;
-				*ptr++ = L'*';
-				*ptr++ = L'.';
-			}
-			*ptr++ = ch;
-		}
-	}
-
-	// add file extension for current file to current scheme
-	if (StrNotEmpty(lpszExt)) {
-		if (state == 0) {
-			state = 1;
-			*ptr++ = L';';
-		}
-		*ptr = L'\0';
-
-		WCHAR wch[MAX_PATH];
-		wsprintf(wch, L"*%s;", lpszExt);
-		if (StrStrI(extensions, wch) == NULL) {
-			++count;
-			lstrcpy(ptr, wch);
-			ptr += lstrlen(wch);
-		}
-	}
-
-	if (count == 0) {
-		return;
-	}
-	if (state == 1) {
-		--ptr; // trailing semicolon
-	}
-	*ptr = L'\0';
-
-#if NP2_ENABLE_LOCALIZE_LEXER_NAME
-	LPCWSTR pszName;
-	WCHAR wch[MAX_EDITLEXER_NAME_SIZE];
-	if (GetString(pLex->rid, wch, COUNTOF(wch))) {
-		pszName = wch;
-	} else {
-		pszName = pLex->pszName;
-	}
-#else
-	LPCWSTR pszName = pLex->pszName;
-#endif
-
-	*length += wsprintf(szFilter + *length, L"%s (%s)|%s|", pszName, extensions, extensions);
-	lexers[*index] = pLex->rid;
-	*index += 1;
-}
-
-LPWSTR Style_GetOpenDlgFilterStr(bool open, LPCWSTR lpszFile, int lexers[]) {
-	int length = (MAX_FAVORITE_SCHEMES_COUNT + 2 + LEXER_INDEX_GENERAL - LEXER_INDEX_MATCH)
-				*(MAX_EDITLEXER_NAME_SIZE + MAX_EDITLEXER_EXT_SIZE*3*2);
-	LPWSTR szFilter = (LPWSTR)NP2HeapAlloc(length * sizeof(WCHAR));
-
-	length = 0;
-	int index = 1; // 1-based filter index
-	if (open) {
-		// All Files comes first for open file dialog.
-		GetString(IDS_FILTER_ALL, szFilter, MAX_EDITLEXER_EXT_SIZE);
-		length = lstrlen(szFilter);
-		++index;
-	}
-
-	// current scheme
-	LPCWSTR lpszExt = PathFindExtension(lpszFile);
-	AddLexFilterStr(szFilter, pLexCurrent, lpszExt, &length, lexers, &index);
-	// text file and favorite schemes
-	for (UINT iLexer = LEXER_INDEX_MATCH; iLexer < ALL_LEXER_COUNT; iLexer++) {
-		LPCEDITLEXER pLex = pLexArray[iLexer];
-		if (iLexer >= LEXER_INDEX_GENERAL && pLex->iFavoriteOrder == 0) {
-			break;
-		}
-		if (pLex != pLexCurrent) {
-			AddLexFilterStr(szFilter, pLex, NULL, &length, lexers, &index);
-		}
-	}
-
-	if (!open) {
-		lexers[0] = pLexArray[iDefaultLexerIndex]->rid;
-		// All Files comes last for save file dialog.
-		GetString(IDS_FILTER_ALL, szFilter + length, MAX_EDITLEXER_EXT_SIZE);
-	}
-
-	PrepareFilterStr(szFilter);
-	return szFilter;
-}
-
-//=============================================================================
-//
-// Style_StrGetFont()
-//
-bool Style_StrGetFontEx(LPCWSTR lpszStyle, LPWSTR lpszFont, int cchFont, bool bDefaultStyle) {
-	LPWSTR p = StrStr(lpszStyle, L"font:");
-
-	if (p != NULL) {
-		p += CSTRLEN(L"font:");
-		while (*p == L' ') {
-			++p;
-		}
-		lstrcpyn(lpszFont, p, cchFont);
-		p = StrChr(lpszFont, L';');
-		if (p != NULL) {
-			*p = L'\0';
-		}
-		TrimString(lpszFont);
-
-		if (bDefaultStyle) {
-			if (StrEqualExW(lpszFont, L"$(Text)")) {
-				lstrcpyn(lpszFont, systemTextFontName, cchFont);
-			} else if (StrEqualExW(lpszFont, L"$(Code)") || !IsFontAvailable(lpszFont)) {
-				lstrcpyn(lpszFont, systemCodeFontName, cchFont);
-			}
-		} else {
-			if (StrEqualExW(lpszFont, L"$(Text)")) {
-				lstrcpyn(lpszFont, defaultTextFontName, cchFont);
-			} else if (StrEqualExW(lpszFont, L"$(Code)") || !IsFontAvailable(lpszFont)) {
-				lstrcpyn(lpszFont, defaultCodeFontName, cchFont);
-			}
-		}
-		return true;
-	}
-	return false;
-}
-
-static inline bool Style_StrGetFont(LPCWSTR lpszStyle, LPWSTR lpszFont, int cchFont) {
-	return Style_StrGetFontEx(lpszStyle, lpszFont, cchFont, false);
-}
-
-//=============================================================================
-//
-// Style_StrGetCharSet()
-//
-bool Style_StrGetCharSet(LPCWSTR lpszStyle, int *charset) {
-	LPCWSTR p = StrStr(lpszStyle, L"charset:");
-
-	if (p != NULL) {
-		p += CSTRLEN(L"charset:");
-		return CRTStrToInt(p, charset);
-	}
-	return false;
-}
-
-//=============================================================================
-//
-// Style_StrGetSize()
-//
-bool Style_StrGetFontSize(LPCWSTR lpszStyle, int *size) {
-	LPCWSTR p = StrStr(lpszStyle, L"size:");
-
-	if (p != NULL) {
-		p += CSTRLEN(L"size:");
-		float value;
-		if (StrToFloat(p, &value)) {
-			int iValue = (int)lroundf(value * SC_FONT_SIZE_MULTIPLIER);
-			iValue += (*p == L'+' || *p == '-')? iBaseFontSize : 0;
-			// scintilla/src/ViewStyle.h GetFontSizeZoomed()
-			iValue = max_i(iValue, 2 * SC_FONT_SIZE_MULTIPLIER);
-			*size = iValue;
-			return true;
-		}
-	}
-	return false;
-}
-
-bool Style_StrGetSize(LPCWSTR lpszStyle, int *size) {
-	LPCWSTR p = StrStr(lpszStyle, L"size:");
-
-	if (p != NULL) {
-		p += CSTRLEN(L"size:");
-		return CRTStrToInt(p, size);
-	}
-	return false;
-}
-
-// https://docs.microsoft.com/en-us/windows/desktop/api/wingdi/ns-wingdi-taglogfontw
-// https://docs.microsoft.com/en-us/windows/desktop/api/dwrite/ne-dwrite-dwrite_font_weight
-#define MIN_FONT_WEIGHT		0
-#define MAX_FONT_WEIGHT		1000
-bool Style_StrGetFontWeight(LPCWSTR lpszStyle, int *weight) {
-	if (Style_StrGetBold(lpszStyle)) {
-		*weight = FW_BOLD;
-		return true;
-	}
-
-	LPCWSTR p = StrStr(lpszStyle, L"weight:");
-	if (p != NULL) {
-		p += CSTRLEN(L"weight:");
-		return CRTStrToInt(p, weight) && (*weight > MIN_FONT_WEIGHT && *weight < MAX_FONT_WEIGHT);
-	}
-
-	return false;
-}
-
-//=============================================================================
-//
-// Style_StrGetValueEx()
-//
-static bool Style_StrGetValueEx(LPCWSTR lpszStyle, LPCWSTR key, int keyLen, LPWSTR lpszValue, int cchValue) {
-	LPWSTR p = StrStr(lpszStyle, key);
-
-	if (p != NULL) {
-		p += keyLen;
-		while (*p == L' ') {
-			++p;
-		}
-		lstrcpyn(lpszValue, p, cchValue);
-		p = StrChr(lpszValue, L';');
-		if (p != NULL) {
-			*p = L'\0';
-		}
-		TrimString(lpszValue);
-		return true;
-	}
-	return false;
-}
-
-static void Style_StrCopyValueEx(LPWSTR szNewStyle, LPCWSTR lpszStyle, LPCWSTR key, int keyLen, LPWSTR lpszValue, int cchValue) {
-	if (Style_StrGetValueEx(lpszStyle, key, keyLen, lpszValue, cchValue)) {
-		if (*szNewStyle) {
-			lstrcat(szNewStyle, L"; ");
-		}
-		lstrcat(szNewStyle, key);
-		lstrcat(szNewStyle, lpszValue);
-	}
-}
-
-static void Style_StrCopyAttributeEx(LPWSTR szNewStyle, LPCWSTR lpszStyle, LPCWSTR key, int keyLen) {
-	if (Style_StrGetAttributeEx(lpszStyle, key, keyLen)) {
-		if (*szNewStyle) {
-			lstrcat(szNewStyle, L"; ");
-		}
-		lstrcat(szNewStyle, key);
-	}
-}
-
-BOOL Style_StrGetLocale(LPCWSTR lpszStyle, LPWSTR lpszLocale, int cchLocale) {
-	if (Style_StrGetValueEx(lpszStyle, L"locale:", CSTRLEN(L"locale:"), lpszLocale, cchLocale)) {
-#if _WIN32_WINNT >= _WIN32_WINNT_VISTA
-		return IsValidLocaleName(lpszLocale);
-#else
-		typedef BOOL (WINAPI *IsValidLocaleNameSig)(LPCWSTR lpLocaleName);
-		IsValidLocaleNameSig pfnIsValidLocaleName = DLLFunctionEx(IsValidLocaleNameSig, L"kernel32.dll", "IsValidLocaleName");
-		if (pfnIsValidLocaleName != NULL) {
-			return pfnIsValidLocaleName(lpszLocale);
-		}
-#endif
-	}
-	return FALSE;
-}
-
-#define Style_StrCopyValue(szNewStyle, lpszStyle, name, tch)	Style_StrCopyValueEx((szNewStyle), (lpszStyle), (name), CSTRLEN(name), (tch), COUNTOF(tch))
-#define Style_StrCopyFont(szNewStyle, lpszStyle, tch)		Style_StrCopyValue((szNewStyle), (lpszStyle), L"font:", (tch));
-#define Style_StrCopyCharSet(szNewStyle, lpszStyle, tch)	Style_StrCopyValue((szNewStyle), (lpszStyle), L"charset:", (tch));
-#define Style_StrCopyLocale(szNewStyle, lpszStyle, tch)		Style_StrCopyValue((szNewStyle), (lpszStyle), L"locale:", (tch));
-#define Style_StrCopySize(szNewStyle, lpszStyle, tch)		Style_StrCopyValue((szNewStyle), (lpszStyle), L"size:", (tch));
-#define Style_StrCopyWeight(szNewStyle, lpszStyle, tch)		Style_StrCopyValue((szNewStyle), (lpszStyle), L"weight:", (tch));
-#define Style_StrCopyCase(szNewStyle, lpszStyle, tch)		Style_StrCopyValue((szNewStyle), (lpszStyle), L"case:", (tch));
-#define Style_StrCopyFore(szNewStyle, lpszStyle, tch)		Style_StrCopyValue((szNewStyle), (lpszStyle), L"fore:", (tch));
-#define Style_StrCopyBack(szNewStyle, lpszStyle, tch)		Style_StrCopyValue((szNewStyle), (lpszStyle), L"back:", (tch));
-#define Style_StrCopyAlpha(szNewStyle, lpszStyle, tch)		Style_StrCopyValue((szNewStyle), (lpszStyle), L"alpha:", (tch));
-#define Style_StrCopyOutline(szNewStyle, lpszStyle, tch)	Style_StrCopyValue((szNewStyle), (lpszStyle), L"outline:", (tch));
-
-#define Style_StrCopyAttribute(szNewStyle, lpszStyle, name)	Style_StrCopyAttributeEx((szNewStyle), (lpszStyle), (name), CSTRLEN(name))
-#define Style_StrCopyBold(szNewStyle, lpszStyle)			Style_StrCopyAttribute((szNewStyle), (lpszStyle), L"bold")
-#define Style_StrCopyItalic(szNewStyle, lpszStyle)			Style_StrCopyAttribute((szNewStyle), (lpszStyle), L"italic")
-#define Style_StrCopyUnderline(szNewStyle, lpszStyle)		Style_StrCopyAttribute((szNewStyle), (lpszStyle), L"underline")
-#define Style_StrCopyStrike(szNewStyle, lpszStyle)			Style_StrCopyAttribute((szNewStyle), (lpszStyle), L"strike")
-#define Style_StrCopyOverline(szNewStyle, lpszStyle)		Style_StrCopyAttribute((szNewStyle), (lpszStyle), L"overline")
-#define Style_StrCopyEOLFilled(szNewStyle, lpszStyle)		Style_StrCopyAttribute((szNewStyle), (lpszStyle), L"eolfilled")
-
-//=============================================================================
-//
-// Style_StrGetColor()
-//
-bool Style_StrGetColor(bool bFore, LPCWSTR lpszStyle, COLORREF *rgb) {
-	LPCWSTR p = StrStr(lpszStyle, (bFore ? L"fore:" : L"back:"));
-
-	if (p != NULL) {
-		p += CSTRLEN("fore:");
-		if (*p == L'#') {
-			int iValue;
-			if (HexStrToInt(p + 1, &iValue)) {
-				*rgb = ColorFromRGBHex(iValue);
-				return true;
-			}
-		}
-	}
-	return false;
-}
-
-//=============================================================================
-//
-// Style_StrGetAlphaEx()
-//
-bool Style_StrGetAlphaEx(bool outline, LPCWSTR lpszStyle, int *alpha) {
-	LPCWSTR p = StrStr(lpszStyle, (outline ? L"outline:" : L"alpha:"));
-
-	if (p != NULL) {
-		p += outline ? CSTRLEN(L"outline:") : CSTRLEN(L"alpha:");
-		int iValue;
-		if (CRTStrToInt(p, &iValue)) {
-			*alpha = clamp_i(iValue, SC_ALPHA_TRANSPARENT, SC_ALPHA_OPAQUE);
-			return true;
-		}
-	}
-	return false;
-}
-
-//=============================================================================
-//
-// Style_SelectFont()
-//
-bool Style_SelectFont(HWND hwnd, LPWSTR lpszStyle, int cchStyle, bool bDefaultStyle) {
-	CHOOSEFONT cf;
-	LOGFONT lf;
-	int iValue;
-	COLORREF rgb;
-	WCHAR tch[MAX_STYLE_VALUE_LENGTH];
-
-	memset(&cf, 0, sizeof(CHOOSEFONT));
-	memset(&lf, 0, sizeof(LOGFONT));
-
-	// Map lpszStyle to LOGFONT
-	if (Style_StrGetFontEx(lpszStyle, tch, COUNTOF(tch), bDefaultStyle)) {
-		lstrcpyn(lf.lfFaceName, tch, COUNTOF(lf.lfFaceName));
-	}
-	if (Style_StrGetCharSet(lpszStyle, &iValue)) {
-		lf.lfCharSet = (BYTE)iValue;
-	}
-	if (Style_StrGetForeColor(lpszStyle, &rgb)) {
-		cf.rgbColors = rgb;
-	}
-	if (!Style_StrGetFontSize(lpszStyle, &iValue)) {
-		iValue = iBaseFontSize;
-	}
-	lf.lfHeight = -MulDiv(iValue, g_uSystemDPI, 72*SC_FONT_SIZE_MULTIPLIER);
-	if (!Style_StrGetFontWeight(lpszStyle, &iValue)) {
-		iValue = FW_NORMAL;
-	}
-	lf.lfWeight = iValue;
-	lf.lfItalic = Style_StrGetItalic(lpszStyle);
-	lf.lfUnderline = Style_StrGetUnderline(lpszStyle);
-	lf.lfStrikeOut = Style_StrGetStrike(lpszStyle);
-
-	// Init cf
-	cf.lStructSize = sizeof(CHOOSEFONT);
-	cf.hwndOwner = hwnd;
-	cf.lpLogFont = &lf;
-	cf.Flags = CF_INITTOLOGFONTSTRUCT /*| CF_NOSCRIPTSEL*/ | CF_SCREENFONTS | CF_EFFECTS;
-
-	if (KeyboardIsKeyDown(VK_SHIFT)) {
-		cf.Flags |= CF_FIXEDPITCHONLY;
-	}
-
-	if (!ChooseFont(&cf) || StrIsEmpty(lf.lfFaceName)) {
-		return false;
-	}
-
-	// Map back to lpszStyle
-	WCHAR szNewStyle[MAX_LEXER_STYLE_EDIT_SIZE];
-	lstrcpy(szNewStyle, L"font:");
-	lstrcat(szNewStyle, lf.lfFaceName);
-	if (bDefaultStyle &&
-			lf.lfCharSet != DEFAULT_CHARSET &&
-			lf.lfCharSet != ANSI_CHARSET &&
-			lf.lfCharSet != iDefaultCharSet) {
-		lstrcat(szNewStyle, L"; charset:");
-		_ltow(lf.lfCharSet, tch, 10);
-		lstrcat(szNewStyle, tch);
-	}
-	Style_StrCopyLocale(szNewStyle, lpszStyle, tch);
-	lstrcat(szNewStyle, L"; size:");
-	_ltow(cf.iPointSize / 10, tch, 10);
-	lstrcat(szNewStyle, tch);
-	iValue = cf.iPointSize % 10;
-	if (iValue != 0) {
-		tch[0] = '.';
-		tch[1] = (WCHAR)(L'0' + iValue);
-		tch[2] = 0;
-		lstrcat(szNewStyle, tch);
-	}
-	if (lf.lfWeight != FW_NORMAL) {
-		if (lf.lfWeight == FW_BOLD) {
-			lstrcat(szNewStyle, L"; bold");
-		} else {
-			lstrcat(szNewStyle, L"; weight:");
-			_ltow(lf.lfWeight, tch, 10);
-			lstrcat(szNewStyle, tch);
-		}
-	}
-	if (cf.nFontType & ITALIC_FONTTYPE) {
-		lstrcat(szNewStyle, L"; italic");
-	}
-
-	if (lf.lfUnderline) {
-		lstrcat(szNewStyle, L"; underline");
-	}
-
-	if (lf.lfStrikeOut) {
-		lstrcat(szNewStyle, L"; strike");
-	}
-
-	Style_StrCopyOverline(szNewStyle, lpszStyle);
-	Style_StrCopyCase(szNewStyle, lpszStyle, tch);
-	Style_StrCopyFore(szNewStyle, lpszStyle, tch);
-	Style_StrCopyBack(szNewStyle, lpszStyle, tch);
-	Style_StrCopyAlpha(szNewStyle, lpszStyle, tch);
-	Style_StrCopyOutline(szNewStyle, lpszStyle, tch);
-	Style_StrCopyEOLFilled(szNewStyle, lpszStyle);
-
-	lstrcpyn(lpszStyle, szNewStyle, cchStyle);
-	return true;
-}
-
-//=============================================================================
-//
-// Style_SetDefaultFont()
-//
-void Style_SetDefaultFont(HWND hwnd, bool bCode) {
-	const int iIdx = bCode ? GlobalStyleIndex_DefaultCode : GlobalStyleIndex_DefaultText;
-	if (Style_SelectFont(hwnd, pLexGlobal->Styles[iIdx].szValue, MAX_EDITSTYLE_VALUE_SIZE, true)) {
-		fStylesModified |= STYLESMODIFIED_SOME_STYLE;
-		pLexGlobal->bStyleChanged = true;
-		Style_SetLexer(pLexCurrent, false);
-	}
-}
-
-//=============================================================================
-//
-// Style_SelectColor()
-//
-bool Style_SelectColor(HWND hwnd, LPWSTR lpszStyle, int cchStyle, bool bFore) {
-	CHOOSECOLOR cc;
-	memset(&cc, 0, sizeof(CHOOSECOLOR));
-
-	COLORREF iRGBResult;
-	if (!Style_StrGetColor(bFore, lpszStyle, &iRGBResult)) {
-		iRGBResult = bFore ? GetSysColor(COLOR_WINDOWTEXT) : GetSysColor(COLOR_WINDOW);
-	}
-
-	cc.lStructSize = sizeof(CHOOSECOLOR);
-	cc.hwndOwner = hwnd;
-	cc.rgbResult = iRGBResult;
-	cc.lpCustColors = customColor;
-	cc.Flags = CC_FULLOPEN | CC_RGBINIT | CC_SOLIDCOLOR;
-
-	if (!ChooseColor(&cc)) {
-		return false;
-	}
-
-	iRGBResult = cc.rgbResult;
-
-	// Rebuild style string
-	WCHAR szNewStyle[MAX_LEXER_STYLE_EDIT_SIZE];
-	WCHAR tch[MAX_STYLE_VALUE_LENGTH];
-
-	StrCpyExW(szNewStyle, L"");
-	Style_StrCopyFont(szNewStyle, lpszStyle, tch);
-	Style_StrCopyCharSet(szNewStyle, lpszStyle, tch);
-	Style_StrCopyLocale(szNewStyle, lpszStyle, tch);
-	Style_StrCopySize(szNewStyle, lpszStyle, tch);
-	Style_StrCopyWeight(szNewStyle, lpszStyle, tch);
-
-	Style_StrCopyBold(szNewStyle, lpszStyle);
-	Style_StrCopyItalic(szNewStyle, lpszStyle);
-	Style_StrCopyUnderline(szNewStyle, lpszStyle);
-	Style_StrCopyStrike(szNewStyle, lpszStyle);
-	Style_StrCopyOverline(szNewStyle, lpszStyle);
-	Style_StrCopyCase(szNewStyle, lpszStyle, tch);
-
-	if (bFore) {
-		if (StrNotEmpty(szNewStyle)) {
-			lstrcat(szNewStyle, L"; ");
-		}
-		wsprintf(tch, L"fore:#%06X", ColorToRGBHex(iRGBResult));
-		lstrcat(szNewStyle, tch);
-		Style_StrCopyBack(szNewStyle, lpszStyle, tch);
-	} else {
-		Style_StrCopyFore(szNewStyle, lpszStyle, tch);
-		if (StrNotEmpty(szNewStyle)) {
-			lstrcat(szNewStyle, L"; ");
-		}
-		wsprintf(tch, L"back:#%06X", ColorToRGBHex(iRGBResult));
-		lstrcat(szNewStyle, tch);
-	}
-
-	Style_StrCopyAlpha(szNewStyle, lpszStyle, tch);
-	Style_StrCopyOutline(szNewStyle, lpszStyle, tch);
-	Style_StrCopyEOLFilled(szNewStyle, lpszStyle);
-
-	lstrcpyn(lpszStyle, szNewStyle, cchStyle);
-	return true;
-}
-
-//=============================================================================
-//
-// Style_SetStyles()
-//
-void Style_SetStyles(int iStyle, LPCWSTR lpszStyle) {
-	WCHAR tch[LF_FACESIZE];
-	int iValue;
-	COLORREF rgb;
-
-	// Font
-	if (Style_StrGetFont(lpszStyle, tch, COUNTOF(tch))) {
-		char mch[LF_FACESIZE * kMaxMultiByteCount];
-		WideCharToMultiByte(CP_UTF8, 0, tch, -1, mch, COUNTOF(mch), NULL, NULL);
-		SciCall_StyleSetFont(iStyle, mch);
-	}
-
-	// Size
-	if (Style_StrGetFontSize(lpszStyle, &iValue)) {
-		SciCall_StyleSetSizeFractional(iStyle, iValue);
-	}
-
-	// Fore
-	if (Style_StrGetForeColor(lpszStyle, &rgb)) {
-		SciCall_StyleSetFore(iStyle, rgb);
-	}
-
-	// Back
-	if (Style_StrGetBackColor(lpszStyle, &rgb)) {
-		SciCall_StyleSetBack(iStyle, rgb);
-	}
-
-	// Weight
-	if (Style_StrGetFontWeight(lpszStyle, &iValue)) {
-		SciCall_StyleSetWeight(iStyle, iValue);
-	}
-
-	// Italic
-	if (Style_StrGetItalic(lpszStyle)) {
-		SciCall_StyleSetItalic(iStyle, true);
-	}
-	// Underline
-	if (Style_StrGetUnderline(lpszStyle)) {
-		SciCall_StyleSetUnderline(iStyle, true);
-	}
-	// Strike
-	if (Style_StrGetStrike(lpszStyle)) {
-		SciCall_StyleSetStrike(iStyle, true);
-	}
-	// Overline
-	if (Style_StrGetOverline(lpszStyle)) {
-		SciCall_StyleSetOverline(iStyle, true);
-	}
-	// EOL Filled
-	if (Style_StrGetEOLFilled(lpszStyle)) {
-		SciCall_StyleSetEOLFilled(iStyle, true);
-	}
-
-	// Character Set
-	if (Style_StrGetCharSet(lpszStyle, &iValue)) {
-		SciCall_StyleSetCharacterSet(iStyle, iValue);
-	}
-}
-
-#if 0
-void Style_Parse(StyleDefinition *style, LPCWSTR lpszStyle) {
-	UINT mask = 0;
-	int iValue;
-	COLORREF rgb;
-
-	// Font
-	if (Style_StrGetFont(lpszStyle, style->fontWide, COUNTOF(style->fontWide))) {
-		WideCharToMultiByte(CP_UTF8, 0, style->fontWide, -1, style->fontFace, COUNTOF(style->fontFace), NULL, NULL);
-		mask |= StyleDefinitionMask_FontFace;
-	}
-
-	// Size
-	if (Style_StrGetFontSize(lpszStyle, &iValue)) {
-		style->fontSize = iValue;
-		mask |= StyleDefinitionMask_FontSize;
-	}
-
-	// Fore
-	if (Style_StrGetForeColor(lpszStyle, &rgb)) {
-		style->foreColor = rgb;
-		mask |= StyleDefinitionMask_ForeColor;
-	}
-
-	// Back
-	if (Style_StrGetBackColor(lpszStyle, &rgb)) {
-		style->backColor = rgb;
-		mask |= StyleDefinitionMask_BackColor;
-	}
-
-	// Weight
-	if (Style_StrGetFontWeight(lpszStyle, &iValue)) {
-		style->weight = iValue;
-		mask |= StyleDefinitionMask_FontWeight;
-	}
-
-	// Italic
-	style->italic = Style_StrGetItalic(lpszStyle);
-	// Underline
-	style->underline = Style_StrGetUnderline(lpszStyle);
-	// Strike
-	style->strike = Style_StrGetStrike(lpszStyle);
-	// Overline
-	style->overline = Style_StrGetOverline(lpszStyle);
-	// EOL Filled
-	style->eolFilled = Style_StrGetEOLFilled(lpszStyle);
-
-	// Character Set
-	if (Style_StrGetCharSet(lpszStyle, &iValue)) {
-		style->charset = iValue;
-		mask |= StyleDefinitionMask_Charset;
-	}
-
-	style->mask = mask;
-}
-
-void Style_SetParsed(const StyleDefinition *style, int iStyle) {
-	const UINT mask = style->mask;
-
-	// Font
-	if (mask & StyleDefinitionMask_FontFace) {
-		SciCall_StyleSetFont(iStyle, style->fontFace);
-	}
-
-	// Size
-	if (mask & StyleDefinitionMask_FontSize) {
-		SciCall_StyleSetSizeFractional(iStyle, style->fontSize);
-	}
-
-	// Fore
-	if (mask & StyleDefinitionMask_ForeColor) {
-		SciCall_StyleSetFore(iStyle, style->foreColor);
-	}
-
-	// Back
-	if (mask & StyleDefinitionMask_BackColor) {
-		SciCall_StyleSetBack(iStyle, style->backColor);
-	}
-
-	// Weight
-	if (mask & StyleDefinitionMask_FontWeight) {
-		SciCall_StyleSetWeight(iStyle, style->weight);
-	}
-
-	// Italic
-	if (style->italic) {
-		SciCall_StyleSetItalic(iStyle, true);
-	}
-	// Underline
-	if (style->underline) {
-		SciCall_StyleSetUnderline(iStyle, true);
-	}
-	// Strike
-	if (style->strike) {
-		SciCall_StyleSetStrike(iStyle, true);
-	}
-	// Overline
-	if (style->overline) {
-		SciCall_StyleSetOverline(iStyle, true);
-	}
-	// EOL Filled
-	if (style->eolFilled) {
-		SciCall_StyleSetEOLFilled(iStyle, true);
-	}
-
-	// Case
-	if (mask & STYLE_MASK_FORCE_CASE) {
-		SciCall_StyleSetCase(iStyle, style->forceCase);
-	}
-
-	// Character Set
-	if (mask & StyleDefinitionMask_Charset) {
-		SciCall_StyleSetCharacterSet(iStyle, style->charset);
-	}
-}
-#endif
-
-//=============================================================================
-//
-// Style_GetLexerIconId()
-//
-int Style_GetLexerIconId(LPCEDITLEXER pLex, DWORD iconFlags) {
-	LPCWSTR pszExtensions;
-	if (StrNotEmpty(pLex->szExtensions)) {
-		pszExtensions = pLex->szExtensions;
-	} else {
-		pszExtensions = pLex->pszDefExt;
-	}
-
-	WCHAR pszFile[MAX_PATH];
-	StrCpyExW(pszFile, L"*.");
-
-	// TODO: avoid copying all extensions then find separators.
-	// we only need the first extension, it's usually very short.
-	LPWSTR p = pszFile + 2;
-	if (StrNotEmpty(pszExtensions)) {
-		lstrcpyn(p, pszExtensions, MAX_PATH - 2);
-
-		p = StrChr(p, L';');
-		//p = StrPBrk(p, L"; ");
-		if (p != NULL) {
-			*p = L'\0';
-		}
-	}
-
-	// check for ; at beginning
-	if (p == pszFile + 2) {
-		StrCpyExW(p, L"txt");
-	}
-
-	SHFILEINFO shfi;
-	SHGetFileInfo(pszFile, FILE_ATTRIBUTE_NORMAL, &shfi, sizeof(SHFILEINFO), iconFlags);
-
-	return shfi.iIcon;
-}
-
-//=============================================================================
-//
-// Style_AddLexerToTreeView()
-//
-HTREEITEM Style_AddLexerToTreeView(HWND hwnd, PEDITLEXER pLex, DWORD iconFlags, HTREEITEM hParent, HTREEITEM hInsertAfter, bool withStyles) {
-#if NP2_ENABLE_LOCALIZE_LEXER_NAME || NP2_ENABLE_LOCALIZE_STYLE_NAME
-	WCHAR tch[MAX_EDITLEXER_NAME_SIZE];
-#endif
-
-	TVINSERTSTRUCT tvis;
-	memset(&tvis, 0, sizeof(TVINSERTSTRUCT));
-
-	tvis.hParent = hParent;
-	tvis.hInsertAfter = hInsertAfter;
-	tvis.item.mask = TVIF_TEXT | TVIF_IMAGE | TVIF_SELECTEDIMAGE | TVIF_PARAM;
-#if NP2_ENABLE_LOCALIZE_LEXER_NAME
-	if (GetString(pLex->rid, tch, COUNTOF(tch))) {
-		tvis.item.pszText = tch;
-	} else {
-		tvis.item.pszText = (WCHAR *)pLex->pszName;
-	}
-#else
-	tvis.item.pszText = (WCHAR *)pLex->pszName;
-#endif
-	tvis.item.iImage = Style_GetLexerIconId(pLex, iconFlags);
-	tvis.item.iSelectedImage = tvis.item.iImage;
-	tvis.item.lParam = (LPARAM)pLex;
-
-	hParent = TreeView_InsertItem(hwnd, &tvis);
-	if (!withStyles) {
-		return hParent;
-	}
-
-	tvis.hParent = hParent;
-	//tvis.item.mask = TVIF_TEXT | TVIF_IMAGE | TVIF_SELECTEDIMAGE | TVIF_PARAM;
-	//tvis.item.iImage = -1;
-	//tvis.item.iSelectedImage = -1;
-
-	hInsertAfter = TVI_FIRST;
-	const UINT iStyleCount = pLex->iStyleCount;
-
-	for (UINT i = 0; i < iStyleCount; i++) {
-		tvis.hInsertAfter = hInsertAfter;
-#if NP2_ENABLE_LOCALIZE_STYLE_NAME
-		if (GetString(pLex->Styles[i].rid, tch, COUNTOF(tch))) {
-			tvis.item.pszText = tch;
-		} else {
-			tvis.item.pszText = (WCHAR *)pLex->Styles[i].pszName;
-		}
-#else
-		tvis.item.pszText = (WCHAR *)pLex->Styles[i].pszName;
-#endif
-		tvis.item.lParam = (LPARAM)(&pLex->Styles[i]);
-		hInsertAfter = TreeView_InsertItem(hwnd, &tvis);
-	}
-
-	return hParent;
-}
-
-#if 0
-//=============================================================================
-//
-// Style_AddLexerToListView()
-//
-void Style_AddLexerToListView(HWND hwnd, PEDITLEXER pLex, DWORD iconFlags) {
-#if NP2_ENABLE_LOCALIZE_LEXER_NAME
-	WCHAR tch[MAX_EDITLEXER_NAME_SIZE];
-#endif
-	LVITEM lvi;
-	memset(&lvi, 0, sizeof(LVITEM));
-
-	lvi.mask = LVIF_IMAGE | LVIF_PARAM | LVIF_TEXT;
-	lvi.iItem = ListView_GetItemCount(hwnd);
-#if NP2_ENABLE_LOCALIZE_LEXER_NAME
-	if (GetString(pLex->rid, tch, COUNTOF(tch))) {
-		lvi.pszText = tch;
-	} else {
-		lvi.pszText = (WCHAR *)pLex->pszName;
-	}
-#else
-	lvi.pszText = (WCHAR *)pLex->pszName;
-#endif
-	lvi.iImage = Style_GetLexerIconId(pLex, iconFlags);
-	lvi.lParam = (LPARAM)pLex;
-
-	ListView_InsertItem(hwnd, &lvi);
-}
-#endif
-
-struct StyleConfigDlgParam {
-	HFONT hFontTitle;
-	LPWSTR extBackup;
-	bool bApply;
-	COLORREF colorBackup[MAX_CUSTOM_COLOR_COUNT];
-	LPWSTR styleBackup[ALL_LEXER_COUNT];
-};
-
-struct SchemeGroupInfo {
-	int group;
-	int count;
-};
-
-enum {
-	SchemeGroup_Global = 0,
-	SchemeGroup_Favorite = 1,
-};
-
-static inline int Lexer_GetSchemeGroup(LPCEDITLEXER pLex) {
-	const int ch = pLex->pszName[0];
-	// assume all lexer name start with A-Z a-z
-	return ToUpperA(ch);
-}
-
-static HTREEITEM Style_AddAllLexerToTreeView(HWND hwndTV, bool withStyles, bool withCheckBox) {
-	struct SchemeGroupInfo groupList[26 + 2];
-	int groupCount = 2;
-	groupList[0].group = SchemeGroup_Global;
-	groupList[0].count = withStyles ? LEXER_INDEX_GENERAL : LEXER_INDEX_MATCH;
-	groupList[1].group = SchemeGroup_Favorite;
-	groupList[1].count = 0;
-
-	// favorite schemes
-	UINT iLexer = LEXER_INDEX_GENERAL;
-	while (iLexer < ALL_LEXER_COUNT && pLexArray[iLexer]->iFavoriteOrder) {
-		++iLexer;
-		++groupList[1].count;
-	}
-
-	// all general schemes
-	PEDITLEXER generalLex[GENERAL_LEXER_COUNT];
-	memcpy(generalLex, pLexArray + LEXER_INDEX_GENERAL, sizeof(generalLex));
-	qsort(generalLex, GENERAL_LEXER_COUNT, sizeof(PEDITLEXER), CmpEditLexerByName);
-
-	iLexer = 0;
-	while (iLexer < GENERAL_LEXER_COUNT) {
-		PEDITLEXER pLex = generalLex[iLexer++];
-		int count = 1;
-		const int group = Lexer_GetSchemeGroup(pLex);
-		while (iLexer < GENERAL_LEXER_COUNT && group == Lexer_GetSchemeGroup(generalLex[iLexer])) {
-			++iLexer;
-			++count;
-		}
-
-		groupList[groupCount].group = group;
-		groupList[groupCount].count = count;
-		++groupCount;
-	}
-
-	InitWindowCommon(hwndTV);
-	TreeView_SetExtendedStyle(hwndTV, TVS_EX_DOUBLEBUFFER, TVS_EX_DOUBLEBUFFER);
-	SetExplorerTheme(hwndTV);
-
-	const DWORD iconFlags = SHGFI_USEFILEATTRIBUTES | SHGFI_SMALLICON | SHGFI_SYSICONINDEX;
-	SHFILEINFO shfi;
-	HIMAGELIST himl = (HIMAGELIST)SHGetFileInfo(L"C:\\", 0, &shfi, sizeof(SHFILEINFO), iconFlags);
-	TreeView_SetImageList(hwndTV, himl, TVSIL_NORMAL);
-	// folder icon
-	SHGetFileInfo(L"Icon", FILE_ATTRIBUTE_DIRECTORY, &shfi, sizeof(SHFILEINFO), iconFlags);
-
-	WCHAR szTitle[128];
-
-	TVINSERTSTRUCT tvis;
-	memset(&tvis, 0, sizeof(TVINSERTSTRUCT));
-	tvis.item.mask = TVIF_TEXT | TVIF_IMAGE | TVIF_SELECTEDIMAGE | TVIF_PARAM | TVIF_STATE;
-	tvis.item.pszText = szTitle;
-	tvis.item.iImage = shfi.iIcon;
-	tvis.item.iSelectedImage = shfi.iIcon;
-	tvis.item.lParam = 0; // group
-	// expand all group
-	tvis.item.state = TVIS_EXPANDED;
-	tvis.item.stateMask = TVIS_EXPANDED;
-
-	// remove checkbox for group folder and Text File
-	TVITEM item;
-	memset(&item, 0, sizeof(item));
-	item.mask = TVIF_STATE;
-	item.state = 0;
-	item.stateMask = TVIS_STATEIMAGEMASK;
-
-	HTREEITEM hSelNode = NULL;
-	HTREEITEM hSelParent = NULL;
-	HTREEITEM hFavoriteNode = NULL;
-	HTREEITEM hInsertAfter = TVI_FIRST;
-
-	iLexer = LEXER_INDEX_GENERAL - groupList[0].count;
-	for (int i = 0; i < groupCount; i++) {
-		const struct SchemeGroupInfo info = groupList[i];
-		const int group = info.group;
-		const int count = info.count;
-
-		HTREEITEM hParent = NULL;
-		if (group != SchemeGroup_Global) {
-			if (group == SchemeGroup_Favorite) {
-				GetString(IDS_FAVORITE_SCHEMES_TITLE, szTitle, COUNTOF(szTitle));
-			} else {
-				szTitle[0] = (WCHAR)group;
-				szTitle[1] = L'\0';
-			}
-
-			tvis.hInsertAfter = hInsertAfter;
-			hParent = TreeView_InsertItem(hwndTV, &tvis);
-			hInsertAfter = hParent;
-
-			if (group == SchemeGroup_Favorite) {
-				hFavoriteNode = hParent;
-			}
-			if (withCheckBox) {
-				// remove checkbox for group folder
-				item.hItem = hParent;
-				TreeView_SetItem(hwndTV, &item);
-			}
-		}
-
-		if (group <= SchemeGroup_Favorite) {
-			HTREEITEM hTreeNode = TVI_FIRST;
-			for (int j = 0; j < count; j++) {
-				PEDITLEXER pLex = pLexArray[iLexer++];
-				hTreeNode = Style_AddLexerToTreeView(hwndTV, pLex, iconFlags, hParent, hTreeNode, withStyles);
-				if (hSelNode == NULL && pLex == pLexCurrent) {
-					hSelNode = hTreeNode;
-					hSelParent = hParent;
-				}
-				if (withCheckBox) {
-					if (group == SchemeGroup_Favorite) {
-						TreeView_SetCheckState(hwndTV, hTreeNode, TRUE);
-					} else {
-						// remove checkbox for Text File
-						item.hItem = hTreeNode;
-						TreeView_SetItem(hwndTV, &item);
-					}
-				}
-			}
-
-			if (group == SchemeGroup_Global) {
-				hInsertAfter = hTreeNode;
-			} else {
-				iLexer = 0;
-			}
-		} else {
-			HTREEITEM hTreeNode = TVI_FIRST;
-			for (int j = 0; j < count; j++) {
-				PEDITLEXER pLex = generalLex[iLexer++];
-				hTreeNode = Style_AddLexerToTreeView(hwndTV, pLex, iconFlags, hParent, hTreeNode, withStyles);
-				if (hSelNode == NULL && pLex == pLexCurrent) {
-					hSelNode = hTreeNode;
-					hSelParent = hParent;
-				}
-				if (withCheckBox) {
-					if (pLex->iFavoriteOrder) {
-						TreeView_SetCheckState(hwndTV, hTreeNode, TRUE);
-					}
-				}
-			}
-		}
-	}
-
-	if (hSelParent != NULL) {
-		TreeView_EnsureVisible(hwndTV, hSelParent);
-	}
-	TreeView_Select(hwndTV, hSelNode, TVGN_CARET);
-	return hFavoriteNode;
-}
-
-static void Style_ResetStyle(PEDITLEXER pLex, PEDITSTYLE pStyle) {
-	if (np2StyleTheme != StyleTheme_Default) {
-		// reload style from external file
-		LPCWSTR themePath = GetStyleThemeFilePath();
-		WCHAR wch[MAX_EDITSTYLE_VALUE_SIZE] = L"";
-		// use "NULL" to distinguish between empty style value like: Keyword=
-		GetPrivateProfileString(pLex->pszName, pStyle->pszName, L"NULL", wch, COUNTOF(wch), themePath);
-		if (!StrEqualExW(wch, L"NULL")) {
-			lstrcpy(pStyle->szValue, wch);
-			return;
-		}
-	}
-
-	// reset style to built-in default
-	lstrcpy(pStyle->szValue, pStyle->pszDefault);
-}
-
-//=============================================================================
-//
-// Style_ConfigDlgProc()
-//
-static INT_PTR CALLBACK Style_ConfigDlgProc(HWND hwnd, UINT umsg, WPARAM wParam, LPARAM lParam) {
-	static HWND hwndTV;
-	static bool fDragging;
-	static bool fLexerSelected;
-	static int iCurrentStyleIndex;
-	static PEDITLEXER pCurrentLexer;
-	static PEDITSTYLE pCurrentStyle;
-	//static HBRUSH hbrFore;
-	//static HBRUSH hbrBack;
-
-	switch (umsg) {
-	case WM_INITDIALOG: {
-		ResizeDlg_InitY2(hwnd, cxStyleCustomizeDlg, cyStyleCustomizeDlg, IDC_RESIZEGRIP3, IDC_STYLEEDIT, IDC_STYLEVALUE_DEFAULT);
-
-		WCHAR szTitle[1024];
-		const UINT idsTitle = (np2StyleTheme == StyleTheme_Dark) ? IDS_CONFIG_THEME_TITLE_DARK : IDS_CONFIG_THEME_TITLE_DEFAULT;
-		GetString(idsTitle, szTitle, COUNTOF(szTitle));
-		SetWindowText(hwnd, szTitle);
-
-		GetString(IDS_CUSTOMIZE_SCHEMES_HELP, szTitle, COUNTOF(szTitle));
-		SetDlgItemText(hwnd, IDC_STYLEEDIT_HELP, szTitle);
-
-		fDragging = false;
-		fLexerSelected = false;
-		iCurrentStyleIndex = -1;
-		pCurrentLexer = NULL;
-		pCurrentStyle = NULL;
-
-		hwndTV = GetDlgItem(hwnd, IDC_STYLELIST);
-		Style_AddAllLexerToTreeView(hwndTV, true, false);
-
-		MultilineEditSetup(hwnd, IDC_STYLEEDIT);
-		MultilineEditSetup(hwnd, IDC_STYLEVALUE_DEFAULT);
-		SendDlgItemMessage(hwnd, IDC_STYLEEDIT, EM_LIMITTEXT, MAX_LEXER_STYLE_EDIT_SIZE - 1, 0);
-
-		MakeBitmapButton(hwnd, IDC_PREVSTYLE, g_exeInstance, IDB_PREV16);
-		MakeBitmapButton(hwnd, IDC_NEXTSTYLE, g_exeInstance, IDB_NEXT16);
-
-		// Setup title font
-		HFONT hFontTitle = (HFONT)SendDlgItemMessage(hwnd, IDC_TITLE, WM_GETFONT, 0, 0);
-		if (hFontTitle == NULL) {
-			hFontTitle = (HFONT)GetStockObject(DEFAULT_GUI_FONT);
-		}
-		LOGFONT lf;
-		GetObject(hFontTitle, sizeof(LOGFONT), &lf);
-		lf.lfHeight += lf.lfHeight / 5;
-		lf.lfWeight = FW_BOLD;
-		hFontTitle = CreateFontIndirect(&lf);
-		SendDlgItemMessage(hwnd, IDC_TITLE, WM_SETFONT, (WPARAM)hFontTitle, TRUE);
-
-		struct StyleConfigDlgParam *param = (struct StyleConfigDlgParam *)lParam;
-		param->hFontTitle = hFontTitle;
-		SetWindowLongPtr(hwnd, DWLP_USER, lParam);
-		CenterDlgInParent(hwnd);
-	}
-	return TRUE;
-
-	case WM_DESTROY: {
-		DeleteBitmapButton(hwnd, IDC_STYLEFORE);
-		DeleteBitmapButton(hwnd, IDC_STYLEBACK);
-		DeleteBitmapButton(hwnd, IDC_PREVSTYLE);
-		DeleteBitmapButton(hwnd, IDC_NEXTSTYLE);
-		ResizeDlg_Destroy(hwnd, &cxStyleCustomizeDlg, &cyStyleCustomizeDlg);
-	}
-	return FALSE;
-
-	case WM_SIZE: {
-		int dx;
-		int dy;
-
-		ResizeDlg_Size(hwnd, lParam, &dx, &dy);
-		const int cy = ResizeDlg_CalcDeltaY2(hwnd, dy, 50, IDC_STYLEEDIT, IDC_STYLEVALUE_DEFAULT);
-		HDWP hdwp = BeginDeferWindowPos(19);
-		hdwp = DeferCtlPos(hdwp, hwnd, IDC_RESIZEGRIP3, dx, dy, SWP_NOSIZE);
-		hdwp = DeferCtlPos(hdwp, hwnd, IDOK, dx, dy, SWP_NOSIZE);
-		hdwp = DeferCtlPos(hdwp, hwnd, IDCANCEL, dx, dy, SWP_NOSIZE);
-		hdwp = DeferCtlPos(hdwp, hwnd, IDC_STYLELIST, 0, dy, SWP_NOMOVE);
-		hdwp = DeferCtlPos(hdwp, hwnd, IDC_INFO_GROUPBOX, dx, 0, SWP_NOMOVE);
-		hdwp = DeferCtlPos(hdwp, hwnd, IDC_STYLEEDIT_HELP, dx, 0, SWP_NOMOVE);
-		hdwp = DeferCtlPos(hdwp, hwnd, IDC_STYLEEDIT, dx, cy, SWP_NOMOVE);
-		hdwp = DeferCtlPos(hdwp, hwnd, IDC_STYLELABEL_DEFAULT, 0, cy, SWP_NOSIZE);
-		hdwp = DeferCtlPos(hdwp, hwnd, IDC_STYLEVALUE_DEFAULT, 0, cy, SWP_NOSIZE);
-		hdwp = DeferCtlPos(hdwp, hwnd, IDC_STYLEFORE, dx, dy, SWP_NOSIZE);
-		hdwp = DeferCtlPos(hdwp, hwnd, IDC_STYLEBACK, dx, dy, SWP_NOSIZE);
-		hdwp = DeferCtlPos(hdwp, hwnd, IDC_STYLEFONT, dx, dy, SWP_NOSIZE);
-		hdwp = DeferCtlPos(hdwp, hwnd, IDC_PREVIEW, dx, dy, SWP_NOSIZE);
-		hdwp = DeferCtlPos(hdwp, hwnd, IDC_STYLEDEFAULT, dx, dy, SWP_NOSIZE);
-		hdwp = DeferCtlPos(hdwp, hwnd, IDC_PREVSTYLE, dx, dy, SWP_NOSIZE);
-		hdwp = DeferCtlPos(hdwp, hwnd, IDC_NEXTSTYLE, dx, dy, SWP_NOSIZE);
-		hdwp = DeferCtlPos(hdwp, hwnd, IDC_IMPORT, 0, dy, SWP_NOSIZE);
-		hdwp = DeferCtlPos(hdwp, hwnd, IDC_EXPORT, 0, dy, SWP_NOSIZE);
-		hdwp = DeferCtlPos(hdwp, hwnd, IDC_RESETALL, 0, dy, SWP_NOSIZE);
-		EndDeferWindowPos(hdwp);
-		ResizeDlgCtl(hwnd, IDC_STYLEVALUE_DEFAULT, dx, dy - cy);
-	}
-	return TRUE;
-
-	case WM_GETMINMAXINFO:
-		ResizeDlg_GetMinMaxInfo(hwnd, lParam);
-		return TRUE;
-
-	case WM_NOTIFY:
-		if (((LPNMHDR)(lParam))->idFrom == IDC_STYLELIST) {
-			LPNMTREEVIEW lpnmtv = (LPNMTREEVIEW)lParam;
-			switch (lpnmtv->hdr.code) {
-			case TVN_SELCHANGED: {
-				if (pCurrentStyle) {
-					GetDlgItemText(hwnd, IDC_STYLEEDIT, pCurrentStyle->szValue, MAX_EDITSTYLE_VALUE_SIZE);
-				} else if (fLexerSelected && pCurrentLexer && pCurrentLexer->szExtensions) {
-					if (!GetDlgItemText(hwnd, IDC_STYLEEDIT, pCurrentLexer->szExtensions, MAX_EDITLEXER_EXT_SIZE)) {
-						lstrcpy(pCurrentLexer->szExtensions, pCurrentLexer->pszDefExt);
-					}
-				}
-
-				fLexerSelected = false;
-				iCurrentStyleIndex = -1;
-				pCurrentStyle = NULL;
-
-				HTREEITEM hParent = TreeView_GetParent(hwndTV, lpnmtv->itemNew.hItem);
-				if (hParent == NULL) {
-					if (lpnmtv->itemNew.lParam == 0) {
-						pCurrentLexer = NULL;
-					} else {
-						fLexerSelected = true;
-						pCurrentLexer = (PEDITLEXER)lpnmtv->itemNew.lParam;
-					}
-				} else {
-					TVITEM item;
-					memset(&item, 0, sizeof(item));
-					item.mask = TVIF_PARAM;
-					item.hItem = hParent;
-					TreeView_GetItem(hwndTV, &item);
-
-					if (item.lParam == 0) {
-						fLexerSelected = true;
-						pCurrentLexer = (PEDITLEXER)lpnmtv->itemNew.lParam;
-					} else {
-						pCurrentLexer = (PEDITLEXER)item.lParam;
-						pCurrentStyle = (PEDITSTYLE)lpnmtv->itemNew.lParam;
-					}
-				}
-				if (hParent == NULL || fLexerSelected) {
-					TreeView_Expand(hwndTV, lpnmtv->itemNew.hItem, TVE_EXPAND);
-				}
-
-				UINT enableMask = StyleControl_None;
-				// a lexer has been selected
-				if (fLexerSelected) {
-					if (pCurrentLexer != NULL) {
-						WCHAR wch[MAX_EDITLEXER_EXT_SIZE];
-
-						GetDlgItemText(hwnd, IDC_STYLELABELS, wch, COUNTOF(wch));
-						LPWSTR p = StrChr(wch, L'|');
-						if (p != NULL) {
-							*p = L'\0';
-						}
-
-						SetDlgItemText(hwnd, IDC_STYLELABEL, wch);
-						EnableWindow(GetDlgItem(hwnd, IDC_STYLEEDIT), (pCurrentLexer->szExtensions != NULL));
-						EnableWindow(GetDlgItem(hwnd, IDC_STYLEDEFAULT), TRUE);
-						SetDlgItemText(hwnd, IDC_STYLEEDIT, pCurrentLexer->szExtensions);
-						SetDlgItemText(hwnd, IDC_STYLEVALUE_DEFAULT, pCurrentLexer->pszDefExt);
-					}
-				}
-
-				// a style or group has been selected
-				else {
-					if (pCurrentStyle != NULL) {
-						WCHAR wch[MAX_EDITSTYLE_VALUE_SIZE];
-
-						GetDlgItemText(hwnd, IDC_STYLELABELS, wch, COUNTOF(wch));
-						LPWSTR p = StrChr(wch, L'|');
-						if (p != NULL) {
-							*p = L'\0';
-						}
-
-						SetDlgItemText(hwnd, IDC_STYLELABEL, StrEnd(wch) + 1);
-						EnableWindow(GetDlgItem(hwnd, IDC_STYLEEDIT), TRUE);
-						EnableWindow(GetDlgItem(hwnd, IDC_STYLEBACK), TRUE);
-						EnableWindow(GetDlgItem(hwnd, IDC_STYLEDEFAULT), TRUE);
-						SetDlgItemText(hwnd, IDC_STYLEEDIT, pCurrentStyle->szValue);
-						SetDlgItemText(hwnd, IDC_STYLEVALUE_DEFAULT, pCurrentStyle->pszDefault);
-
-						for (UINT i = 0; i < pCurrentLexer->iStyleCount; i++) {
-							if (pCurrentStyle == &pCurrentLexer->Styles[i]) {
-								iCurrentStyleIndex = i;
-								break;
-							}
-						}
-						enableMask = GetLexerStyleControlMask(pCurrentLexer->rid, iCurrentStyleIndex);
-					}
-				}
-
-				if ((fLexerSelected && pCurrentLexer == NULL) || (!fLexerSelected && pCurrentStyle == NULL)) {
-					SetDlgItemText(hwnd, IDC_STYLELABEL, L"");
-					EnableWindow(GetDlgItem(hwnd, IDC_STYLEEDIT), FALSE);
-					EnableWindow(GetDlgItem(hwnd, IDC_STYLEDEFAULT), FALSE);
-					SetDlgItemText(hwnd, IDC_STYLEEDIT, L"");
-					SetDlgItemText(hwnd, IDC_STYLEVALUE_DEFAULT, L"");
-				}
-
-				const bool changed = pCurrentStyle != NULL && (
-					((enableMask & StyleControl_Fore) && !IsWindowEnabled(GetDlgItem(hwnd, IDC_STYLEFORE)))
-					|| ((enableMask & StyleControl_Back) && !IsWindowEnabled(GetDlgItem(hwnd, IDC_STYLEBACK)))
-				);
-
-				EnableWindow(GetDlgItem(hwnd, IDC_STYLEFONT), (enableMask & StyleControl_Font) != 0);
-				//if (enableMask & StyleControl_Font) {
-				//	EnableWindow(GetDlgItem(hwnd, IDC_STYLEFONT), TRUE);
-				//	EnableWindow(GetDlgItem(hwnd, IDC_STYLEBOLD), TRUE);
-				//	EnableWindow(GetDlgItem(hwnd, IDC_STYLEITALIC), TRUE);
-				//	EnableWindow(GetDlgItem(hwnd, IDC_STYLEUNDERLINE), TRUE);
-				//	CheckDlgButton(hwnd, IDC_STYLEBOLD, Style_StrGetBold(pCurrentStyle->szValue) ? BST_CHECKED : BST_UNCHECKED));
-				//	CheckDlgButton(hwnd, IDC_STYLEITALIC, Style_StrGetItalic(pCurrentStyle->szValue) ? BST_CHECKED : BST_UNCHECKED);
-				//	CheckDlgButton(hwnd, IDC_STYLEUNDERLINE, Style_StrGetUnderline(pCurrentStyle->szValue) ? BST_CHECKED : BST_UNCHECKED);
-				//} else {
-				//	EnableWindow(GetDlgItem(hwnd, IDC_STYLEFONT), FALSE);
-				//	EnableWindow(GetDlgItem(hwnd, IDC_STYLEBOLD), FALSE);
-				//	EnableWindow(GetDlgItem(hwnd, IDC_STYLEITALIC), FALSE);
-				//	EnableWindow(GetDlgItem(hwnd, IDC_STYLEUNDERLINE), FALSE);
-				//	CheckDlgButton(hwnd, IDC_STYLEBOLD, BST_UNCHECKED);
-				//	CheckDlgButton(hwnd, IDC_STYLEITALIC, BST_UNCHECKED);
-				//	CheckDlgButton(hwnd, IDC_STYLEUNDERLINE, BST_UNCHECKED);
-				//}
-				EnableWindow(GetDlgItem(hwnd, IDC_STYLEFORE), (enableMask & StyleControl_Fore) != 0);
-				EnableWindow(GetDlgItem(hwnd, IDC_STYLEBACK), (enableMask & StyleControl_Back) != 0);
-				//if (enableMask & StyleControl_EOLFilled) {
-				//	EnableWindow(GetDlgItem(hwnd, IDC_STYLEEOLFILLED), TRUE);
-				//	CheckDlgButton(hwnd, IDC_STYLEEOLFILLED, Style_StrGetEOLFilled(pCurrentStyle->szValue) ? BST_CHECKED : BST_UNCHECKED);
-				//} else {
-				//	EnableWindow(GetDlgItem(hwnd, IDC_STYLEEOLFILLED), FALSE);
-				//	CheckDlgButton(hwnd, IDC_STYLEEOLFILLED, BST_UNCHECKED);
-				//}
-				if (changed) {
-					NotifyEditTextChanged(hwnd, IDC_STYLEEDIT);
-				}
-			}
-			break;
-
-			case TVN_BEGINDRAG: {
-				//if (pCurrentStyle) {
-				//	GetDlgItemText(hwnd, IDC_STYLEEDIT, pCurrentStyle->szValue, MAX_EDITSTYLE_VALUE_SIZE);
-				//}
-				TreeView_Select(hwndTV, lpnmtv->itemNew.hItem, TVGN_CARET);
-
-				//HIMAGELIST himl = TreeView_CreateDragImage(hwndTV, lpnmtv->itemNew.hItem);
-				//ImageList_BeginDrag(himl, 0, 0, 0);
-				//ImageList_DragEnter(hwndTV, lpnmtv->ptDrag.x, lpnmtv->ptDrag.y);
-				if (pCurrentStyle) {
-					DestroyCursor(SetCursor(LoadCursor(g_exeInstance, MAKEINTRESOURCE(IDC_COPY))));
-				} else {
-					DestroyCursor(SetCursor(LoadCursor(NULL, IDC_NO)));
-				}
-
-				SetCapture(hwnd);
-				fDragging = true;
-			}
-			break;
-			}
-		}
-		break;
-
-	case WM_MOUSEMOVE:
-		if (fDragging && pCurrentStyle) {
-			TVHITTESTINFO tvht = { { 0, 0 }, 0, NULL };
-
-			//ImageList_DragMove(GET_X_LPARAM(lParam), GET_Y_LPARAM(lParam));
-			//ImageList_DragShowNolock(FALSE);
-
-			tvht.pt.x = GET_X_LPARAM(lParam);
-			tvht.pt.y = GET_Y_LPARAM(lParam);
-
-			//ClientToScreen(hwnd, &tvht.pt);
-			//ScreenToClient(hwndTV, &tvht.pt);
-			MapWindowPoints(hwnd, hwndTV, &tvht.pt, 1);
-			TreeView_HitTest(hwndTV, &tvht);
-
-			HTREEITEM htiTarget = tvht.hItem;
-			if (htiTarget != NULL) {
-				TreeView_EnsureVisible(hwndTV, htiTarget);
-				HTREEITEM hParent = TreeView_GetParent(hwndTV, htiTarget);
-				HTREEITEM hChildNode = TreeView_GetChild(hwndTV, htiTarget);
-				if (!(hParent != NULL && hChildNode == NULL)) {
-					// not on style node
-					//TreeView_Expand(hwndTV, htiTarget, TVE_EXPAND);
-					htiTarget = NULL;
-				}
-			}
-
-			TreeView_SelectDropTarget(hwndTV, htiTarget);
-			//ImageList_DragShowNolock(TRUE);
-		}
-		break;
-
-	case WM_LBUTTONUP:
-		if (fDragging) {
-			//ImageList_EndDrag();
-			HTREEITEM htiTarget = TreeView_GetDropHilight(hwndTV);
-			TreeView_SelectDropTarget(hwndTV, NULL);
-
-			if (htiTarget != NULL) {
-				WCHAR tchCopy[MAX_LEXER_STYLE_EDIT_SIZE];
-				GetDlgItemText(hwnd, IDC_STYLEEDIT, tchCopy, COUNTOF(tchCopy));
-				TreeView_Select(hwndTV, htiTarget, TVGN_CARET);
-
-				// after select, this is new current item
-				if (pCurrentStyle) {
-					lstrcpy(pCurrentStyle->szValue, tchCopy);
-					SetDlgItemText(hwnd, IDC_STYLEEDIT, tchCopy);
-					//CheckDlgButton(hwnd, IDC_STYLEBOLD, Style_StrGetBold(tchCopy) ? BST_CHECKED : BST_UNCHECKED);
-					//CheckDlgButton(hwnd, IDC_STYLEITALIC, Style_StrGetItalic(tchCopy) ? BST_CHECKED : BST_UNCHECKED);
-					//CheckDlgButton(hwnd, IDC_STYLEUNDERLINE, Style_StrGetUnderline(tchCopy) ? BST_CHECKED : BST_UNCHECKED);
-					//CheckDlgButton(hwnd, IDC_STYLEEOLFILLED, Style_StrGetEOLFilled(tchCopy) ? BST_CHECKED : BST_UNCHECKED);
-				}
-			}
-
-			ReleaseCapture();
-			DestroyCursor(SetCursor(LoadCursor(NULL, IDC_ARROW)));
-			fDragging = false;
-		}
-		break;
-
-	case WM_CANCELMODE:
-		if (fDragging) {
-			//ImageList_EndDrag();
-			TreeView_SelectDropTarget(hwndTV, NULL);
-			ReleaseCapture();
-			DestroyCursor(SetCursor(LoadCursor(NULL, IDC_ARROW)));
-			fDragging = false;
-		}
-		break;
-
-	case WM_COMMAND:
-		switch (LOWORD(wParam)) {
-		case IDC_PREVSTYLE:
-			if (TreeView_GetSelection(hwndTV)) {
-				TreeView_Select(hwndTV, TreeView_GetPrevVisible(hwndTV, TreeView_GetSelection(hwndTV)), TVGN_CARET);
-			}
-			PostMessage(hwnd, WM_NEXTDLGCTL, (WPARAM)(GetDlgItem(hwnd, IDC_STYLEEDIT)), TRUE);
-			break;
-
-		case IDC_NEXTSTYLE:
-			if (TreeView_GetSelection(hwndTV)) {
-				TreeView_Select(hwndTV, TreeView_GetNextVisible(hwndTV, TreeView_GetSelection(hwndTV)), TVGN_CARET);
-			}
-			PostMessage(hwnd, WM_NEXTDLGCTL, (WPARAM)(GetDlgItem(hwnd, IDC_STYLEEDIT)), TRUE);
-			break;
-
-		case IDC_STYLEFONT:
-			if (pCurrentStyle) {
-				WCHAR tch[MAX_LEXER_STYLE_EDIT_SIZE];
-				GetDlgItemText(hwnd, IDC_STYLEEDIT, tch, COUNTOF(tch));
-				const bool bDefaultStyle = IsGlobalBaseStyleIndex(pCurrentLexer->rid, iCurrentStyleIndex);
-
-				if (Style_SelectFont(hwnd, tch, COUNTOF(tch), bDefaultStyle)) {
-					SetDlgItemText(hwnd, IDC_STYLEEDIT, tch);
-					//CheckDlgButton(hwnd, IDC_STYLEBOLD, (Style_StrGetBold(tch) ? BST_CHECKED : BST_UNCHECKED));
-					//CheckDlgButton(hwnd, IDC_STYLEITALIC, (Style_StrGetItalic(tch) ? BST_CHECKED : BST_UNCHECKED));
-					//CheckDlgButton(hwnd, IDC_STYLEUNDERLINE, (Style_StrGetUnderline(tch) ? BST_CHECKED : BST_UNCHECKED));
-					//CheckDlgButton(hwnd, IDC_STYLEEOLFILLED, (Style_StrGetEOLFilled(tch) ? BST_CHECKED : BST_UNCHECKED));
-				}
-			}
-			PostMessage(hwnd, WM_NEXTDLGCTL, (WPARAM)(GetDlgItem(hwnd, IDC_STYLEEDIT)), TRUE);
-			break;
-
-		case IDC_STYLEFORE:
-		case IDC_STYLEBACK:
-			if (pCurrentStyle) {
-				WCHAR tch[MAX_LEXER_STYLE_EDIT_SIZE];
-				GetDlgItemText(hwnd, IDC_STYLEEDIT, tch, COUNTOF(tch));
-				const bool fore = LOWORD(wParam) == IDC_STYLEFORE;
-				if (Style_SelectColor(hwnd, tch, COUNTOF(tch), fore)) {
-					SetDlgItemText(hwnd, IDC_STYLEEDIT, tch);
-					//CheckDlgButton(hwnd, IDC_STYLEBOLD, (Style_StrGetBold(tch) ? BST_CHECKED : BST_UNCHECKED));
-					//CheckDlgButton(hwnd, IDC_STYLEITALIC, (Style_StrGetItalic(tch) ? BST_CHECKED : BST_UNCHECKED));
-					//CheckDlgButton(hwnd, IDC_STYLEUNDERLINE, (Style_StrGetUnderline(tch) ? BST_CHECKED : BST_UNCHECKED));
-					//CheckDlgButton(hwnd, IDC_STYLEEOLFILLED, (Style_StrGetEOLFilled(tch) ? BST_CHECKED : BST_UNCHECKED));
-				}
-			}
-			PostMessage(hwnd, WM_NEXTDLGCTL, (WPARAM)(GetDlgItem(hwnd, IDC_STYLEEDIT)), TRUE);
-			break;
-
-		case IDC_RESETALL:
-		case IDC_STYLEDEFAULT:
-			if (LOWORD(wParam) == IDC_RESETALL) {
-				if (np2StyleTheme == StyleTheme_Default) {
-					// reset styles, extensions to built-in default
-					Style_ResetAll(true);
-				} else {
-					// reload styles from external file
-					Style_LoadAll(true);
-					// reset file extensions to built-in default
-					Style_ResetAll(false);
-				}
-			} else if (pCurrentStyle) {
-				Style_ResetStyle(pCurrentLexer, pCurrentStyle);
-			}
-			if (pCurrentStyle) {
-				SetDlgItemText(hwnd, IDC_STYLEEDIT, pCurrentStyle->szValue);
-				//CheckDlgButton(hwnd, IDC_STYLEBOLD, (Style_StrGetBold(pCurrentStyle->szValue) ? BST_CHECKED : BST_UNCHECKED));
-				//CheckDlgButton(hwnd, IDC_STYLEITALIC, (Style_StrGetItalic(pCurrentStyle->szValue) ? BST_CHECKED : BST_UNCHECKED));
-				//CheckDlgButton(hwnd, IDC_STYLEUNDERLINE, (Style_StrGetUnderline(pCurrentStyle->szValue) ? BST_CHECKED : BST_UNCHECKED));
-				//CheckDlgButton(hwnd, IDC_STYLEEOLFILLED, (Style_StrGetEOLFilled(pCurrentStyle->szValue) ? BST_CHECKED : BST_UNCHECKED));
-			} else if (fLexerSelected && pCurrentLexer && pCurrentLexer->szExtensions) {
-				lstrcpy(pCurrentLexer->szExtensions, pCurrentLexer->pszDefExt);
-				SetDlgItemText(hwnd, IDC_STYLEEDIT, pCurrentLexer->szExtensions);
-			}
-			PostMessage(hwnd, WM_NEXTDLGCTL, (WPARAM)(GetDlgItem(hwnd, IDC_STYLEEDIT)), TRUE);
-			break;
-
-		//case IDC_STYLEBOLD:
-		//	if (pCurrentStyle) {
-		//		WCHAR tch[MAX_LEXER_STYLE_EDIT_SIZE];
-		//		GetDlgItemText(hwnd, IDC_STYLEEDIT, tch, COUNTOF(tch));
-		//		Style_StrSetAttribute(tch, COUNTOF(tch), L"bold", IsButtonChecked(hwnd, IDC_STYLEBOLD));
-		//		SetDlgItemText(hwnd, IDC_STYLEEDIT, tch);
-		//	}
-		//	break;
-
-		//case IDC_STYLEITALIC:
-		//	if (pCurrentStyle) {
-		//		WCHAR tch[MAX_LEXER_STYLE_EDIT_SIZE];
-		//		GetDlgItemText(hwnd, IDC_STYLEEDIT, tch, COUNTOF(tch));
-		//		Style_StrSetAttribute(tch, COUNTOF(tch), L"italic", IsButtonChecked(hwnd, IDC_STYLEITALIC));
-		//		SetDlgItemText(hwnd, IDC_STYLEEDIT, tch);
-		//	}
-		//	break;
-
-		//case IDC_STYLEUNDERLINE:
-		//	if (pCurrentStyle) {
-		//		WCHAR tch[MAX_LEXER_STYLE_EDIT_SIZE];
-		//		GetDlgItemText(hwnd, IDC_STYLEEDIT, tch, COUNTOF(tch));
-		//		Style_StrSetAttribute(tch, COUNTOF(tch), L"underline", IsButtonChecked(hwnd, IDC_STYLEUNDERLINE));
-		//		SetDlgItemText(hwnd, IDC_STYLEEDIT, tch);
-		//	}
-		//	break;
-
-		//case IDC_STYLEEOLFILLED:
-		//	if (pCurrentStyle) {
-		//		WCHAR tch[MAX_LEXER_STYLE_EDIT_SIZE];
-		//		GetDlgItemText(hwnd, IDC_STYLEEDIT, tch, COUNTOF(tch));
-		//		Style_StrSetAttribute(tch, COUNTOF(tch), L"eolfilled", IsButtonChecked(hwnd, IDC_STYLEEOLFILLED));
-		//		SetDlgItemText(hwnd, IDC_STYLEEDIT, tch);
-		//	}
-		//	break;
-
-		case IDC_STYLEEDIT:
-			if (HIWORD(wParam) == EN_CHANGE && pCurrentStyle != NULL) {
-				WCHAR tch[MAX_LEXER_STYLE_EDIT_SIZE];
-
-				GetDlgItemText(hwnd, IDC_STYLEEDIT, tch, COUNTOF(tch));
-
-				COLORREF cr = (COLORREF)(-1);
-				Style_StrGetForeColor(tch, &cr);
-				MakeColorPickButton(hwnd, IDC_STYLEFORE, g_exeInstance, cr);
-
-				cr = (COLORREF)(-1);
-				Style_StrGetBackColor(tch, &cr);
-				MakeColorPickButton(hwnd, IDC_STYLEBACK, g_exeInstance, cr);
-			}
-			break;
-
-		case IDC_IMPORT:
-		case IDC_EXPORT:
-		case IDC_PREVIEW:
-		case IDOK: {
-			if (pCurrentStyle) {
-				GetDlgItemText(hwnd, IDC_STYLEEDIT, pCurrentStyle->szValue, MAX_EDITSTYLE_VALUE_SIZE);
-			} else if (fLexerSelected && pCurrentLexer && pCurrentLexer->szExtensions) {
-				if (!GetDlgItemText(hwnd, IDC_STYLEEDIT, pCurrentLexer->szExtensions, MAX_EDITLEXER_EXT_SIZE)) {
-					lstrcpy(pCurrentLexer->szExtensions, pCurrentLexer->pszDefExt);
-				}
-			}
-
-			switch (LOWORD(wParam)) {
-			case IDC_IMPORT:
-				if (Style_Import(hwnd)) {
-					if (pCurrentStyle) {
-						SetDlgItemText(hwnd, IDC_STYLEEDIT, pCurrentStyle->szValue);
-					} else if (fLexerSelected && pCurrentLexer) {
-						SetDlgItemText(hwnd, IDC_STYLEEDIT, pCurrentLexer->szExtensions);
-					}
-
-					TreeView_Select(hwndTV, TreeView_GetRoot(hwndTV), TVGN_CARET);
-				}
-				break;
-
-			case IDC_EXPORT:
-				Style_Export(hwnd);
-				break;
-
-			case IDC_PREVIEW: {
-				struct StyleConfigDlgParam *param = (struct StyleConfigDlgParam *)GetWindowLongPtr(hwnd, DWLP_USER);
-				param->bApply = true;
-				Style_SetLexer(pLexCurrent, false);
-			}
-			break;
-
-			case IDOK:
-				EndDialog(hwnd, IDOK);
-				break;
-			}
-		}
-		break;
-
-		case IDCANCEL:
-			if (fDragging) {
-				SendMessage(hwnd, WM_CANCELMODE, 0, 0);
-			} else {
-				EndDialog(hwnd, IDCANCEL);
-			}
-			break;
-
-		}
-		return TRUE;
-	}
-
-	return FALSE;
-}
-
-//=============================================================================
-//
-// Style_ConfigDlg()
-//
-void Style_ConfigDlg(HWND hwnd) {
-	struct StyleConfigDlgParam param;
-
-	Style_LoadAll(false);
-	// Backup Styles
-	param.hFontTitle = NULL;
-	param.bApply = false;
-	LPWSTR extBackup = (LPWSTR)NP2HeapAlloc(ALL_FILE_EXTENSIONS_BYTE_SIZE);
-	param.extBackup = extBackup;
-	memcpy(extBackup, g_AllFileExtensions, ALL_FILE_EXTENSIONS_BYTE_SIZE);
-	memcpy(param.colorBackup, customColor, MAX_CUSTOM_COLOR_COUNT * sizeof(COLORREF));
-	LPCWSTR backupGlobal = NULL;
-	LPCWSTR backupCurrent = NULL;
-	for (UINT iLexer = 0; iLexer < ALL_LEXER_COUNT; iLexer++) {
-		const LPCEDITLEXER pLex = pLexArray[iLexer];
-		const UINT iStyleBufSize = EDITSTYLE_BufferSize(pLex->iStyleCount);
-		LPWSTR szStyleBuf = (LPWSTR)NP2HeapAlloc(iStyleBufSize);
-		memcpy(szStyleBuf, pLex->szStyleBuf, iStyleBufSize);
-		param.styleBackup[iLexer] = szStyleBuf;
-		if (pLex == pLexGlobal) {
-			backupGlobal = szStyleBuf;
-		} else if (pLex == pLexCurrent) {
-			backupCurrent = szStyleBuf;
-		}
-	}
-
-	if (IDCANCEL == ThemedDialogBoxParam(g_hInstance, MAKEINTRESOURCE(IDD_STYLECONFIG), GetParent(hwnd), Style_ConfigDlgProc, (LPARAM)(&param))) {
-		// Restore Styles
-		memcpy(g_AllFileExtensions, param.extBackup, ALL_FILE_EXTENSIONS_BYTE_SIZE);
-		memcpy(customColor, param.colorBackup, MAX_CUSTOM_COLOR_COUNT * sizeof(COLORREF));
-		for (UINT iLexer = 0; iLexer < ALL_LEXER_COUNT; iLexer++) {
-			PEDITLEXER pLex = pLexArray[iLexer];
-			memcpy(pLex->szStyleBuf, param.styleBackup[iLexer], EDITSTYLE_BufferSize(pLex->iStyleCount));
-		}
-	} else {
-		if (!(fStylesModified & STYLESMODIFIED_FILE_EXT)) {
-			if (memcmp(param.extBackup, g_AllFileExtensions, ALL_FILE_EXTENSIONS_BYTE_SIZE) != 0) {
-				fStylesModified |= STYLESMODIFIED_FILE_EXT;
-			}
-		}
-		if (!(fStylesModified & STYLESMODIFIED_COLOR)) {
-			if (memcmp(param.colorBackup, customColor, MAX_CUSTOM_COLOR_COUNT * sizeof(COLORREF)) != 0) {
-				fStylesModified |= STYLESMODIFIED_COLOR;
-			}
-		}
-		if (!(fStylesModified & STYLESMODIFIED_ALL_STYLE)) {
-			int count = 0;
-			for (UINT iLexer = 0; iLexer < ALL_LEXER_COUNT; iLexer++) {
-				PEDITLEXER pLex = pLexArray[iLexer];
-				if (pLex->bStyleChanged || memcmp(param.styleBackup[iLexer], pLex->szStyleBuf, EDITSTYLE_BufferSize(pLex->iStyleCount)) != 0) {
-					pLex->bStyleChanged = true;
-					++count;
-				}
-			}
-			fStylesModified |= (count == 0) ? STYLESMODIFIED_NONE : ((count == ALL_LEXER_COUNT) ? STYLESMODIFIED_ALL_STYLE : STYLESMODIFIED_SOME_STYLE);
-		}
-
-		if (!param.bApply) {
-			// global default or current styles changed
-			// Note: bStyleChanged is retained until styles been saved.
-			param.bApply = memcmp(backupGlobal, pLexGlobal->szStyleBuf, EDITSTYLE_BufferSize(pLexGlobal->iStyleCount)) != 0
-				|| memcmp(backupCurrent, pLexCurrent->szStyleBuf, EDITSTYLE_BufferSize(pLexCurrent->iStyleCount)) != 0;
-		}
-		if ((fStylesModified & STYLESMODIFIED_WARN_MASK) && !fWarnedNoIniFile) {
-			LPCWSTR themePath = GetStyleThemeFilePath();
-			if (StrIsEmpty(themePath)) {
-				MsgBoxWarn(MB_OK, IDS_SETTINGSNOTSAVED);
-				fWarnedNoIniFile = true;
-			}
-		}
-	}
-
-	NP2HeapFree(param.extBackup);
-	for (UINT iLexer = 0; iLexer < ALL_LEXER_COUNT; iLexer++) {
-		NP2HeapFree(param.styleBackup[iLexer]);
-	}
-	DeleteObject(param.hFontTitle);
-
-	// Apply new (or previous) Styles
-	if (param.bApply) {
-		Style_SetLexer(pLexCurrent, false);
-	}
-}
-
-static PEDITLEXER Lexer_GetFromTreeView(HWND hwndTV) {
-	HTREEITEM hTreeNode = TreeView_GetSelection(hwndTV);
-	if (hTreeNode != NULL) {
-		TVITEM item;
-		memset(&item, 0, sizeof(item));
-		item.mask = TVIF_PARAM;
-		item.hItem = hTreeNode;
-		TreeView_GetItem(hwndTV, &item);
-		return (PEDITLEXER)item.lParam;
-	}
-	return NULL;
-}
-
-static void Lexer_OnCheckStateChanged(HWND hwndTV, HTREEITEM hFavoriteNode, HTREEITEM hTreeNode) {
-	TVITEM item;
-	memset(&item, 0, sizeof(item));
-	item.mask = TVIF_PARAM;
-	item.hItem = hTreeNode;
-	TreeView_GetItem(hwndTV, &item);
-
-	const LPARAM lParam = item.lParam;
-	if (lParam == 0) {
-		return;
-	}
-
-	// toggle check state on clicking
-	const bool checked = !TreeView_GetCheckState(hwndTV, hTreeNode);
-
-	HTREEITEM hParent = TreeView_GetParent(hwndTV, hTreeNode);
-	bool found = hParent == hFavoriteNode;
-	HTREEITEM hInsertAfter = TVI_FIRST;
-
-	if (!found) {
-		HTREEITEM hChildNode = TreeView_GetChild(hwndTV, hFavoriteNode);
-		while (hChildNode != NULL) {
-			item.hItem = hChildNode;
-			TreeView_GetItem(hwndTV, &item);
-			if (item.lParam == lParam) {
-				found = true;
-				hTreeNode = hChildNode;
-				break;
-			}
-
-			hInsertAfter = hChildNode;
-			hChildNode = TreeView_GetNextSibling(hwndTV, hChildNode);
-		}
-	}
-
-	PEDITLEXER pLex = (PEDITLEXER)lParam;
-	if (checked) {
-		// append node into Favorite Schemes
-		if (!found) {
-			const DWORD iconFlags = SHGFI_USEFILEATTRIBUTES | SHGFI_SMALLICON | SHGFI_SYSICONINDEX;
-			hTreeNode = TreeView_GetLastVisible(hwndTV);
-			hParent = Style_AddLexerToTreeView(hwndTV, pLex, iconFlags, hFavoriteNode, hInsertAfter, false);
-			TreeView_SetCheckState(hwndTV, hParent, TRUE);
-			// prevent auto scroll
-			TreeView_EnsureVisible(hwndTV, hTreeNode);
-		}
-	} else {
-		// remove node from Favorite Schemes
-		pLex->iFavoriteOrder = 0;
-
-		if (found) {
-			TreeView_DeleteItem(hwndTV, hTreeNode);
-		}
-
-		// update check state in general schemes
-		if (hParent == hFavoriteNode) {
-			const int group = Lexer_GetSchemeGroup(pLex);
-			WCHAR szTitle[4] = {0};
-			//item.mask = TVIF_TEXT;
-			item.pszText = szTitle;
-			item.cchTextMax = COUNTOF(szTitle);
-
-			hParent = TreeView_GetNextSibling(hwndTV, hParent);
-			found = false;
-			while (!found && hParent != NULL) {
-				item.mask = TVIF_TEXT;
-				item.hItem = hParent;
-				TreeView_GetItem(hwndTV, &item);
-				// test group header
-				if (group == szTitle[0]) {
-					item.mask = TVIF_PARAM;
-					hTreeNode = TreeView_GetChild(hwndTV, hParent);
-					while (hTreeNode != NULL) {
-						item.hItem = hTreeNode;
-						TreeView_GetItem(hwndTV, &item);
-						if (item.lParam == lParam) {
-							found = true;
-							TreeView_SetCheckState(hwndTV, hTreeNode, FALSE);
-							break;
-						}
-
-						hTreeNode = TreeView_GetNextSibling(hwndTV, hTreeNode);
-					}
-				}
-
-				hParent = TreeView_GetNextSibling(hwndTV, hParent);
-			}
-		}
-	}
-}
-
-static void Lexer_OnDragDrop(HWND hwndTV, HTREEITEM hFavoriteNode, HTREEITEM hDraggingNode, HTREEITEM htiTarget) {
-	TVITEM item;
-	memset(&item, 0, sizeof(item));
-	item.mask = TVIF_PARAM;
-	item.hItem = hDraggingNode;
-	TreeView_GetItem(hwndTV, &item);
-
-	if (item.lParam == 0) {
-		return;
-	}
-
-	HTREEITEM hTreeNode = TreeView_GetParent(hwndTV, htiTarget);
-	if (!(htiTarget == hFavoriteNode || hTreeNode == hFavoriteNode)) {
-		return;
-	}
-
-	HTREEITEM hParent = TreeView_GetParent(hwndTV, hDraggingNode);
-	HTREEITEM hLastChild = TVI_FIRST;
-	const LPARAM lParam = item.lParam;
-
-	hTreeNode = TreeView_GetChild(hwndTV, hFavoriteNode);
-	if (hParent == hFavoriteNode) {
-		// dragging within Favorite Schemes
-		if (htiTarget == hFavoriteNode && hDraggingNode == hTreeNode) {
-			// position not changed for first child
-			return;
-		}
-
-		hTreeNode = TreeView_GetNextSibling(hwndTV, htiTarget);
-		if (hTreeNode == hDraggingNode) {
-			// position not changed for next sibling node
-			return;
-		}
-
-		TreeView_DeleteItem(hwndTV, hDraggingNode);
-	} else {
-		// dragging into Favorite Schemes
-		TreeView_SetCheckState(hwndTV, hDraggingNode, TRUE);
-
-		bool found = false;
-		while (hTreeNode != NULL) {
-			item.hItem = hTreeNode;
-			TreeView_GetItem(hwndTV, &item);
-			if (item.lParam == lParam) {
-				found = true;
-				break;
-			}
-
-			hLastChild = hTreeNode;
-			hTreeNode = TreeView_GetNextSibling(hwndTV, hTreeNode);
-		}
-
-		if (found) {
-			TreeView_SetCheckState(hwndTV, hTreeNode, TRUE);
-			return;
-		}
-	}
-
-	const UINT expanded = TreeView_GetItemState(hwndTV, hFavoriteNode, TVIS_EXPANDED) & TVIS_EXPANDED;
-	HTREEITEM hInsertAfter = expanded ? ((htiTarget == hFavoriteNode)? TVI_FIRST : htiTarget) : hLastChild;
-	PEDITLEXER pLex = (PEDITLEXER)lParam;
-
-	const DWORD iconFlags = SHGFI_USEFILEATTRIBUTES | SHGFI_SMALLICON | SHGFI_SYSICONINDEX;
-	hTreeNode = Style_AddLexerToTreeView(hwndTV, pLex, iconFlags, hFavoriteNode, hInsertAfter, false);
-	TreeView_SetCheckState(hwndTV, hTreeNode, TRUE);
-	if (expanded) {
-		TreeView_Select(hwndTV, hTreeNode, TVGN_CARET);
-	}
-}
-
-static void Style_GetFavoriteSchemesFromTreeView(HWND hwndTV, HTREEITEM hFavoriteNode) {
-	WCHAR *wch = favoriteSchemesConfig;
-	int len = 0;
-	int count = 0;
-
-	TVITEM item;
-	memset(&item, 0, sizeof(item));
-	item.mask = TVIF_PARAM;
-
-	HTREEITEM hTreeNode = TreeView_GetChild(hwndTV, hFavoriteNode);
-	while (hTreeNode != NULL) {
-		item.hItem = hTreeNode;
-		TreeView_GetItem(hwndTV, &item);
-		if (item.lParam) {
-			PEDITLEXER pLex = (PEDITLEXER)item.lParam;
-			pLex->iFavoriteOrder = MAX_FAVORITE_SCHEMES_COUNT - count;
-
-			len += wsprintf(wch + len, L"%i ", pLex->rid - NP2LEX_TEXTFILE);
-			++count;
-			if (count == MAX_FAVORITE_SCHEMES_COUNT || len > MAX_FAVORITE_SCHEMES_SAFE_SIZE) {
-				break;
-			}
-		}
-
-		hTreeNode = TreeView_GetNextSibling(hwndTV, hTreeNode);
-	}
-
-	wch[len--] = L'\0';
-	if (len >= 0) {
-		wch[len] = L'\0';
-	}
-
-	qsort(pLexArray + LEXER_INDEX_GENERAL, GENERAL_LEXER_COUNT, sizeof(PEDITLEXER), CmpEditLexerByOrder);
-}
-
-//=============================================================================
-//
-// Style_SelectLexerDlgProc()
-//
-static INT_PTR CALLBACK Style_SelectLexerDlgProc(HWND hwnd, UINT umsg, WPARAM wParam, LPARAM lParam) {
-	static HWND hwndTV;
-	static HTREEITEM hFavoriteNode;
-	static HTREEITEM hDraggingNode;
-	static bool fDragging;
-	static int iInternalDefault;
-
-	switch (umsg) {
-	case WM_INITDIALOG: {
-		SetWindowLongPtr(hwnd, DWLP_USER, lParam);
-		ResizeDlg_Init(hwnd, cxStyleSelectDlg, cyStyleSelectDlg, IDC_RESIZEGRIP3);
-
-		const bool favorite = lParam != 0;
-		if (favorite) {
-			WCHAR szTitle[128];
-			GetString(IDS_FAVORITE_SCHEMES_TITLE, szTitle, COUNTOF(szTitle));
-			SetWindowText(hwnd, szTitle);
-		}
-
-		hwndTV = GetDlgItem(hwnd, IDC_STYLELIST);
-		SetWindowStyle(hwndTV, GetWindowStyle(hwndTV) | (favorite ? TVS_CHECKBOXES : TVS_DISABLEDRAGDROP));
-
-		hFavoriteNode = Style_AddAllLexerToTreeView(hwndTV, false, favorite);
-		if (favorite) {
-			TreeView_EnsureVisible(hwndTV, hFavoriteNode);
-			TreeView_SetInsertMarkColor(hwndTV, GetSysColor(COLOR_HIGHLIGHT));
-		}
-
-		hDraggingNode = NULL;
-		fDragging = false;
-		iInternalDefault = pLexArray[iDefaultLexerIndex]->rid;
-
-		if (iInternalDefault == pLexCurrent->rid) {
-			CheckDlgButton(hwnd, IDC_DEFAULTSCHEME, BST_CHECKED);
-		}
-
-		if (bAutoSelect) {
-			CheckDlgButton(hwnd, IDC_AUTOSELECT, BST_CHECKED);
-		}
-
-		CenterDlgInParent(hwnd);
-	}
-	return TRUE;
-
-	case WM_DESTROY:
-		ResizeDlg_Destroy(hwnd, &cxStyleSelectDlg, &cyStyleSelectDlg);
-		return FALSE;
-
-	case WM_SIZE: {
-		int dx;
-		int dy;
-
-		ResizeDlg_Size(hwnd, lParam, &dx, &dy);
-		HDWP hdwp = BeginDeferWindowPos(6);
-		hdwp = DeferCtlPos(hdwp, hwnd, IDC_RESIZEGRIP3, dx, dy, SWP_NOSIZE);
-		hdwp = DeferCtlPos(hdwp, hwnd, IDOK, dx, dy, SWP_NOSIZE);
-		hdwp = DeferCtlPos(hdwp, hwnd, IDCANCEL, dx, dy, SWP_NOSIZE);
-		hdwp = DeferCtlPos(hdwp, hwnd, IDC_STYLELIST, dx, dy, SWP_NOMOVE);
-		hdwp = DeferCtlPos(hdwp, hwnd, IDC_AUTOSELECT, 0, dy, SWP_NOSIZE);
-		hdwp = DeferCtlPos(hdwp, hwnd, IDC_DEFAULTSCHEME, 0, dy, SWP_NOSIZE);
-		EndDeferWindowPos(hdwp);
-	}
-	return TRUE;
-
-	case WM_GETMINMAXINFO:
-		ResizeDlg_GetMinMaxInfo(hwnd, lParam);
-		return TRUE;
-
-	case WM_NOTIFY:
-		if (((LPNMHDR)(lParam))->idFrom == IDC_STYLELIST) {
-			LPNMTREEVIEW lpnmtv = (LPNMTREEVIEW)lParam;
-			switch (lpnmtv->hdr.code) {
-			case NM_CLICK: {
-				// https://support.microsoft.com/en-us/help/261289/how-to-know-when-the-user-clicks-a-check-box-in-a-treeview-control
-				TVHITTESTINFO tvht = { { 0, 0 }, 0, NULL };
-				const DWORD dwpos = GetMessagePos();
-				tvht.pt.x = GET_X_LPARAM(dwpos);
-				tvht.pt.y = GET_Y_LPARAM(dwpos);
-				MapWindowPoints(HWND_DESKTOP, hwndTV, &tvht.pt, 1);
-				TreeView_HitTest(hwndTV, &tvht);
-
-				if (tvht.hItem != NULL && (TVHT_ONITEMSTATEICON & tvht.flags)) {
-					Lexer_OnCheckStateChanged(hwndTV, hFavoriteNode, tvht.hItem);
-				}
-			}
-			break;
-
-			case NM_DBLCLK:
-				// disable double click when managing favorite schemes.
-				if (Lexer_GetFromTreeView(hwndTV) != NULL && GetWindowLongPtr(hwnd, DWLP_USER) == 0) {
-					SendWMCommand(hwnd, IDOK);
-				}
-				break;
-
-			case TVN_SELCHANGED: {
-				PEDITLEXER pLex = (PEDITLEXER)lpnmtv->itemNew.lParam;
-				const bool selected = pLex != NULL;
-				if (selected) {
-					CheckDlgButton(hwnd, IDC_DEFAULTSCHEME, (iInternalDefault == pLex->rid)? BST_CHECKED : BST_UNCHECKED);
-				} else {
-					TreeView_Expand(hwndTV, lpnmtv->itemNew.hItem, TVE_EXPAND);
-				}
-				EnableWindow(GetDlgItem(hwnd, IDC_DEFAULTSCHEME), selected);
-			}
-			break;
-
-			case TVN_BEGINDRAG: {
-				TreeView_Select(hwndTV, lpnmtv->itemNew.hItem, TVGN_CARET);
-				// prevent dragging group folder or Text File
-				if (lpnmtv->itemNew.lParam != 0 && TreeView_GetParent(hwndTV, lpnmtv->itemNew.hItem) != NULL) {
-					hDraggingNode = lpnmtv->itemNew.hItem;
-					DestroyCursor(SetCursor(LoadCursor(g_exeInstance, MAKEINTRESOURCE(IDC_COPY))));
-				} else {
-					hDraggingNode = NULL;
-					DestroyCursor(SetCursor(LoadCursor(NULL, IDC_NO)));
-				}
-				SetCapture(hwnd);
-				fDragging = true;
-			}
-			break;
-			}
-		}
-		return TRUE;
-
-	case WM_MOUSEMOVE:
-		if (fDragging && hDraggingNode != NULL) {
-			TVHITTESTINFO tvht = { { 0, 0 }, 0, NULL };
-
-			tvht.pt.x = GET_X_LPARAM(lParam);
-			tvht.pt.y = GET_Y_LPARAM(lParam);
-
-			MapWindowPoints(hwnd, hwndTV, &tvht.pt, 1);
-			TreeView_HitTest(hwndTV, &tvht);
-
-			HTREEITEM htiTarget = tvht.hItem;
-			if (htiTarget != NULL) {
-				TreeView_EnsureVisible(hwndTV, htiTarget);
-				HTREEITEM hParent = TreeView_GetParent(hwndTV, htiTarget);
-				if (htiTarget == hFavoriteNode || hParent == hFavoriteNode) {
-					//TreeView_Expand(hwndTV, hFavoriteNode, TVE_EXPAND);
-				} else {
-					htiTarget = NULL;
-				}
-			}
-
-			TreeView_SelectDropTarget(hwndTV, htiTarget);
-			TreeView_SetInsertMark(hwndTV, htiTarget, TRUE);
-		}
-		break;
-
-	case WM_LBUTTONUP:
-		if (fDragging) {
-			HTREEITEM htiTarget = TreeView_GetDropHilight(hwndTV);
-			TreeView_SelectDropTarget(hwndTV, NULL);
-			TreeView_SetInsertMark(hwndTV, NULL, TRUE);
-
-			if (hDraggingNode != NULL && htiTarget != NULL && hDraggingNode != htiTarget) {
-				Lexer_OnDragDrop(hwndTV, hFavoriteNode, hDraggingNode, htiTarget);
-			}
-
-			ReleaseCapture();
-			DestroyCursor(SetCursor(LoadCursor(NULL, IDC_ARROW)));
-			fDragging = false;
-		}
-		break;
-
-	case WM_CANCELMODE:
-		if (fDragging) {
-			TreeView_SelectDropTarget(hwndTV, NULL);
-			TreeView_SetInsertMark(hwndTV, NULL, TRUE);
-			ReleaseCapture();
-			DestroyCursor(SetCursor(LoadCursor(NULL, IDC_ARROW)));
-			fDragging = false;
-		}
-		break;
-
-	case WM_COMMAND:
-		switch (LOWORD(wParam)) {
-		case IDC_DEFAULTSCHEME:
-			iInternalDefault = NP2LEX_TEXTFILE;
-			if (IsButtonChecked(hwnd, IDC_DEFAULTSCHEME)) {
-				PEDITLEXER pLex = Lexer_GetFromTreeView(hwndTV);
-				if (pLex != NULL) {
-					iInternalDefault = pLex->rid;
-				}
-			}
-			break;
-
-		case IDOK: {
-			if (GetWindowLongPtr(hwnd, DWLP_USER)) {
-				Style_GetFavoriteSchemesFromTreeView(hwndTV, hFavoriteNode);
-			} else {
-				PEDITLEXER pLex = Lexer_GetFromTreeView(hwndTV);
-				if (pLex != NULL) {
-					pLexCurrent = pLex;
-					np2LexLangIndex = 0;
-				}
-			}
-
-			if (iInternalDefault != pLexArray[iDefaultLexerIndex]->rid) {
-				// default lexer changed
-				iDefaultLexerIndex = Style_GetMatchLexerIndex(iInternalDefault);
-			}
-
-			bAutoSelect = IsButtonChecked(hwnd, IDC_AUTOSELECT);
-			EndDialog(hwnd, IDOK);
-		}
-		break;
-
-		case IDCANCEL:
-			if (fDragging) {
-				SendMessage(hwnd, WM_CANCELMODE, 0, 0);
-			} else {
-				EndDialog(hwnd, IDCANCEL);
-			}
-			break;
-		}
-		return TRUE;
-	}
-	return FALSE;
-}
-
-//=============================================================================
-//
-// Style_SelectLexerDlg()
-//
-void Style_SelectLexerDlg(HWND hwnd, bool favorite) {
-	const LPCEDITLEXER pLex = pLexCurrent;
-	const int langIndex = np2LexLangIndex;
-	if (IDOK == ThemedDialogBoxParam(g_hInstance, MAKEINTRESOURCE(IDD_STYLESELECT), GetParent(hwnd), Style_SelectLexerDlgProc, favorite)) {
-		if (!favorite && (pLex != pLexCurrent || langIndex != np2LexLangIndex)) {
-			if (pLexCurrent->iLexer == SCLEX_CSV) {
-				SelectCSVOptionsDlg();
-			}
-			Style_SetLexer(pLexCurrent, (pLex != pLexCurrent) + true);
-		}
-	} else {
-		if (favorite) {
-			Style_SetFavoriteSchemes();
-		}
-	}
-}
-
-static INT_PTR CALLBACK SelectCSVOptionsDlgProc(HWND hwnd, UINT umsg, WPARAM wParam, LPARAM lParam) {
-	UNREFERENCED_PARAMETER(lParam);
-	switch (umsg) {
-	case WM_INITDIALOG: {
-		const uint32_t option = iCsvOption;
-		const uint8_t delimiter = option & 0xff;
-		const uint8_t qualifier = (option >> 8) & 0x7f;
-		int index = IDC_CSV_DELIMITER_COMMA;
-		if (delimiter != ',') {
-			uint32_t mask = ('\t' << ((IDC_CSV_DELIMITER_TAB - IDC_CSV_DELIMITER_COMMA - 1)*8))
-				| (' ' << ((IDC_CSV_DELIMITER_SPACE - IDC_CSV_DELIMITER_COMMA - 1)*8))
-				| (';' << ((IDC_CSV_DELIMITER_SEMICOLON - IDC_CSV_DELIMITER_COMMA - 1)*8))
-				| ('|' << ((IDC_CSV_DELIMITER_PIPE - IDC_CSV_DELIMITER_COMMA - 1)*8));
-			do {
-				++index;
-				if ((mask & 0xff) == delimiter) {
-					break;
-				}
-				mask >>= 8;
-			} while (mask);
-			if (mask == 0) {
-				++index;
-				const WCHAR tch[2] = {delimiter, L'\0'};
-				SetDlgItemText(hwnd, IDC_CSV_DELIMITER_OTHER_TEXT, tch);
-			}
-		}
-
-		CheckRadioButton(hwnd, IDC_CSV_DELIMITER_COMMA, IDC_CSV_DELIMITER_OTHER, index);
-		SendWMCommand(hwnd, index);
-		index = (qualifier == 0) ? IDC_CSV_QUALIFIER_NONE : (IDC_CSV_QUALIFIER_DOUBLE + (qualifier & 1));
-		if (qualifier == 0 || (option & CsvOption_BackslashEscape) != 0) {
-			CheckDlgButton(hwnd, IDC_CSV_BACKSLASH_ESCAPE, BST_CHECKED);
-		}
-		CheckRadioButton(hwnd, IDC_CSV_QUALIFIER_DOUBLE, IDC_CSV_QUALIFIER_NONE, index);
-		if (option & CsvOption_MergeDelimiter) {
-			CheckDlgButton(hwnd, IDC_CSV_MERGE_DELIMITER, BST_CHECKED);
-		}
-		CenterDlgInParent(hwnd);
-	}
-	return TRUE;
-
-	case WM_COMMAND:
-		switch (LOWORD(wParam)) {
-		case IDOK: {
-			int index = GetCheckedRadioButton(hwnd, IDC_CSV_DELIMITER_COMMA, IDC_CSV_DELIMITER_OTHER);
-			int option = ',';
-			if (index == IDC_CSV_DELIMITER_OTHER) {
-				WCHAR tch[2] = L"";
-				GetDlgItemText(hwnd, IDC_CSV_DELIMITER_OTHER_TEXT, tch, COUNTOF(tch));
-				const WCHAR ch = tch[0];
-				if (ch > ' ' && ch < 0x7f) {
-					option = ch;
-				}
-			} else if (index > IDC_CSV_DELIMITER_COMMA) {
-				const uint32_t mask = ('\t' << ((IDC_CSV_DELIMITER_TAB - IDC_CSV_DELIMITER_COMMA - 1)*8))
-					| (' ' << ((IDC_CSV_DELIMITER_SPACE - IDC_CSV_DELIMITER_COMMA - 1)*8))
-					| (';' << ((IDC_CSV_DELIMITER_SEMICOLON - IDC_CSV_DELIMITER_COMMA - 1)*8))
-					| ('|' << ((IDC_CSV_DELIMITER_PIPE - IDC_CSV_DELIMITER_COMMA - 1)*8));
-				option = (mask >> ((index - IDC_CSV_DELIMITER_COMMA - 1)*8)) & 0xff;
-			}
-
-			index = GetCheckedRadioButton(hwnd, IDC_CSV_QUALIFIER_DOUBLE, IDC_CSV_QUALIFIER_NONE);
-			uint32_t qualifier = ('\"' | ('\'' << 8)) << 8;
-			qualifier = (qualifier >> (index - IDC_CSV_QUALIFIER_DOUBLE)*8) & 0xff00;
-			option |= qualifier;
-			if (qualifier == 0 || IsButtonChecked(hwnd, IDC_CSV_BACKSLASH_ESCAPE)) {
-				option |= CsvOption_BackslashEscape;
-			}
-			if (IsButtonChecked(hwnd, IDC_CSV_MERGE_DELIMITER)) {
-				option |= CsvOption_MergeDelimiter;
-			}
-			index = iCsvOption;
-			iCsvOption = option;
-			EndDialog(hwnd, (index == option) ? IDCANCEL : IDOK);
-		} break;
-
-		case IDCANCEL:
-			EndDialog(hwnd, IDCANCEL);
-			break;
-
-		default:
-			if (LOWORD(wParam) == IDC_CSV_QUALIFIER_NONE) {
-				CheckDlgButton(hwnd, IDC_CSV_BACKSLASH_ESCAPE, BST_CHECKED);
-			} else if (LOWORD(wParam) >= IDC_CSV_DELIMITER_COMMA && LOWORD(wParam) <= IDC_CSV_DELIMITER_OTHER) {
-				EnableWindow(GetDlgItem(hwnd, IDC_CSV_DELIMITER_OTHER_TEXT), (LOWORD(wParam) == IDC_CSV_DELIMITER_OTHER));
-			}
-			break;
-		}
-		return TRUE;
-	}
-	return FALSE;
-}
-
-bool SelectCSVOptionsDlg(void) {
-	const INT_PTR iResult = ThemedDialogBoxParam(g_hInstance, MAKEINTRESOURCE(IDD_CSV_OPTIONS), hwndMain, SelectCSVOptionsDlgProc, 0);
-	return iResult == IDOK;
-}
+/******************************************************************************
+*
+*
+* Notepad2
+*
+* Styles.c
+*   Scintilla Style Management
+*
+* See Readme.txt for more information about this source code.
+* Please send me your comments to this work.
+*
+* See License.txt for details about distribution and modification.
+*
+*                                              (c) Florian Balmer 1996-2011
+*                                                  florian.balmer@gmail.com
+*                                              https://www.flos-freeware.ch
+*
+*
+******************************************************************************/
+
+#include <windows.h>
+#include <windowsx.h>
+#include <shlwapi.h>
+#include <shlobj.h>
+#include <shellapi.h>
+#include <commctrl.h>
+#include <commdlg.h>
+#include <uxtheme.h>
+#include <stdio.h>
+#include <math.h>
+#include "SciCall.h"
+#include "config.h"
+#include "Helpers.h"
+#include "VectorISA.h"
+#include "GraphicUtils.h"
+#include "Notepad2.h"
+#include "Edit.h"
+#include "Styles.h"
+#include "Dialogs.h"
+#include "resource.h"
+
+extern EDITLEXER lexGlobal;
+extern EDITLEXER lex2ndGlobal;
+extern EDITLEXER lexTextFile;
+extern EDITLEXER lex2ndTextFile;
+
+extern EDITLEXER lexCPP;
+extern EDITLEXER lexCSharp;
+extern EDITLEXER lexCSS;
+extern EDITLEXER lexJava;
+extern EDITLEXER lexJavaScript;
+extern EDITLEXER lexJSON;
+extern EDITLEXER lexPHP;
+extern EDITLEXER lexPython;
+extern EDITLEXER lexRuby;
+extern EDITLEXER lexSQL;
+extern EDITLEXER lexHTML;
+extern EDITLEXER lexXML;
+
+extern EDITLEXER lexABAQUS;
+extern EDITLEXER lexActionScript;
+extern EDITLEXER lexSmali;
+extern EDITLEXER lexANSI;
+extern EDITLEXER lexAPDL;
+extern EDITLEXER lexASM;
+extern EDITLEXER lexAsymptote;
+extern EDITLEXER lexAutoHotkey;
+extern EDITLEXER lexAutoIt3;
+extern EDITLEXER lexAviSynth;
+extern EDITLEXER lexAwk;
+
+extern EDITLEXER lexBatch;
+extern EDITLEXER lexBlockdiag;
+
+extern EDITLEXER lexCIL;
+extern EDITLEXER lexCMake;
+extern EDITLEXER lexCoffeeScript;
+extern EDITLEXER lexConfig;
+extern EDITLEXER lexCSV;
+
+extern EDITLEXER lexDLang;
+extern EDITLEXER lexDart;
+extern EDITLEXER lexDiff;
+
+extern EDITLEXER lexFSharp;
+extern EDITLEXER lexFortran;
+
+extern EDITLEXER lexGN;
+extern EDITLEXER lexGo;
+extern EDITLEXER lexGradle;
+extern EDITLEXER lexGraphViz;
+extern EDITLEXER lexGroovy;
+
+extern EDITLEXER lexHaxe;
+
+extern EDITLEXER lexINI;
+extern EDITLEXER lexInnoSetup;
+
+extern EDITLEXER lexJamfile;
+extern EDITLEXER lexJulia;
+
+extern EDITLEXER lexKotlin;
+
+extern EDITLEXER lexLaTeX;
+extern EDITLEXER lexLisp;
+extern EDITLEXER lexLLVM;
+extern EDITLEXER lexLua;
+
+extern EDITLEXER lexMakefile;
+extern EDITLEXER lexMarkdown;
+extern EDITLEXER lexMatlab;
+
+extern EDITLEXER lexNsis;
+
+extern EDITLEXER lexPascal;
+extern EDITLEXER lexPerl;
+extern EDITLEXER lexPowerShell;
+
+extern EDITLEXER lexRLang;
+extern EDITLEXER lexRebol;
+extern EDITLEXER lexResourceScript;
+extern EDITLEXER lexRust;
+
+extern EDITLEXER lexScala;
+extern EDITLEXER lexBash;
+extern EDITLEXER lexSwift;
+
+extern EDITLEXER lexTcl;
+extern EDITLEXER lexTexinfo;
+extern EDITLEXER lexTOML;
+extern EDITLEXER lexTypeScript;
+
+extern EDITLEXER lexVBScript;
+extern EDITLEXER lexVerilog;
+extern EDITLEXER lexVHDL;
+extern EDITLEXER lexVim;
+extern EDITLEXER lexVisualBasic;
+
+extern EDITLEXER lexWASM;
+
+extern EDITLEXER lexYAML;
+
+// This array holds all the lexers...
+static PEDITLEXER pLexArray[] = {
+	&lexGlobal,
+	&lex2ndGlobal,
+
+	&lexTextFile,
+	&lex2ndTextFile,
+
+	&lexCPP,
+	&lexCSharp,
+	&lexCSS,
+	&lexJava,
+	&lexJavaScript,
+	&lexJSON,
+	&lexPHP,
+	&lexPython,
+	&lexRuby,
+	&lexSQL,
+	&lexHTML,
+	&lexXML,
+
+	&lexABAQUS,
+	&lexActionScript,
+	&lexSmali,
+	&lexANSI,
+	&lexAPDL,
+	&lexASM,
+	&lexAsymptote,
+	&lexAutoHotkey,
+	&lexAutoIt3,
+	&lexAviSynth,
+	&lexAwk,
+
+	&lexBatch,
+	&lexBlockdiag,
+
+	&lexCIL,
+	&lexCMake,
+	&lexCoffeeScript,
+	&lexConfig,
+	&lexCSV,
+
+	&lexDLang,
+	&lexDart,
+	&lexDiff,
+
+	&lexFSharp,
+	&lexFortran,
+
+	&lexGN,
+	&lexGo,
+	&lexGradle,
+	&lexGraphViz,
+	&lexGroovy,
+
+	&lexHaxe,
+
+	&lexINI,
+	&lexInnoSetup,
+
+	&lexJamfile,
+	&lexJulia,
+
+	&lexKotlin,
+
+	&lexLaTeX,
+	&lexLisp,
+	&lexLLVM,
+	&lexLua,
+
+	&lexMakefile,
+	&lexMarkdown,
+	&lexMatlab,
+
+	&lexNsis,
+
+	&lexPascal,
+	&lexPerl,
+	&lexPowerShell,
+
+	&lexRLang,
+	&lexRebol,
+	&lexResourceScript,
+	&lexRust,
+
+	&lexScala,
+	&lexBash,
+	&lexSwift,
+
+	&lexTcl,
+	&lexTexinfo,
+	&lexTOML,
+	&lexTypeScript,
+
+	&lexVBScript,
+	&lexVerilog,
+	&lexVHDL,
+	&lexVim,
+	&lexVisualBasic,
+
+	&lexWASM,
+
+	&lexYAML,
+};
+
+// the two global styles at the beginning of the array not visible in
+// "Select Scheme" list, don't participate in file extension match.
+#define LEXER_INDEX_MATCH		2	// global styles
+#define ALL_LEXER_COUNT			COUNTOF(pLexArray)
+#define MATCH_LEXER_COUNT		(ALL_LEXER_COUNT - LEXER_INDEX_MATCH)
+// the lexer array has three sections:
+// 1. global styles and lexers for text file, not sortable, the order is hard-coded.
+// 2. favorite lexers, sortable, the order is configured by FavoriteSchemes preference.
+// 3. other lexers, grouped by first letter, sorted alphabetical (case insensitive).
+#define LEXER_INDEX_GENERAL		(LEXER_INDEX_MATCH + 2)	// global styles and lexers for text file
+#define GENERAL_LEXER_COUNT		(ALL_LEXER_COUNT - LEXER_INDEX_GENERAL)
+#define MAX_FAVORITE_SCHEMES_CONFIG_SIZE	128	// 1 + MAX_FAVORITE_SCHEMES_COUNT*(3 + 1)
+#define MAX_FAVORITE_SCHEMES_SAFE_SIZE		(MAX_FAVORITE_SCHEMES_CONFIG_SIZE - 5) // three digits, one space and NULL
+
+// system available default monospaced font and proportional font
+static WCHAR systemCodeFontName[LF_FACESIZE];
+static WCHAR systemTextFontName[LF_FACESIZE];
+// global default monospaced font and proportional font
+static WCHAR defaultCodeFontName[LF_FACESIZE];
+WCHAR defaultTextFontName[LF_FACESIZE];
+
+static WCHAR darkStyleThemeFilePath[MAX_PATH];
+static WCHAR favoriteSchemesConfig[MAX_FAVORITE_SCHEMES_CONFIG_SIZE];
+
+// Currently used lexer
+static PEDITLEXER pLexGlobal = &lexGlobal;
+PEDITLEXER pLexCurrent = &lexTextFile;
+int np2LexLangIndex = 0;
+static int iCsvOption = ('\"' << 8) | ',';
+
+#define CsvOption_BackslashEscape	(1 << 15)
+#define CsvOption_MergeDelimiter	(1 << 16)
+#define LexerChanged_Override		2
+
+#define STYLESMODIFIED_NONE			0
+#define STYLESMODIFIED_SOME_STYLE	1
+#define STYLESMODIFIED_ALL_STYLE	2
+#define STYLESMODIFIED_STYLE_MASK	3
+#define STYLESMODIFIED_FILE_EXT		4
+#define STYLESMODIFIED_WARN_MASK	7
+#define STYLESMODIFIED_COLOR		8
+
+#define MAX_CUSTOM_COLOR_COUNT		16
+// run tools/CountColor.py on exported scheme file
+static const COLORREF defaultCustomColor[MAX_CUSTOM_COLOR_COUNT] = {
+	RGB(0xB0, 0x00, 0xB0),	// Constant, Macro, Operator
+	RGB(0xFF, 0x80, 0x00),	// Indentation, Preprocessor, Keyword, Attribute, Enumeration, Annotation, Register
+	RGB(0x00, 0x80, 0x00),	// String, Comment
+	//RGB(0x00, 0x00, 0xFF),	// Keyword, Type Keyword
+	//RGB(0xFF, 0x00, 0x00),	// Number
+	RGB(0x60, 0x80, 0x60),	// Comment
+	RGB(0xA4, 0x60, 0x00),	// Function, Here-doc, Now-doc
+	RGB(0x00, 0x80, 0xFF),	// Class, Instruction, Struct
+	RGB(0xFF, 0xF1, 0xAB),	// Regex, Backticks
+	RGB(0xFF, 0xC0, 0x40),	// Label, Section
+	RGB(0x1E, 0x90, 0xFF),	// Interface, Type Keyword
+	RGB(0x64, 0x80, 0x00),	// Field, Here-doc
+	RGB(0x00, 0x66, 0x33),	// Regex
+	RGB(0x40, 0x80, 0x80),	// Doc Comment Tag
+	RGB(0x00, 0x80, 0x80),	// String, Verbatim String
+	RGB(0xFF, 0x00, 0x80),	// Backticks, Basic Function
+	RGB(0x40, 0x80, 0x40),	// Doc Comment
+	RGB(0x00, 0x80, 0xC0),	// Built-in Function
+	//RGB(0x00, 0x3C, 0xE6),	// Variable
+	//RGB(0x00, 0x7F, 0x7F),	// Class, Trait
+};
+static COLORREF customColor[MAX_CUSTOM_COLOR_COUNT];
+
+static BOOL iCustomColorLoaded = FALSE;
+
+bool	bUse2ndGlobalStyle;
+int		np2StyleTheme;
+static UINT fStylesModified = STYLESMODIFIED_NONE;
+static bool fWarnedNoIniFile = false;
+static int	defaultBaseFontSize = 11*SC_FONT_SIZE_MULTIPLIER; // 11 pt
+static int iBaseFontSize = 11*SC_FONT_SIZE_MULTIPLIER;
+int		iFontQuality = SC_EFF_QUALITY_LCD_OPTIMIZED;
+CaretStyle iCaretStyle = CaretStyle_LineWidth1;
+bool bBlockCaretForOVRMode = false;
+bool bBlockCaretOutSelection = false;
+int		iCaretBlinkPeriod = -1; // system default, 0 for noblink
+static bool bBookmarkColorUpdated;
+static int	iDefaultLexerIndex;
+static bool bAutoSelect;
+int		cxStyleSelectDlg;
+int		cyStyleSelectDlg;
+int		cxStyleCustomizeDlg;
+int		cyStyleCustomizeDlg;
+
+#define ALL_FILE_EXTENSIONS_BYTE_SIZE	((MATCH_LEXER_COUNT * MAX_EDITLEXER_EXT_SIZE) * sizeof(WCHAR))
+static LPWSTR g_AllFileExtensions = NULL;
+
+// Notepad2.c
+extern HWND hwndMain;
+extern int	iCurrentEncoding;
+extern int	g_DOSEncoding;
+extern int	iDefaultCodePage;
+extern int	iDefaultCharSet;
+extern LineHighlightMode iHighlightCurrentLine;
+extern bool	bShowBookmarkMargin;
+extern int	iZoomLevel;
+extern bool bUseXPFileDialog;
+
+// LF_FACESIZE is 32, LOCALE_NAME_MAX_LENGTH is 85
+#define MAX_STYLE_VALUE_LENGTH	LOCALE_NAME_MAX_LENGTH
+
+/*
+style in other lexers is inherited from it's lexer default (first) style and global default style.
+	This also means other "Default" styles in lexHTML don't work as expected.
+	Maybe it's better to remove them instead of confusing users.
+
+font quality, caret style, caret width, caret blink period are moved to "Settings" section,
+see above variables and the "View" menu.
+*/
+//! MUST keep all index in same order as lexGlobal
+enum GlobalStyleIndex {
+	GlobalStyleIndex_DefaultCode,		// global default code style.
+	GlobalStyleIndex_DefaultText,		// global default text style.
+	GlobalStyleIndex_LineNumber,		// inherited style, except for background color (default to COLOR_3DFACE).
+	GlobalStyleIndex_MatchBrace,		// indicator style. `fore`, `alpha`, `outline`
+	GlobalStyleIndex_MatchBraceError,	// indicator style. `fore`, `alpha`, `outline`
+	GlobalStyleIndex_ControlCharacter,	// inherited style. font attributes (inverted text/background color, e.g. white on black or black on white based on theme)
+	GlobalStyleIndex_IndentationGuide,	// inherited style. `fore`, `back`
+	GlobalStyleIndex_Selection,			// standalone style. main selection (`back`, `alpha`), additional selection (`fore`, `outline`), `eolfilled`
+	GlobalStyleIndex_Whitespace,		// standalone style. `fore`, `back`, `size`: dot size
+	GlobalStyleIndex_CurrentLine,		// standalone style. frame (`fore`, `size`, `outline`), background (`back`, `alpha`)
+	GlobalStyleIndex_Caret,				// standalone style. `fore`: main caret color, `back`: additional caret color
+	GlobalStyleIndex_IMEIndicator,		// indicator style. `fore`: IME indicator color
+	GlobalStyleIndex_LongLineMarker,	// standalone style. `fore`: edge line color, `back`: background color for text exceeds long line limit
+	GlobalStyleIndex_ExtraLineSpacing,	// standalone style. descent = `size`/2, ascent = `size` - descent
+	GlobalStyleIndex_CodeFolding,		// standalone style. `fore`, `back`
+	GlobalStyleIndex_FoldingMarker,		// standalone style. `fore`: folding line color, `back`: plus/minus box fill color
+	GlobalStyleIndex_FoldDispalyText,	// inherited style.
+	GlobalStyleIndex_MarkOccurrences,	// indicator style. `fore`, `alpha`, `outline`
+	GlobalStyleIndex_Bookmark,			// indicator style. `fore`, `back`, `alpha`
+	GlobalStyleIndex_CallTip,			// inherited style.
+	GlobalStyleIndex_Link,				// inherited style.
+};
+
+// styles in ANSI Art used to override global styles.
+//! MUST keep all index in same order as lexANSI
+enum ANSIArtStyleIndex {
+	ANSIArtStyleIndex_Default,
+	ANSIArtStyleIndex_LineNumber,
+	ANSIArtStyleIndex_ExtraLineSpacing,
+	ANSIArtStyleIndex_FoldDispalyText,
+};
+
+// folding marker
+#define FoldingMarkerLineColorDefault	RGB(0x80, 0x80, 0xFF)
+#define FoldingMarkerFillColorDefault	RGB(0xAD, 0xD8, 0xE6)
+#define FoldingMarkerLineColorDark		RGB(0x80, 0x80, 0x80)
+#define FoldingMarkerFillColorDark		RGB(0x60, 0x60, 0x60)
+
+// from ScintillaWin.cxx
+#define SC_INDICATOR_INPUT		INDICATOR_IME
+#define SC_INDICATOR_TARGET		(INDICATOR_IME + 1)
+#define SC_INDICATOR_CONVERTED	(INDICATOR_IME + 2)
+#define SC_INDICATOR_UNKNOWN	INDICATOR_IME_MAX
+
+#define IMEIndicatorDefaultColor	RGB(0x10, 0x80, 0x10)
+#define MarkOccurrencesDefaultAlpha	100
+#define SelectionDefaultAlpha		95
+
+#define	BookmarkImageDefaultColor	RGB(0x40, 0x80, 0x40)
+#define	BookmarkLineDefaultColor	RGB(0, 0xff, 0)
+#define BookmarkLineDefaultAlpha	40
+
+#define BookmarkUsingPixmapImage		0
+#if BookmarkUsingPixmapImage
+// XPM Graphics for bookmark on selection margin, always 16px width.
+static char bookmark_pixmap_color[16];
+#define bookmark_pixmap_color_fmt	".	c #%06X"
+static const char* const bookmark_pixmap[] = {
+"16 16 2 1",
+" 	c None",
+//".	c #408040",
+bookmark_pixmap_color,
+"                ",
+"  ............  ",
+"  ............  ",
+"  ............  ",
+"  ............  ",
+"  ............  ",
+"  ............  ",
+"  ............  ",
+"  ............  ",
+"  ............  ",
+"  .....  .....  ",
+"  ....    ....  ",
+"  ...      ...  ",
+"  ..        ..  ",
+"  .          .  ",
+"                "
+};
+#endif
+
+// style UI controls on Customize Schemes dialog
+enum {
+	StyleControl_None = 0,
+	StyleControl_Font = 1,
+	StyleControl_Fore = 2,
+	StyleControl_Back = 4,
+	StyleControl_EOLFilled = 8,
+	StyleControl_All = StyleControl_Font | StyleControl_Fore | StyleControl_Back | StyleControl_EOLFilled,
+};
+
+static inline bool IsGlobalBaseStyleIndex(int rid, int index) {
+	return (rid == NP2LEX_GLOBAL || rid == NP2LEX_2NDGLOBAL)
+		&& (index == GlobalStyleIndex_DefaultCode || index == GlobalStyleIndex_DefaultText);
+}
+
+static inline UINT GetLexerStyleControlMask(int rid, int index) {
+	switch (rid) {
+	case NP2LEX_GLOBAL:
+	case NP2LEX_2NDGLOBAL:
+		switch (index) {
+		case GlobalStyleIndex_IndentationGuide:
+		case GlobalStyleIndex_Whitespace:
+		case GlobalStyleIndex_CurrentLine:
+		case GlobalStyleIndex_Caret:
+		case GlobalStyleIndex_LongLineMarker:
+		case GlobalStyleIndex_CodeFolding:
+		case GlobalStyleIndex_FoldingMarker:
+		case GlobalStyleIndex_Bookmark:
+			return StyleControl_Fore | StyleControl_Back;
+		case GlobalStyleIndex_Selection:
+			return StyleControl_Fore | StyleControl_Back | StyleControl_EOLFilled;
+		case GlobalStyleIndex_MatchBrace:
+		case GlobalStyleIndex_MatchBraceError:
+		case GlobalStyleIndex_IMEIndicator:
+		case GlobalStyleIndex_MarkOccurrences:
+			return StyleControl_Fore;
+		case GlobalStyleIndex_ExtraLineSpacing:
+			return StyleControl_None;
+		default:
+			return StyleControl_All;
+		}
+		break;
+
+	case NP2LEX_ANSI:
+		return (index == ANSIArtStyleIndex_ExtraLineSpacing)? StyleControl_None : StyleControl_All;
+
+	default:
+		return StyleControl_All;
+	}
+}
+
+static inline void FindSystemDefaultCodeFont(void) {
+	LPCWSTR const commonCodeFontName[] = {
+		L"DejaVu Sans Mono",
+		L"Cascadia Mono",
+		L"Consolas",			// Vista and above
+		//L"Source Code Pro",
+		//L"Liberation Mono",
+		//L"Droid Sans Mono",
+		//L"Inconsolata",		// alternative to Consolas
+	};
+
+	for (UINT i = 0; i < COUNTOF(commonCodeFontName); i++) {
+		LPCWSTR fontName = commonCodeFontName[i];
+		if (IsFontAvailable(fontName)) {
+			lstrcpy(systemCodeFontName, fontName);
+			return;
+		}
+	}
+	lstrcpy(systemCodeFontName, L"Courier New");
+}
+
+static inline void FindSystemDefaultTextFont(void) {
+	WORD wSize;
+	GetThemedDialogFont(systemTextFontName, &wSize);
+}
+
+void Style_DetectBaseFontSize(HMONITOR hMonitor) {
+	MONITORINFO mi;
+	mi.cbSize = sizeof(mi);
+	GetMonitorInfo(hMonitor, &mi);
+
+	const int cxScreen = mi.rcMonitor.right - mi.rcMonitor.left;
+	const int cyScreen = mi.rcMonitor.bottom - mi.rcMonitor.top;
+
+	int size = 11*SC_FONT_SIZE_MULTIPLIER; // 11 pt
+	// https://en.wikipedia.org/wiki/Display_resolution
+	if (cxScreen < 1920 && cyScreen < 1080) {
+		// SVGA		800 x 600
+		// XGA		1024 x 768
+		// WXGA		1280 x 720, 1280 x 800
+		// SXGA		1280 x 1024
+		// HD		1360 x 768, 1366 x 768
+		// WXGA+	1440 x 900
+		// Other	1536 x 864
+		// HD+		1600 x 900
+		// WSXGA+	1680 x 1050
+		size = 10*SC_FONT_SIZE_MULTIPLIER + SC_FONT_SIZE_MULTIPLIER/2; // 10.5 pt
+	}
+#if 0
+	else if (cxScreen < 2560 && cyScreen < 1440) {
+		// FHD		1920 x 1080
+		// WUXGA	1920 x 1200
+		// QWXGA	2040 x 1152
+		// Other	2560 x 1080
+	} else if (cxScreen < 3840 && cyScreen < 2160) {
+		// QHD		2560 x 1440
+		// Other	3440 x 1440
+	} else if (cxScreen >= 3840 && cyScreen >= 2160) {
+		// 4K UHD	3840 x 2160
+	} else {
+		// Other
+	}
+#endif
+	defaultBaseFontSize = size;
+	iBaseFontSize = size;
+}
+
+HFONT Style_CreateCodeFont(UINT dpi) {
+	const int size = SciCall_StyleGetSizeFractional(STYLE_DEFAULT);
+	const int height = -MulDiv(size, dpi, 72*SC_FONT_SIZE_MULTIPLIER);
+	HFONT font = CreateFont(height,
+						0, 0, 0,
+						FW_NORMAL,
+						FALSE, FALSE, FALSE,
+						DEFAULT_CHARSET,
+						OUT_DEFAULT_PRECIS,
+						CLIP_DEFAULT_PRECIS,
+						DEFAULT_QUALITY,
+						DEFAULT_PITCH,
+						defaultCodeFontName);
+	return font;
+}
+
+void Style_ReleaseResources(void) {
+	NP2HeapFree(g_AllFileExtensions);
+	for (UINT iLexer = 0; iLexer < ALL_LEXER_COUNT; iLexer++) {
+		PEDITLEXER pLex = pLexArray[iLexer];
+		if (pLex->szStyleBuf) {
+			NP2HeapFree(pLex->szStyleBuf);
+		}
+	}
+}
+
+static inline bool IsStyleLoaded(PEDITLEXER pLex) {
+	return pLex->iStyleTheme == np2StyleTheme && pLex->szStyleBuf != NULL;
+}
+
+static inline LPCWSTR GetStyleThemeFilePath(void) {
+	return (np2StyleTheme == StyleTheme_Dark) ? darkStyleThemeFilePath : szIniFile;
+}
+
+static inline void FindDarkThemeFile(void) {
+	FindExtraIniFile(darkStyleThemeFilePath, L"Notepad2 DarkTheme.ini", L"DarkTheme.ini");
+}
+
+void Style_LoadTabSettings(PEDITLEXER pLex) {
+	LPCWSTR lpSection = pLex->pszName;
+	const UINT lexerAttr = pLex->lexerAttr;
+	int iValue = IniGetInt(lpSection, L"TabWidth", pLex->defaultTabWidth);
+	tabSettings.schemeTabWidth = clamp_i(iValue, TAB_WIDTH_MIN, TAB_WIDTH_MAX);
+	iValue = IniGetInt(lpSection, L"IndentWidth", pLex->defaultIndentWidth);
+	tabSettings.schemeIndentWidth = clamp_i(iValue, INDENT_WIDTH_MIN, INDENT_WIDTH_MAX);
+	tabSettings.schemeTabsAsSpaces = IniGetInt(lpSection, L"TabsAsSpaces", LexerAttr_GetTabAsSpaces(lexerAttr));
+	tabSettings.schemeUseGlobalTabSettings = IniGetInt(lpSection, L"UseGlobalTabSettings", LexerAttr_GetGlobalTabSettings(lexerAttr));
+}
+
+void Style_SaveTabSettings(PEDITLEXER pLex) {
+	LPCWSTR lpSection = pLex->pszName;
+	const UINT lexerAttr = pLex->lexerAttr;
+	IniSetIntEx(lpSection, L"TabWidth", tabSettings.schemeTabWidth, pLex->defaultTabWidth);
+	IniSetIntEx(lpSection, L"IndentWidth", tabSettings.schemeIndentWidth, pLex->defaultIndentWidth);
+	IniSetBoolEx(lpSection, L"TabsAsSpaces", tabSettings.schemeTabsAsSpaces, LexerAttr_GetTabAsSpaces(lexerAttr));
+	IniSetBoolEx(lpSection, L"UseGlobalTabSettings", tabSettings.schemeUseGlobalTabSettings, LexerAttr_GetGlobalTabSettings(lexerAttr));
+}
+
+static inline void SaveLexTabSettings(IniSectionOnSave *pIniSection, PEDITLEXER pLex) {
+	const UINT lexerAttr = pLex->lexerAttr;
+	IniSectionSetIntEx(pIniSection, L"TabWidth", tabSettings.schemeTabWidth, pLex->defaultTabWidth);
+	IniSectionSetIntEx(pIniSection, L"IndentWidth", tabSettings.schemeIndentWidth, pLex->defaultIndentWidth);
+	IniSectionSetBoolEx(pIniSection, L"TabsAsSpaces", tabSettings.schemeTabsAsSpaces, LexerAttr_GetTabAsSpaces(lexerAttr));
+	IniSectionSetBoolEx(pIniSection, L"UseGlobalTabSettings", tabSettings.schemeUseGlobalTabSettings, LexerAttr_GetGlobalTabSettings(lexerAttr));
+}
+
+static void Style_LoadOneEx(PEDITLEXER pLex, IniSection *pIniSection, WCHAR *pIniSectionBuf, int cchIniSection) {
+	pLex->iStyleTheme = (uint8_t)np2StyleTheme;
+	LPCWSTR themePath = GetStyleThemeFilePath();
+	GetPrivateProfileSection(pLex->pszName, pIniSectionBuf, cchIniSection, themePath);
+
+	const UINT iStyleCount = pLex->iStyleCount;
+	LPWSTR szValue = pLex->szStyleBuf;
+	if (szValue == NULL) {
+		szValue = (LPWSTR)NP2HeapAlloc(EDITSTYLE_BufferSize(iStyleCount));
+		pLex->szStyleBuf = szValue;
+	}
+	if (!IniSectionParse(pIniSection, pIniSectionBuf)) {
+		for (UINT i = 0; i < iStyleCount; szValue += MAX_EDITSTYLE_VALUE_SIZE, i++) {
+			pLex->Styles[i].szValue = szValue;
+			lstrcpy(szValue, pLex->Styles[i].pszDefault);
+		}
+	} else {
+		pLex->bUseDefaultCodeStyle = IniSectionGetBool(pIniSection, L"UseDefaultCodeStyle", pLex->bUseDefaultCodeStyle);
+		for (UINT i = 0; i < iStyleCount; szValue += MAX_EDITSTYLE_VALUE_SIZE, i++) {
+			pLex->Styles[i].szValue = szValue;
+			LPCWSTR value = IniSectionGetValueImpl(pIniSection, pLex->Styles[i].pszName, pLex->Styles[i].iNameLen);
+			if (value != NULL) {
+				lstrcpyn(szValue, value, MAX_EDITSTYLE_VALUE_SIZE);
+			} else {
+				lstrcpy(szValue, pLex->Styles[i].pszDefault);
+			}
+		}
+	}
+}
+
+void Style_SetFavoriteSchemes(void) {
+	int favorite[MAX_FAVORITE_SCHEMES_COUNT];
+	const int count = ParseCommaList(favoriteSchemesConfig, favorite, MAX_FAVORITE_SCHEMES_COUNT);
+	UINT index = LEXER_INDEX_GENERAL;
+
+	for (int i = 0; i < count; i++) {
+		const int rid = favorite[i] + NP2LEX_TEXTFILE;
+		for (UINT iLexer = index; iLexer < ALL_LEXER_COUNT; iLexer++) {
+			PEDITLEXER pLex = pLexArray[iLexer];
+			if (pLex->rid == rid) {
+				pLex->iFavoriteOrder = MAX_FAVORITE_SCHEMES_COUNT - i;
+				// move pLex to the end of favorite schemes
+				if (iLexer != index) {
+					do {
+						pLexArray[iLexer] = pLexArray[iLexer - 1];
+						--iLexer;
+					} while (iLexer != index);
+					pLexArray[iLexer] = pLex;
+				}
+				++index;
+				break;
+			}
+		}
+	}
+}
+
+void Style_GetFavoriteSchemes(void) {
+	WCHAR *wch = favoriteSchemesConfig;
+	int len = 0;
+	int count = 0;
+	for (UINT iLexer = LEXER_INDEX_GENERAL; iLexer < ALL_LEXER_COUNT; iLexer++) {
+		const LPCEDITLEXER pLex = pLexArray[iLexer];
+		if (!pLex->iFavoriteOrder) {
+			break;
+		}
+
+		len += wsprintf(wch + len, L"%i ", pLex->rid - NP2LEX_TEXTFILE);
+		++count;
+		if (count == MAX_FAVORITE_SCHEMES_COUNT || len > MAX_FAVORITE_SCHEMES_SAFE_SIZE) {
+			break;
+		}
+	}
+
+	wch[len--] = L'\0';
+	if (len >= 0) {
+		wch[len] = L'\0';
+	}
+}
+
+static int __cdecl CmpEditLexerByOrder(const void *p1, const void *p2) {
+	LPCEDITLEXER pLex1 = *(LPCEDITLEXER *)(p1);
+	LPCEDITLEXER pLex2 = *(LPCEDITLEXER *)(p2);
+	int cmp = pLex2->iFavoriteOrder - pLex1->iFavoriteOrder;
+	// TODO: sort by localized name
+#if NP2_ENABLE_LOCALIZE_LEXER_NAME
+#endif
+	if (cmp == 0) {
+		cmp = _wcsicmp(pLex1->pszName, pLex2->pszName);
+	}
+	return cmp;
+}
+
+static int __cdecl CmpEditLexerByName(const void *p1, const void *p2) {
+	LPCEDITLEXER pLex1 = *(LPCEDITLEXER *)(p1);
+	LPCEDITLEXER pLex2 = *(LPCEDITLEXER *)(p2);
+	// TODO: sort by localized name
+#if NP2_ENABLE_LOCALIZE_LEXER_NAME
+#endif
+	const int cmp = _wcsicmp(pLex1->pszName, pLex2->pszName);
+	return cmp;
+}
+
+//=============================================================================
+//
+// Style_Load()
+//
+void Style_Load(void) {
+	IniSection section;
+	g_AllFileExtensions = (LPWSTR)NP2HeapAlloc(ALL_FILE_EXTENSIONS_BYTE_SIZE);
+	WCHAR *pIniSectionBuf = (WCHAR *)NP2HeapAlloc(sizeof(WCHAR) * MAX_INI_SECTION_SIZE_STYLES);
+	const int cchIniSection = (int)(NP2HeapSize(pIniSectionBuf) / sizeof(WCHAR));
+	IniSection * const pIniSection = &section;
+	IniSectionInit(pIniSection, 128);
+
+	LoadIniSection(INI_SECTION_NAME_STYLES, pIniSectionBuf, cchIniSection);
+	IniSectionParse(pIniSection, pIniSectionBuf);
+
+	// 2nd default
+	bUse2ndGlobalStyle = IniSectionGetBool(pIniSection, L"Use2ndGlobalStyle", false);
+	pLexGlobal = bUse2ndGlobalStyle ? &lex2ndGlobal : &lexGlobal;
+
+	// favorite schemes
+	LPCWSTR strValue = IniSectionGetValue(pIniSection, L"FavoriteSchemes");
+	if (StrNotEmpty(strValue)) {
+		lstrcpyn(favoriteSchemesConfig, strValue, MAX_FAVORITE_SCHEMES_CONFIG_SIZE);
+		Style_SetFavoriteSchemes();
+	}
+
+	// default scheme
+	int iValue = IniSectionGetInt(pIniSection, L"DefaultScheme", 0);
+	iDefaultLexerIndex = Style_GetMatchLexerIndex(iValue + NP2LEX_TEXTFILE);
+
+	iValue = IniSectionGetInt(pIniSection, L"StyleTheme", StyleTheme_Default);
+	np2StyleTheme = clamp_i(iValue, StyleTheme_Default, StyleTheme_Max);
+
+	// auto select
+	bAutoSelect = IniSectionGetBool(pIniSection, L"AutoSelect", true);
+
+	// file extensions
+	LoadIniSection(INI_SECTION_NAME_FILE_EXTENSIONS, pIniSectionBuf, cchIniSection);
+	IniSectionParse(pIniSection, pIniSectionBuf);
+	for (UINT iLexer = 0; iLexer < MATCH_LEXER_COUNT; iLexer++) {
+		PEDITLEXER pLex = pLexArray[iLexer + LEXER_INDEX_MATCH];
+		pLex->szExtensions = g_AllFileExtensions + (iLexer * MAX_EDITLEXER_EXT_SIZE);
+		LPCWSTR value = IniSectionGetValueImpl(pIniSection, pLex->pszName, pLex->iNameLen);
+		if (StrIsEmpty(value)) {
+			lstrcpy(pLex->szExtensions, pLex->pszDefExt);
+		} else {
+			lstrcpyn(pLex->szExtensions, value, MAX_EDITLEXER_EXT_SIZE);
+		}
+	}
+
+	if (np2StyleTheme == StyleTheme_Dark) {
+		FindDarkThemeFile();
+	}
+
+	Style_LoadOneEx(pLexGlobal, pIniSection, pIniSectionBuf, cchIniSection);
+	Style_LoadOneEx(pLexArray[iDefaultLexerIndex], pIniSection, pIniSectionBuf, cchIniSection);
+
+	FindSystemDefaultCodeFont();
+	FindSystemDefaultTextFont();
+
+	IniSectionFree(pIniSection);
+	NP2HeapFree(pIniSectionBuf);
+}
+
+static void Style_LoadOne(PEDITLEXER pLex) {
+	IniSection section;
+	WCHAR *pIniSectionBuf = (WCHAR *)NP2HeapAlloc(sizeof(WCHAR) * MAX_INI_SECTION_SIZE_STYLES);
+	const int cchIniSection = (int)(NP2HeapSize(pIniSectionBuf) / sizeof(WCHAR));
+	IniSection * const pIniSection = &section;
+	IniSectionInit(pIniSection, 128);
+	Style_LoadOneEx(pLex, pIniSection, pIniSectionBuf, cchIniSection);
+	IniSectionFree(pIniSection);
+	NP2HeapFree(pIniSectionBuf);
+}
+
+static void Style_LoadAll(bool bReload) {
+	IniSection section;
+	WCHAR *pIniSectionBuf = (WCHAR *)NP2HeapAlloc(sizeof(WCHAR) * MAX_INI_SECTION_SIZE_STYLES);
+	const int cchIniSection = (int)(NP2HeapSize(pIniSectionBuf) / sizeof(WCHAR));
+	IniSection * const pIniSection = &section;
+	IniSectionInit(pIniSection, 128);
+
+	// Custom colors
+	const int value = (np2StyleTheme << 1) | 1;
+	if (bReload || iCustomColorLoaded != value) {
+		LPCWSTR themePath = GetStyleThemeFilePath();
+		iCustomColorLoaded = value;
+		memcpy(customColor, defaultCustomColor, MAX_CUSTOM_COLOR_COUNT * sizeof(COLORREF));
+
+		GetPrivateProfileSection(INI_SECTION_NAME_CUSTOM_COLORS, pIniSectionBuf, cchIniSection, themePath);
+		IniSectionParseArray(pIniSection, pIniSectionBuf, FALSE);
+
+		const UINT count = min_u(pIniSection->count, MAX_CUSTOM_COLOR_COUNT);
+		for (UINT i = 0; i < count; i++) {
+			const IniKeyValueNode *node = &pIniSection->nodeList[i];
+			const UINT n = (UINT)(wcstol(node->key, NULL, 10) - 1);
+			LPCWSTR wch = node->value;
+			if (n < MAX_CUSTOM_COLOR_COUNT && *wch == L'#') {
+				int irgb;
+				if (HexStrToInt(wch + 1, &irgb)) {
+					customColor[n] = ColorFromRGBHex(irgb);
+				}
+			}
+		}
+	}
+
+	for (UINT iLexer = 0; iLexer < ALL_LEXER_COUNT; iLexer++) {
+		PEDITLEXER pLex = pLexArray[iLexer];
+		if (bReload || !IsStyleLoaded(pLex)) {
+			Style_LoadOneEx(pLex, pIniSection, pIniSectionBuf, cchIniSection);
+		}
+	}
+
+	IniSectionFree(pIniSection);
+	NP2HeapFree(pIniSectionBuf);
+}
+
+//=============================================================================
+//
+//	Style_Save()
+//
+void Style_Save(void) {
+	WCHAR *pIniSectionBuf = (WCHAR *)NP2HeapAlloc(sizeof(WCHAR) * MAX_INI_SECTION_SIZE_STYLES);
+	IniSectionOnSave section = { pIniSectionBuf };
+	IniSectionOnSave * const pIniSection = &section;
+	pIniSection->next = pIniSectionBuf;
+
+	// 2nd default
+	IniSectionSetBoolEx(pIniSection, L"Use2ndGlobalStyle", bUse2ndGlobalStyle, false);
+	// favorite schemes
+	IniSectionSetString(pIniSection, L"FavoriteSchemes", favoriteSchemesConfig);
+	// default scheme
+	IniSectionSetIntEx(pIniSection, L"DefaultScheme", pLexArray[iDefaultLexerIndex]->rid - NP2LEX_TEXTFILE, 0);
+	IniSectionSetIntEx(pIniSection, L"StyleTheme", np2StyleTheme, StyleTheme_Default);
+
+	// auto select
+	IniSectionSetBoolEx(pIniSection, L"AutoSelect", bAutoSelect, true);
+
+	SaveIniSection(INI_SECTION_NAME_STYLES, pIniSectionBuf);
+
+	// file extensions
+	if (fStylesModified & STYLESMODIFIED_FILE_EXT) {
+		memset(pIniSectionBuf, 0, 2*sizeof(WCHAR));
+		pIniSection->next = pIniSectionBuf;
+		for (UINT iLexer = LEXER_INDEX_MATCH; iLexer < ALL_LEXER_COUNT; iLexer++) {
+			const LPCEDITLEXER pLex = pLexArray[iLexer];
+			IniSectionSetStringEx(pIniSection, pLex->pszName, pLex->szExtensions, pLex->pszDefExt);
+		}
+		SaveIniSection(INI_SECTION_NAME_FILE_EXTENSIONS, pIniSectionBuf);
+		fStylesModified &= ~STYLESMODIFIED_FILE_EXT;
+	}
+
+	if (!(fStylesModified & (STYLESMODIFIED_COLOR | STYLESMODIFIED_STYLE_MASK))) {
+		fStylesModified = STYLESMODIFIED_NONE;
+		NP2HeapFree(pIniSectionBuf);
+		return;
+	}
+
+	// save changes to each theme
+	LPCWSTR themePath = GetStyleThemeFilePath();
+	if (np2StyleTheme != StyleTheme_Default) {
+		if (!CreateIniFile(themePath)) {
+			NP2HeapFree(pIniSectionBuf);
+			MsgBoxLastError(MB_OK, IDS_CREATEINI_FAIL);
+			return;
+		}
+	}
+
+	// Custom colors
+	if (fStylesModified & STYLESMODIFIED_COLOR) {
+		memset(pIniSectionBuf, 0, 2*sizeof(WCHAR));
+		pIniSection->next = pIniSectionBuf;
+		for (unsigned int i = 0; i < MAX_CUSTOM_COLOR_COUNT; i++) {
+			const COLORREF color = customColor[i];
+			if (color != defaultCustomColor[i]) {
+				WCHAR tch[4];
+				WCHAR wch[16];
+				wsprintf(tch, L"%02u", i + 1);
+				wsprintf(wch, L"#%06X", ColorToRGBHex(color));
+				IniSectionSetString(pIniSection, tch, wch);
+			}
+		}
+		WritePrivateProfileSection(INI_SECTION_NAME_CUSTOM_COLORS, pIniSectionBuf, themePath);
+	}
+
+	if (fStylesModified & STYLESMODIFIED_STYLE_MASK) {
+		for (UINT iLexer = 0; iLexer < ALL_LEXER_COUNT; iLexer++) {
+			PEDITLEXER pLex = pLexArray[iLexer];
+			if (!pLex->bStyleChanged) {
+				continue;
+			}
+
+			memset(pIniSectionBuf, 0, 2*sizeof(WCHAR));
+			pIniSection->next = pIniSectionBuf;
+			IniSectionSetBoolEx(pIniSection, L"UseDefaultCodeStyle", pLex->bUseDefaultCodeStyle, pLex->rid != NP2LEX_TEXTFILE);
+			const UINT iStyleCount = pLex->iStyleCount;
+			for (UINT i = 0; i < iStyleCount; i++) {
+				IniSectionSetStringEx(pIniSection, pLex->Styles[i].pszName, pLex->Styles[i].szValue, pLex->Styles[i].pszDefault);
+			}
+			if (pLex == pLexCurrent && pLex->iStyleTheme == StyleTheme_Default) {
+				SaveLexTabSettings(pIniSection, pLex);
+			}
+			// delete this section if nothing changed
+			WritePrivateProfileSection(pLex->pszName, StrIsEmpty(pIniSectionBuf) ? NULL : pIniSectionBuf, themePath);
+			pLex->bStyleChanged = false;
+		}
+	}
+
+	fStylesModified = STYLESMODIFIED_NONE;
+	NP2HeapFree(pIniSectionBuf);
+}
+
+//=============================================================================
+//
+// Style_Import()
+//
+bool Style_Import(HWND hwnd) {
+	WCHAR szFile[MAX_PATH * 2] = L"";
+	WCHAR szFilter[256];
+
+	GetString(IDS_FILTER_INI, szFilter, COUNTOF(szFilter));
+	PrepareFilterStr(szFilter);
+
+	OPENFILENAME ofn;
+	memset(&ofn, 0, sizeof(OPENFILENAME));
+	ofn.lStructSize	= sizeof(OPENFILENAME);
+	ofn.hwndOwner	= hwnd;
+	ofn.lpstrFilter	= szFilter;
+	ofn.lpstrFile	= szFile;
+	ofn.lpstrDefExt	= L"ini";
+	ofn.nMaxFile	= COUNTOF(szFile);
+	ofn.Flags		= OFN_FILEMUSTEXIST | OFN_HIDEREADONLY | OFN_NOCHANGEDIR | OFN_DONTADDTORECENT
+					  | OFN_PATHMUSTEXIST | OFN_SHAREAWARE /*| OFN_NODEREFERENCELINKS*/;
+	if (bUseXPFileDialog) {
+		ofn.Flags |= OFN_EXPLORER | OFN_ENABLESIZING | OFN_ENABLEHOOK;
+		ofn.lpfnHook = OpenSaveFileDlgHookProc;
+	}
+
+	if (GetOpenFileName(&ofn)) {
+		IniSection section;
+		WCHAR *pIniSectionBuf = (WCHAR *)NP2HeapAlloc(sizeof(WCHAR) * MAX_INI_SECTION_SIZE_STYLES);
+		const int cchIniSection = (int)(NP2HeapSize(pIniSectionBuf) / sizeof(WCHAR));
+		IniSection * const pIniSection = &section;
+
+		IniSectionInit(pIniSection, 128);
+		// file extensions
+		if (GetPrivateProfileSection(INI_SECTION_NAME_FILE_EXTENSIONS, pIniSectionBuf, cchIniSection, szFile)) {
+			if (IniSectionParse(pIniSection, pIniSectionBuf)) {
+				for (UINT iLexer = LEXER_INDEX_MATCH; iLexer < ALL_LEXER_COUNT; iLexer++) {
+					PEDITLEXER pLex = pLexArray[iLexer];
+					LPCWSTR value = IniSectionGetValueImpl(pIniSection, pLex->pszName, pLex->iNameLen);
+					if (StrNotEmpty(value)) {
+						lstrcpyn(pLex->szExtensions, value, MAX_EDITLEXER_EXT_SIZE);
+					}
+					if (pIniSection->count == 0) {
+						break;
+					}
+				}
+			}
+		}
+
+		for (UINT iLexer = 0; iLexer < ALL_LEXER_COUNT; iLexer++) {
+			PEDITLEXER pLex = pLexArray[iLexer];
+			if (GetPrivateProfileSection(pLex->pszName, pIniSectionBuf, cchIniSection, szFile)) {
+				if (!IniSectionParse(pIniSection, pIniSectionBuf)) {
+					continue;
+				}
+				pLex->bUseDefaultCodeStyle = IniSectionGetBool(pIniSection, L"UseDefaultCodeStyle", pLex->bUseDefaultCodeStyle);
+				const UINT iStyleCount = pLex->iStyleCount;
+				for (UINT i = 0; i < iStyleCount; i++) {
+					LPCWSTR value = IniSectionGetValueImpl(pIniSection, pLex->Styles[i].pszName, pLex->Styles[i].iNameLen);
+					if (value != NULL) {
+						lstrcpyn(pLex->Styles[i].szValue, value, MAX_EDITSTYLE_VALUE_SIZE);
+					}
+					if (pIniSection->count == 0) {
+						break;
+					}
+				}
+			}
+		}
+
+		IniSectionFree(pIniSection);
+		NP2HeapFree(pIniSectionBuf);
+		return true;
+	}
+	return false;
+}
+
+//=============================================================================
+//
+// Style_Export()
+//
+bool Style_Export(HWND hwnd) {
+	WCHAR szFile[MAX_PATH * 2] = L"";
+	WCHAR szFilter[256];
+
+	GetString(IDS_FILTER_INI, szFilter, COUNTOF(szFilter));
+	PrepareFilterStr(szFilter);
+
+	OPENFILENAME ofn;
+	memset(&ofn, 0, sizeof(OPENFILENAME));
+	ofn.lStructSize = sizeof(OPENFILENAME);
+	ofn.hwndOwner	= hwnd;
+	ofn.lpstrFilter = szFilter;
+	ofn.lpstrFile	= szFile;
+	ofn.lpstrDefExt = L"ini";
+	ofn.nMaxFile	= COUNTOF(szFile);
+	ofn.Flags		= /*OFN_FILEMUSTEXIST |*/ OFN_HIDEREADONLY | OFN_NOCHANGEDIR | OFN_DONTADDTORECENT
+					  | OFN_PATHMUSTEXIST | OFN_SHAREAWARE /*| OFN_NODEREFERENCELINKS*/ | OFN_OVERWRITEPROMPT;
+	if (bUseXPFileDialog) {
+		ofn.Flags |= OFN_EXPLORER | OFN_ENABLESIZING | OFN_ENABLEHOOK;
+		ofn.lpfnHook = OpenSaveFileDlgHookProc;
+	}
+
+	if (GetSaveFileName(&ofn)) {
+		DWORD dwError = ERROR_SUCCESS;
+		WCHAR *pIniSectionBuf = (WCHAR *)NP2HeapAlloc(sizeof(WCHAR) * MAX_INI_SECTION_SIZE_STYLES);
+		IniSectionOnSave section = { pIniSectionBuf };
+		IniSectionOnSave * const pIniSection = &section;
+
+		// file extensions
+		pIniSection->next = pIniSectionBuf;
+		for (UINT iLexer = LEXER_INDEX_MATCH; iLexer < ALL_LEXER_COUNT; iLexer++) {
+			const LPCEDITLEXER pLex = pLexArray[iLexer];
+			IniSectionSetString(pIniSection, pLex->pszName, pLex->szExtensions);
+		}
+		if (!WritePrivateProfileSection(INI_SECTION_NAME_FILE_EXTENSIONS, pIniSectionBuf, szFile)) {
+			dwError = GetLastError();
+		}
+
+		for (UINT iLexer = 0; iLexer < ALL_LEXER_COUNT; iLexer++) {
+			const LPCEDITLEXER pLex = pLexArray[iLexer];
+			memset(pIniSectionBuf, 0, 2*sizeof(WCHAR));
+			pIniSection->next = pIniSectionBuf;
+			IniSectionSetBool(pIniSection, L"UseDefaultCodeStyle", pLex->bUseDefaultCodeStyle);
+			const UINT iStyleCount = pLex->iStyleCount;
+			for (UINT i = 0; i < iStyleCount; i++) {
+				IniSectionSetString(pIniSection, pLex->Styles[i].pszName, pLex->Styles[i].szValue);
+			}
+			if (!WritePrivateProfileSection(pLex->pszName, pIniSectionBuf, szFile)) {
+				dwError = GetLastError();
+			}
+		}
+		NP2HeapFree(pIniSectionBuf);
+
+		if (dwError != ERROR_SUCCESS) {
+			MsgBoxLastError(MB_OK, IDS_EXPORT_FAIL, szFile);
+		}
+		return true;
+	}
+	return false;
+}
+
+static void Style_ResetAll(bool resetColor) {
+	if (resetColor) {
+		memcpy(customColor, defaultCustomColor, MAX_CUSTOM_COLOR_COUNT * sizeof(COLORREF));
+	}
+	for (UINT iLexer = 0; iLexer < ALL_LEXER_COUNT; iLexer++) {
+		PEDITLEXER pLex = pLexArray[iLexer];
+		if (pLex->szExtensions) {
+			lstrcpy(pLex->szExtensions, pLex->pszDefExt);
+		}
+		pLex->bStyleChanged = true;
+		pLex->bUseDefaultCodeStyle = (pLex->rid == NP2LEX_TEXTFILE);
+		if (resetColor) {
+			const UINT iStyleCount = pLex->iStyleCount;
+			for (UINT i = 0; i < iStyleCount; i++) {
+				lstrcpy(pLex->Styles[i].szValue, pLex->Styles[i].pszDefault);
+			}
+		}
+	}
+
+	fStylesModified |= STYLESMODIFIED_ALL_STYLE | STYLESMODIFIED_FILE_EXT | STYLESMODIFIED_COLOR;
+}
+
+static inline int ScaleStylePixel(int value, int scale, int minValue) {
+	value = (scale == USER_DEFAULT_SCREEN_DPI*100) ? value : MulDiv(value, scale, USER_DEFAULT_SCREEN_DPI*100);
+	return max_i(value, minValue);
+}
+
+#define CodeFoldingMarkerList	MULTI_STYLE8(	\
+	SC_MARKNUM_FOLDEROPEN, SC_MARKNUM_FOLDER,		\
+	SC_MARKNUM_FOLDERSUB, SC_MARKNUM_FOLDERTAIL,	\
+	SC_MARKNUM_FOLDEREND, SC_MARKNUM_FOLDEROPENMID,	\
+	SC_MARKNUM_FOLDERMIDTAIL, 0)
+
+// styles depend on current DPI or zoom level.
+void Style_OnDPIChanged(PEDITLEXER pLex) {
+	const int scale = g_uCurrentDPI*iZoomLevel;
+
+	// whitespace dot size
+	LPCWSTR szValue = pLexGlobal->Styles[GlobalStyleIndex_Whitespace].szValue;
+	int iValue = 0;
+	Style_StrGetSize(szValue, &iValue);
+	iValue = ScaleStylePixel(iValue, scale, 1);
+	SciCall_SetWhitespaceSize(iValue);
+
+	// outline frame width
+	Style_HighlightCurrentLine();
+	// caret width
+	Style_UpdateCaret();
+
+	// Extra Line Spacing
+	szValue = (pLex->rid != NP2LEX_ANSI)? pLexGlobal->Styles[GlobalStyleIndex_ExtraLineSpacing].szValue
+		: pLex->Styles[ANSIArtStyleIndex_ExtraLineSpacing].szValue;
+	if (Style_StrGetSize(szValue, &iValue) && iValue != 0) {
+		int iAscent;
+		int iDescent;
+		if (iValue > 0) {
+			// 5 => iAscent = 3, iDescent = 2
+			iValue = ScaleStylePixel(iValue, scale, 0);
+			iDescent = iValue/2 ;
+			iAscent = iValue - iDescent;
+		} else {
+			// -5 => iAscent = -2, iDescent = -3
+			iValue = -ScaleStylePixel(-iValue, scale, 0);
+			iAscent = iValue/2 ;
+			iDescent = iValue - iAscent;
+		}
+
+		SciCall_SetExtraAscent(iAscent);
+		SciCall_SetExtraDescent(iDescent);
+	} else {
+		SciCall_SetExtraAscent(0);
+		SciCall_SetExtraDescent(0);
+	}
+
+	// code folding
+	iValue = ScaleStylePixel(100, scale, 100);
+	uint64_t iMarkerIDs = CodeFoldingMarkerList;
+	do {
+		const int marker = (int)(iMarkerIDs & 0xff);
+		SciCall_MarkerSetStrokeWidth(marker, iValue);
+		iMarkerIDs >>= 8;
+	} while (iMarkerIDs);
+}
+
+void Style_OnStyleThemeChanged(int theme) {
+	if (theme != StyleTheme_Default) {
+		if (!PathIsFile(darkStyleThemeFilePath)) {
+			FindDarkThemeFile();
+		}
+	}
+
+	if (fStylesModified) {
+		SaveSettingsNow(true, true);
+	}
+	np2StyleTheme = theme;
+	Style_SetLexer(pLexCurrent, false);
+}
+
+void Style_UpdateCaret(void) {
+	int iValue = (int)iCaretStyle;
+	// caret style and width
+	const int style = (iValue ? CARETSTYLE_LINE : CARETSTYLE_BLOCK)
+		| (bBlockCaretForOVRMode ? CARETSTYLE_OVERSTRIKE_BLOCK : CARETSTYLE_OVERSTRIKE_BAR)
+		| (bBlockCaretOutSelection ? CARETSTYLE_BLOCK_AFTER : 0);
+	SciCall_SetCaretStyle(style);
+	// caret width
+	if (iValue != 0) {
+		DWORD width = 0;
+		if (SystemParametersInfo(SPI_GETCARETWIDTH, 0, &width, 0) && width > (DWORD)iValue) {
+			// use system caret width
+			iValue = width;
+		} else if (iValue == 1) {
+			// scale default caret width
+			iValue = ScaleStylePixel(iValue, g_uCurrentDPI*iZoomLevel, 1);
+		}
+		SciCall_SetCaretWidth(iValue);
+	}
+
+	iValue = (iCaretBlinkPeriod < 0)? (int)GetCaretBlinkTime() : iCaretBlinkPeriod;
+	SciCall_SetCaretPeriod(iValue);
+}
+
+static inline void Style_SetDefaultStyle(int index) {
+	Style_SetStyles(pLexGlobal->Styles[index].iStyle, pLexGlobal->Styles[index].szValue);
+}
+
+static void Style_SetAllStyle(PEDITLEXER pLex, int offset) {
+	if (!IsStyleLoaded(pLex)) {
+		Style_LoadOne(pLex);
+	}
+
+	const int high = offset << 8;
+	const UINT iStyleCount = pLex->iStyleCount;
+	// first style is the default style.
+	for (UINT i = 1; i < iStyleCount; i++) {
+		const UINT iStyle = pLex->Styles[i].iStyle;
+		LPCWSTR szValue = pLex->Styles[i].szValue;
+		const int first = (iStyle & 0xff) + offset;
+		Style_SetStyles(first, szValue);
+		if (iStyle > 0xff) {
+			SciCall_CopyStyles(first | high, iStyle >> 8);
+		}
+	}
+}
+
+// parse a style attribute separated by ';'
+// e.g.: 'bold', 'bold;', '; bold' and '; bold;'
+static bool Style_StrGetAttributeEx(LPCWSTR lpszStyle, LPCWSTR key, int keyLen) {
+	LPCWSTR p = StrStr(lpszStyle, key);
+	while (p != NULL) {
+		WCHAR chPrev = (p == lpszStyle) ? L';' : p[-1];
+		if (chPrev == L' ') {
+			LPCWSTR t = p - 2;
+			while (t > lpszStyle && *t == L' ') {
+				--t;
+			}
+			chPrev = (t <= lpszStyle) ? L';' : *t;
+		}
+		p += keyLen;
+		if (chPrev == L';') {
+			while (*p == L' ') {
+				++p;
+			}
+			if (*p == L'\0' || *p == L';') {
+				return true;
+			}
+		}
+		p = StrStr(p, key);
+	}
+	return false;
+}
+
+#define Style_StrGetAttribute(lpszStyle, name)	Style_StrGetAttributeEx((lpszStyle), (name), CSTRLEN(name))
+#define Style_StrGetBold(lpszStyle)				Style_StrGetAttribute((lpszStyle), L"bold")
+#define Style_StrGetItalic(lpszStyle)			Style_StrGetAttribute((lpszStyle), L"italic")
+#define Style_StrGetUnderline(lpszStyle)		Style_StrGetAttribute((lpszStyle), L"underline")
+#define Style_StrGetStrike(lpszStyle)			Style_StrGetAttribute((lpszStyle), L"strike")
+#define Style_StrGetOverline(lpszStyle)			Style_StrGetAttribute((lpszStyle), L"overline")
+#define Style_StrGetEOLFilled(lpszStyle)		Style_StrGetAttribute((lpszStyle), L"eolfilled")
+
+// set default colors to avoid showing white (COLOR_WINDOW or COLOR_3DFACE) window or margin while loading big file.
+void Style_InitDefaultColor(void) {
+	PEDITLEXER pLexNew = pLexArray[iDefaultLexerIndex];
+	const int index = pLexNew->bUseDefaultCodeStyle ? GlobalStyleIndex_DefaultCode : GlobalStyleIndex_DefaultText;
+	LPCWSTR szValue = pLexGlobal->Styles[index].szValue;
+	COLORREF rgb;
+	if (!Style_StrGetForeColor(szValue, &rgb)) {
+		if (!Style_StrGetForeColor(pLexNew->Styles[0].szValue, &rgb)) {
+			rgb = GetSysColor(COLOR_WINDOWTEXT);
+		}
+	}
+	SciCall_StyleSetFore(STYLE_DEFAULT, rgb);
+	if (!Style_StrGetBackColor(szValue, &rgb)) {
+		if (!Style_StrGetBackColor(pLexNew->Styles[0].szValue, &rgb)) {
+			rgb = GetSysColor(COLOR_WINDOW);
+		}
+	}
+	SciCall_StyleSetBack(STYLE_DEFAULT, rgb);
+	//SciCall_StyleClearAll();
+
+	const COLORREF backColor = rgb;
+	szValue = pLexGlobal->Styles[GlobalStyleIndex_CodeFolding].szValue;
+	if (!Style_StrGetBackColor(szValue, &rgb)) {
+		rgb = backColor;
+	}
+	SciCall_SetFoldMarginColor(true, rgb);
+	SciCall_SetFoldMarginHiColor(true, rgb);
+
+	szValue = pLexGlobal->Styles[GlobalStyleIndex_LineNumber].szValue;
+	if (Style_StrGetForeColor(szValue, &rgb)) {
+		SciCall_StyleSetFore(STYLE_LINENUMBER, rgb);
+	}
+	if (Style_StrGetBackColor(szValue, &rgb)) {
+		SciCall_StyleSetBack(STYLE_LINENUMBER, rgb);
+	}
+}
+
+LPCWSTR Style_FindStyleValue(PEDITLEXER pLex, UINT style) {
+	const UINT iStyleCount = pLex->iStyleCount;
+	// first style is the default style.
+	for (UINT i = 1; i < iStyleCount; i++) {
+		UINT iStyle = pLex->Styles[i].iStyle;
+		LPCWSTR szValue = pLex->Styles[i].szValue;
+		do {
+			if ((iStyle & 0xFF) == style) {
+				return szValue;
+			}
+			iStyle >>= 8;
+		} while (iStyle);
+	}
+	return NULL;
+}
+
+void Style_DefineIndicator(int index, int indicator, int indicatorStyle) {
+	LPCWSTR szValue = pLexGlobal->Styles[index].szValue;
+	COLORREF rgb;
+	int iValue;
+
+	SciCall_IndicSetStyle(indicator, indicatorStyle);
+	if (Style_StrGetForeColor(szValue, &rgb)) {
+		SciCall_IndicSetFore(indicator, rgb);
+	}
+	if (Style_StrGetAlpha(szValue, &iValue)) {
+		SciCall_IndicSetAlpha(indicator, iValue);
+	}
+	if (Style_StrGetOutlineAlpha(szValue, &iValue)) {
+		SciCall_IndicSetOutlineAlpha(indicator, iValue);
+	}
+}
+
+//=============================================================================
+// set current lexer
+// Style_SetLexer()
+//
+void Style_SetLexer(PEDITLEXER pLexNew, BOOL bLexerChanged) {
+	int iValue;
+
+	// Select default if NULL is specified
+	if (!pLexNew) {
+		np2LexLangIndex = 0;
+		pLexNew = pLexArray[iDefaultLexerIndex];
+	}
+	if (!IsStyleLoaded(pLexGlobal)) {
+		Style_LoadOne(pLexGlobal);
+	}
+	if (!IsStyleLoaded(pLexNew)) {
+		Style_LoadOne(pLexNew);
+	}
+
+	// Lexer
+	const int rid = pLexNew->rid;
+
+	if (bLexerChanged) {
+		if ((fvCurFile.mask & FV_MaskHasFileTabSettings) != FV_MaskHasFileTabSettings) {
+			// otherwise, the same tab settings already applied in EditSetNewText().
+			Style_LoadTabSettings(pLexNew);
+			FileVars_Apply(&fvCurFile);
+		}
+
+		// change empty file to use scheme default encoding and line ending
+		if (SciCall_GetLength() == 0 && !(SciCall_CanUndo() || SciCall_CanRedo())) {
+			EditApplyDefaultEncoding(pLexNew, bLexerChanged & LexerChanged_Override);
+		}
+		SciCall_SetLexer(pLexNew->iLexer);
+
+		// Code folding
+		SciCall_SetProperty("fold", "1");
+		//SciCall_SetProperty("fold.comment", "1");
+		//SciCall_SetProperty("fold.preprocessor", "1");
+		//SciCall_SetProperty("fold.compact", "0");
+
+		int dialect = 0;
+		switch (rid) {
+		//case NP2LEX_HTML:
+		//case NP2LEX_XML:
+		//	//SciCall_SetProperty("fold.html", "1");
+		//	//SciCall_SetProperty("fold.hypertext.comment", "1");
+		//	//SciCall_SetProperty("fold.hypertext.heredoc", "1");
+		//	break;
+
+		case NP2LEX_ACTIONSCRIPT:
+			dialect = 1; // enable ECMAScript For XML
+			break;
+
+		case NP2LEX_APDL:
+			dialect = 1;
+			break;
+
+		case NP2LEX_BASH:
+			dialect = np2LexLangIndex == IDM_LEXER_CSHELL;
+			break;
+
+		case NP2LEX_CSS: {
+			NP2_static_assert(IDM_LEXER_SCSS - IDM_LEXER_CSS == 1);
+			NP2_static_assert(IDM_LEXER_LESS - IDM_LEXER_CSS == 2);
+			NP2_static_assert(IDM_LEXER_HSS - IDM_LEXER_CSS == 3);
+			dialect = np2LexLangIndex - IDM_LEXER_CSS;
+		} break;
+
+		case NP2LEX_CSV:
+			dialect = iCsvOption;
+			break;
+
+		case NP2LEX_JAVASCRIPT:
+		case NP2LEX_TYPESCRIPT: {
+			LPCWSTR lpszExt = PathFindExtension(szCurFile);
+			if (StrNotEmpty(lpszExt) && (StrCaseEqual(lpszExt, L".jsx") || StrCaseEqual(lpszExt, L".tsx"))) {
+				dialect = 1;
+			}
+		} break;
+
+		case NP2LEX_MARKDOWN: {
+			NP2_static_assert(IDM_LEXER_MARKDOWN_GITLAB - IDM_LEXER_MARKDOWN_GITHUB == 1);
+			NP2_static_assert(IDM_LEXER_MARKDOWN_PANDOC - IDM_LEXER_MARKDOWN_GITHUB == 2);
+			dialect = np2LexLangIndex - IDM_LEXER_MARKDOWN_GITHUB;
+		} break;
+
+		case NP2LEX_MATLAB: {
+			NP2_static_assert(IDM_LEXER_OCTAVE - IDM_LEXER_MATLAB == 1);
+			NP2_static_assert(IDM_LEXER_SCILAB - IDM_LEXER_MATLAB == 2);
+			dialect = np2LexLangIndex - IDM_LEXER_MATLAB;
+		} break;
+
+		// see LexCPP.cxx
+		case NP2LEX_RESOURCESCRIPT:
+			dialect = 1;
+			break;
+		}
+		if (dialect > 0) {
+			char lang[4];
+			if (dialect < 10) {
+				dialect += '0';
+			}
+			memcpy(lang, &dialect, sizeof(int));
+			SciCall_SetProperty("lexer.lang", lang);
+		}
+
+		// Add keyword lists
+		uint64_t attr = pLexNew->keywordAttr;
+		for (int i = 0; i < KEYWORDSET_MAX; attr >>= 4, i++) {
+			const char *pKeywords = pLexNew->pKeyWords->pszKeyWords[i];
+			if (!(attr & KeywordAttr_NoLexer) && StrNotEmptyA(pKeywords)) {
+				const int attribute = attr & (KeywordAttr_NoLexer - 1);
+				SciCall_SetKeywords(i | (attribute << 8), pKeywords);
+			}
+		}
+
+		// clear document style when manually set to a different lexer,
+		// otherwise document was previously empty.
+		if (bLexerChanged == LexerChanged_Override) {
+			SciCall_ClearDocumentStyle();
+		}
+	}
+
+	// Font quality setup
+	SciCall_SetFontQuality(iFontQuality);
+
+	// Default Values are always set
+	SciCall_StyleResetDefault();
+	SciCall_StyleSetCharacterSet(STYLE_DEFAULT, DEFAULT_CHARSET);
+	SciCall_StyleSetCheckMonospaced(STYLE_DEFAULT, true);
+
+	//! begin STYLE_DEFAULT
+	LPCWSTR szValue = pLexGlobal->Styles[GlobalStyleIndex_DefaultCode].szValue;
+	Style_StrGetFontEx(szValue, defaultCodeFontName, COUNTOF(defaultCodeFontName), true);
+	szValue = pLexGlobal->Styles[GlobalStyleIndex_DefaultText].szValue;
+	Style_StrGetFontEx(szValue, defaultTextFontName, COUNTOF(defaultTextFontName), true);
+
+	iValue = pLexNew->bUseDefaultCodeStyle ? GlobalStyleIndex_DefaultCode : GlobalStyleIndex_DefaultText;
+	szValue = pLexGlobal->Styles[iValue].szValue;
+	// base font size
+	if (!Style_StrGetFontSize(szValue, &iBaseFontSize)) {
+		iBaseFontSize = defaultBaseFontSize;
+		SciCall_StyleSetSizeFractional(STYLE_DEFAULT, iBaseFontSize);
+	}
+	Style_SetStyles(STYLE_DEFAULT, szValue);
+
+	// used in Direct2D for language dependent glyphs
+	if (IsVistaAndAbove()) {
+		// current user default locale (empty) to override "en-US" in Scintilla.
+		WCHAR localeWide[LOCALE_NAME_MAX_LENGTH] = L"";
+		char localeName[LOCALE_NAME_MAX_LENGTH] = "";
+#if 0
+		if (!Style_StrGetLocale(szValue, localeWide, COUNTOF(localeWide))) {
+#if _WIN32_WINNT >= _WIN32_WINNT_VISTA
+			GetUserDefaultLocaleName(localeWide, COUNTOF(localeWide));
+#else
+			GetLocaleInfoW(LOCALE_USER_DEFAULT, LOCALE_SNAME, localeWide, COUNTOF(localeWide));
+#endif
+		}
+		WideCharToMultiByte(CP_UTF8, 0, localeWide, -1, localeName, COUNTOF(localeName), NULL, NULL);
+#else
+		if (Style_StrGetLocale(szValue, localeWide, COUNTOF(localeWide))) {
+			WideCharToMultiByte(CP_UTF8, 0, localeWide, -1, localeName, COUNTOF(localeName), NULL, NULL);
+		}
+#endif
+		SciCall_SetFontLocale(localeName);
+	}
+
+	COLORREF rgb;
+	if (!Style_StrGetForeColor(szValue, &rgb)) {
+		rgb = GetSysColor(COLOR_WINDOWTEXT);
+		SciCall_StyleSetFore(STYLE_DEFAULT, rgb);
+	}
+	if (!Style_StrGetBackColor(szValue, &rgb)) {
+		rgb = GetSysColor(COLOR_WINDOW);
+		SciCall_StyleSetBack(STYLE_DEFAULT, rgb);
+	}
+	// lexer default (base style), i.e.: EDITSTYLE_DEFAULT
+	Style_SetStyles(STYLE_DEFAULT, pLexNew->Styles[0].szValue);
+	// set all styles to have the same attributes as STYLE_DEFAULT.
+	SciCall_StyleClearAll();
+	//! end STYLE_DEFAULT
+
+	Style_SetDefaultStyle(GlobalStyleIndex_LineNumber);
+	Style_DefineIndicator(GlobalStyleIndex_MatchBrace, IndicatorNumber_MatchBrace, INDIC_ROUNDBOX);
+	Style_DefineIndicator(GlobalStyleIndex_MatchBraceError, IndicatorNumber_MatchBraceError, INDIC_ROUNDBOX);
+	Style_SetDefaultStyle(GlobalStyleIndex_IndentationGuide);
+
+	//! begin Selection
+	szValue = pLexGlobal->Styles[GlobalStyleIndex_Selection].szValue;
+	// never change text color on selecting.
+	//SciCall_ResetElementColor(SC_ELEMENT_SELECTION_TEXT);
+	//SciCall_ResetElementColor(SC_ELEMENT_SELECTION_ADDITIONAL_TEXT);
+	//SciCall_ResetElementColor(SC_ELEMENT_SELECTION_SECONDARY_TEXT);
+	//SciCall_ResetElementColor(SC_ELEMENT_SELECTION_INACTIVE_TEXT);
+	// always set background color
+	if (!Style_StrGetBackColor(szValue, &rgb)) {
+		rgb = GetSysColor(COLOR_HIGHLIGHT);
+	}
+	if (!Style_StrGetAlpha(szValue, &iValue)) {
+		iValue = SelectionDefaultAlpha;
+	}
+	SciCall_SetSelectionLayer(SC_LAYER_OVER_TEXT);
+	SciCall_SetElementColor(SC_ELEMENT_LIST_SELECTED_BACK, rgb);
+	SciCall_SetElementColor(SC_ELEMENT_SELECTION_BACK, ColorAlpha(rgb, iValue));
+	// additional selection
+	Style_StrGetForeColor(szValue, &rgb);
+	Style_StrGetOutlineAlpha(szValue, &iValue);
+	rgb = ColorAlpha(rgb, iValue);
+	SciCall_SetElementColor(SC_ELEMENT_SELECTION_ADDITIONAL_BACK, rgb);
+	SciCall_SetElementColor(SC_ELEMENT_SELECTION_SECONDARY_BACK, rgb);
+	SciCall_SetElementColor(SC_ELEMENT_SELECTION_INACTIVE_BACK, rgb);
+
+	SciCall_SetSelEOLFilled(Style_StrGetEOLFilled(szValue));
+	if (!Style_StrGetSize(szValue, &iValue)) {
+		iValue = 100;
+	}
+	SciCall_SetEOLSelectedWidth(iValue);
+	//! end Selection
+
+	//! begin Whitespace
+	szValue = pLexGlobal->Styles[GlobalStyleIndex_Whitespace].szValue;
+	if (Style_StrGetForeColor(szValue, &rgb)) {
+		if (!Style_StrGetAlpha(szValue, &iValue)) {
+			iValue = SC_ALPHA_OPAQUE;
+		}
+		SciCall_SetElementColor(SC_ELEMENT_WHITE_SPACE, ColorAlpha(rgb, iValue));
+	} else {
+		SciCall_ResetElementColor(SC_ELEMENT_WHITE_SPACE);
+	}
+	if (Style_StrGetBackColor(szValue, &rgb)) {
+		SciCall_SetElementColor(SC_ELEMENT_WHITE_SPACE_BACK, ColorAlpha(rgb, SC_ALPHA_OPAQUE));
+	} else {
+		SciCall_ResetElementColor(SC_ELEMENT_WHITE_SPACE_BACK);
+	}
+	//! end Whitespace
+
+	//! begin Caret
+	COLORREF backColor = SciCall_StyleGetBack(STYLE_DEFAULT);
+	COLORREF foreColor = SciCall_StyleGetFore(STYLE_DEFAULT);
+	SciCall_SetElementColor(SC_ELEMENT_LIST, foreColor);
+	SciCall_SetElementColor(SC_ELEMENT_LIST_BACK, backColor);
+	// caret fore
+	szValue = pLexGlobal->Styles[GlobalStyleIndex_Caret].szValue;
+	if (!Style_StrGetForeColor(szValue, &rgb)) {
+		rgb = GetSysColor(COLOR_WINDOWTEXT);
+	}
+	if (!VerifyContrast(rgb, backColor)) {
+		rgb = foreColor;
+	}
+	rgb = ColorAlpha(rgb, SC_ALPHA_OPAQUE);
+	SciCall_SetElementColor(SC_ELEMENT_CARET, rgb);
+	// additional caret fore
+	if (Style_StrGetBackColor(szValue, &rgb) && VerifyContrast(rgb, backColor)) {
+		rgb = ColorAlpha(rgb, SC_ALPHA_OPAQUE);
+	}
+	SciCall_SetElementColor(SC_ELEMENT_CARET_ADDITIONAL, rgb);
+	//! end Caret
+
+	// IME indicator
+	szValue = pLexGlobal->Styles[GlobalStyleIndex_IMEIndicator].szValue;
+	if (!Style_StrGetForeColor(szValue, &rgb)) {
+		rgb = IMEIndicatorDefaultColor;
+	}
+	SciCall_IndicSetFore(SC_INDICATOR_INPUT, rgb);
+	SciCall_IndicSetFore(SC_INDICATOR_TARGET, rgb);
+	SciCall_IndicSetFore(SC_INDICATOR_CONVERTED, rgb);
+	SciCall_IndicSetFore(SC_INDICATOR_UNKNOWN, rgb);
+
+	Style_SetLongLineColors();
+
+	// update styles that use pixel
+	Style_OnDPIChanged(pLexNew);
+
+	// set code folding style; braces are for scoping only
+	{
+		COLORREF fillColor;
+		COLORREF highlightColor;
+
+		szValue = pLexGlobal->Styles[GlobalStyleIndex_FoldingMarker].szValue;
+		if (Style_StrGetForeColor(szValue, &rgb)) {
+			foreColor = rgb;
+		} else {
+			foreColor = (bUse2ndGlobalStyle || np2StyleTheme == StyleTheme_Dark) ? FoldingMarkerLineColorDark : FoldingMarkerLineColorDefault;
+		}
+		if (Style_StrGetBackColor(szValue, &rgb)) {
+			fillColor = rgb;
+		} else {
+			fillColor = (bUse2ndGlobalStyle || np2StyleTheme == StyleTheme_Dark) ? FoldingMarkerFillColorDark : FoldingMarkerFillColorDefault;
+		}
+
+		szValue = pLexGlobal->Styles[GlobalStyleIndex_CodeFolding].szValue;
+		if (!Style_StrGetForeColor(szValue, &highlightColor)) {
+			highlightColor = RGB(0xFF, 0x00, 0x00); // Scintilla default red color
+		}
+		if (!Style_StrGetBackColor(szValue, &rgb)) {
+			rgb = backColor;
+		}
+		SciCall_SetFoldMarginColor(true, rgb);
+		SciCall_SetFoldMarginHiColor(true, rgb);
+#if 0	// use gray fold color
+		// Marker fore/back colors
+		// Set marker color to the average of foreColor and backColor
+		foreColor =	(((foreColor & 0xFF0000) + (backColor & 0xFF0000)) >> 1 & 0xFF0000) |
+					(((foreColor & 0x00FF00) + (backColor & 0x00FF00)) >> 1 & 0x00FF00) |
+					(((foreColor & 0x0000FF) + (backColor & 0x0000FF)) >> 1 & 0x0000FF);
+
+		// Rounding hack for pure white against pure black
+		if (foreColor == 0x7F7F7F) {
+			foreColor = 0x808080;
+		}
+#endif
+
+		uint64_t iMarkerIDs = CodeFoldingMarkerList;
+		highlightColor = ColorAlpha(highlightColor, SC_ALPHA_OPAQUE);
+		foreColor = ColorAlpha(foreColor, SC_ALPHA_OPAQUE);
+		backColor = ColorAlpha(backColor, SC_ALPHA_OPAQUE);
+		do {
+			const int marker = (int)(iMarkerIDs & 0xff);
+			SciCall_MarkerSetBackTranslucent(marker, foreColor);
+			SciCall_MarkerSetForeTranslucent(marker, backColor);
+			SciCall_MarkerSetBackSelectedTranslucent(marker, highlightColor);
+			iMarkerIDs >>= 8;
+		} while (iMarkerIDs);
+
+		fillColor = ColorAlpha(fillColor, SC_ALPHA_OPAQUE);
+		//SciCall_SetElementColor(SC_ELEMENT_FOLD_LINE, fillColor);
+		//SciCall_SetElementColor(SC_ELEMENT_HIDDEN_LINE, fillColor);
+		SciCall_MarkerSetForeTranslucent(SC_MARKNUM_FOLDER, fillColor);
+		SciCall_MarkerSetForeTranslucent(SC_MARKNUM_FOLDEREND, fillColor);
+
+		Style_SetDefaultStyle(GlobalStyleIndex_FoldDispalyText);
+	} // end set folding style
+
+	// CallTip
+	Style_SetDefaultStyle(GlobalStyleIndex_CallTip);
+	// HotSpot
+	Style_SetDefaultStyle(GlobalStyleIndex_Link);
+	SciCall_StyleSetHotSpot(STYLE_LINK, true);
+
+	if (SciCall_GetIndentationGuides() != SC_IV_NONE) {
+		Style_SetIndentGuides(true);
+	}
+
+	// Mark Occurrences
+	szValue = pLexGlobal->Styles[GlobalStyleIndex_MarkOccurrences].szValue;
+	SciCall_IndicSetStyle(IndicatorNumber_MarkOccurrence, INDIC_ROUNDBOX);
+	if (!Style_StrGetForeColor(szValue, &rgb)) {
+		rgb = GetSysColor(COLOR_HIGHLIGHT);
+	}
+	SciCall_IndicSetFore(IndicatorNumber_MarkOccurrence, rgb);
+	if (!Style_StrGetAlpha(szValue, &iValue)) {
+		iValue = MarkOccurrencesDefaultAlpha;
+	}
+	SciCall_IndicSetAlpha(IndicatorNumber_MarkOccurrence, iValue);
+	if (Style_StrGetOutlineAlpha(szValue, &iValue)) {
+		SciCall_IndicSetOutlineAlpha(IndicatorNumber_MarkOccurrence, iValue);
+	}
+	//! end Mark Occurrences
+
+	// Bookmark
+	bBookmarkColorUpdated = true;
+	// SC_MARK_CIRCLE is the default marker type.
+	if (SciCall_MarkerSymbolDefined(MarkerNumber_Bookmark) != SC_MARK_CIRCLE) {
+		Style_SetBookmark();
+	}
+
+	// other lexer styles
+	Style_SetDefaultStyle(GlobalStyleIndex_ControlCharacter);
+	if (rid != NP2LEX_ANSI) {
+		Style_SetAllStyle(pLexNew, 0);
+
+		switch (rid) {
+		case NP2LEX_REBOL:
+			SciCall_CopyStyles(STYLE_LINK, MULTI_STYLE(SCE_REBOL_URL, SCE_REBOL_EMAIL, 0, 0));
+			break;
+
+		case NP2LEX_MARKDOWN:
+		case NP2LEX_PHP:
+			if (!IsStyleLoaded(&lexHTML)) {
+				Style_LoadOne(&lexHTML);
+			}
+			if (rid == NP2LEX_MARKDOWN) {
+				SciCall_CopyStyles(STYLE_LINK, MULTI_STYLE(SCE_MARKDOWN_PLAIN_LINK, SCE_MARKDOWN_PAREN_LINK, SCE_MARKDOWN_ANGLE_LINK, 0));
+			} else {
+				Style_SetAllStyle(&lexJavaScript, SCE_PHP_LABEL + 1);
+				Style_SetAllStyle(&lexCSS, SCE_PHP_LABEL + SCE_JS_LABEL + 2);
+			}
+			for (UINT i = 1; i < lexHTML.iStyleCount; i++) {
+				const UINT iStyle = lexHTML.Styles[i].iStyle;
+				szValue = lexHTML.Styles[i].szValue;
+				const int first = iStyle & 0xff;
+				Style_SetStyles(first, szValue);
+				if (iStyle > 0xFF) {
+					SciCall_CopyStyles(first, iStyle >> 8);
+				}
+				if (iStyle == SCE_H_QUESTION) {
+					break;
+				}
+			}
+			break;
+		}
+	} else {
+		szValue = pLexNew->Styles[ANSIArtStyleIndex_LineNumber].szValue;
+		Style_SetStyles(STYLE_LINENUMBER, szValue);
+		szValue = pLexNew->Styles[ANSIArtStyleIndex_FoldDispalyText].szValue;
+		Style_SetStyles(STYLE_FOLDDISPLAYTEXT, szValue);
+	}
+
+	// update style font, color, etc. don't need colorizing (analyzing whole document) again,
+	// thus we not call SciCall_ClearDocumentStyle() in previous block.
+	if (bLexerChanged) {
+		// cache layout for visible lines.
+		// SC_CACHE_PAGE depends on line height (i.e. styles in current lexer) and edit window height.
+		SciCall_SetLayoutCache(SC_CACHE_PAGE);
+
+#if 0
+		// profile lexer performance
+		StopWatch watch;
+		StopWatch_Start(watch);
+		SciCall_ColouriseAll();
+		StopWatch_Stop(watch);
+		const double duration = StopWatch_Get(&watch);
+		printf("%s ColouriseAll duration=%.6f\n", __func__, duration);
+#else
+		// idle styling
+		SciCall_StartStyling(0);
+#endif
+
+		// Save current lexer
+		pLexCurrent = pLexNew;
+		InitAutoCompletionCache(pLexNew);
+		UpdateStatusBarCache(StatusItem_Lexer);
+		UpdateStatusbar();
+	}
+
+	// font might changed
+	UpdateLineNumberWidth();
+	UpdateBookmarkMarginWidth();
+	UpdateFoldMarginWidth();
+}
+
+//=============================================================================
+// find lexer from script interpreter, which must be first line of the file.
+// Style_SniffShebang()
+//
+PEDITLEXER Style_SniffShebang(char *pchText) {
+	if (pchText[0] == '#' && pchText[1] == '!') {
+		size_t len = 0;
+		char *pch = pchText + CSTRLEN("#!");
+		char *name;
+		while (*pch == ' ' || *pch == '\t') {
+			pch++;
+		}
+		name = pch;
+		while (*pch && !IsASpace(*pch)) {
+			len = *pch == '\\' || *pch == '/';
+			pch++;
+			name = len ? pch : name;
+		}
+		if (pch >= name + CSTRLEN("env") && (StrStartsWith(name, "env") || StrStartsWith(name, "winpty"))) {
+			while (*pch == ' ' || *pch == '\t') {
+				pch++;
+			}
+			name = pch;
+			while (*pch && !IsASpace(*pch)) {
+				len = *pch == '\\' || *pch == '/';
+				pch++;
+				name = len ? pch : name;
+			}
+		}
+
+		*pch = '\0';
+		len = pch - name;
+		pch = name;
+		while (*pch) {
+			*pch = UnsafeLower(*pch);
+			if (*pch < 'a' || *pch > 'z') {
+				*pch = '\0';
+				len = pch - name;
+				break;
+			}
+			pch++;
+		}
+
+		if (len >= 4) {
+			if (len >= 5) {
+				if (StrStartsWith(name, "python")) {
+					return &lexPython;
+				}
+				if (StrStartsWith(name, "groovy")) {
+					return &lexGroovy;
+				}
+				if (StrStartsWith(name, "scala")) {
+					return &lexScala;
+				}
+				if (StrStartsWith(name, "Rscript")) {
+					return &lexRLang;
+				}
+			}
+
+			if (StrStartsWith(name, "bash") || StrStartsWith(name, "dash")) {
+				return &lexBash;
+			}
+			if (StrStartsWith(name, "tcsh")) {
+				np2LexLangIndex = IDM_LEXER_CSHELL;
+				return &lexBash;
+			}
+			if (StrStartsWith(name, "perl")) {
+				return &lexPerl;
+			}
+			if (StrStartsWith(name, "ruby")) {
+				return &lexRuby;
+			}
+			//if (StrStartsWith(name, "rust")) {
+			//	return &lexRust;
+			//}
+			if (StrStartsWith(name, "gawk") || StrStartsWith(name, "nawk")) {
+				return &lexAwk;
+			}
+			if (StrStartsWith(name, "node")) {
+				return &lexJavaScript;
+			}
+			if (StrStartsWith(name, "wish")) {
+				return &lexTcl;
+			}
+			if (StrStartsWith(name, "wlua")) {
+				return &lexLua;
+			}
+		}
+		if (len >= 3) {
+			if (StrStartsWith(name, "awk")) {
+				return &lexAwk;
+			}
+			if (StrStartsWith(name, "lua")) {
+				return &lexLua;
+			}
+			if (StrStartsWith(name, "php")) {
+				return &lexPHP;
+			}
+			if (StrStartsWith(name, "tcl")) {
+				return &lexTcl;
+			}
+			if (StrStartsWith(name, "ash") || StrStartsWith(name, "zsh") || StrStartsWith(name, "ksh")) {
+				return &lexBash;
+			}
+			if (StrStartsWith(name, "csh")) {
+				np2LexLangIndex = IDM_LEXER_CSHELL;
+				return &lexBash;
+			}
+			if (StrStartsWith(name, "ipy")) {
+				return &lexPython;
+			}
+		}
+		if (len >= 2) {
+			if (StrStartsWith(name, "sh")) {
+				return &lexBash;
+			}
+			if (StrStartsWith(name, "py")) {
+				return &lexPython;
+			}
+		}
+	}
+	return NULL;
+}
+
+//=============================================================================
+// find lexer from <!DOCTYPE type PUBLIC > or <%@ Page Language="lang" %>
+// Style_GetDocTypeLanguage()
+//
+int Style_GetDocTypeLanguage(void) {
+	char tchText[4096] = ""; // maybe contains header comments
+	SciCall_GetText(COUNTOF(tchText) - 1, tchText);
+
+	// check DOCTYPE
+	const char *p = StrStrIA(tchText, "<!DOCTYPE");
+	if (p != NULL) {
+		p += CSTRLEN("<!DOCTYPE");
+		while (IsASpace(*p)) {
+			++p;
+		}
+		if (StrStartsWithCase(p, "html")) {
+			return IDM_LEXER_WEB;
+		}
+		if (StrStartsWith(p, "struts") || StrStartsWith(p, "xwork") || StrStartsWith(p, "validators")) {
+			return IDM_LEXER_STRUTS;
+		}
+		if (StrStartsWith(p, "hibernate")) {
+			p += CSTRLEN("hibernate-");
+			if (*p == 'm') {
+				return IDM_LEXER_HIB_MAP;
+			}
+			return IDM_LEXER_HIB_CFG;
+		}
+		//if (StrStartsWith(p, "plist")) {
+		//	return IDM_LEXER_PROPERTY_LIST;
+		//}
+		if (StrStartsWith(p, "schema")) {
+			return IDM_LEXER_XSD;
+		}
+		if (StrStartsWith(p, "jboss")) {
+			return IDM_LEXER_JBOSS;
+		}
+		if (StrStartsWith(p, "beans")) {
+			return IDM_LEXER_SPRING_BEANS;
+		}
+		if (StrStartsWithCase(p, "module")) {
+			return IDM_LEXER_CHECKSTYLE;
+		}
+	}
+
+	//if (strstr(tchText, "<?php")) {
+	//	return IDM_LEXER_PHP;
+	//}
+	// check Language
+	p = strstr(tchText, "<%@");
+	if (p != NULL) {
+		p = StrStrIA(p + CSTRLEN("<%@"), "Language");
+		if (p != NULL) {
+			p += CSTRLEN("Language") + 1;
+			while (*p == ' ' || *p == '=' || *p == '\"') {
+				p++;
+			}
+			if (StrStartsWithCase(p, "C#")) {
+				return IDM_LEXER_ASPX_CS;
+			}
+			if (StrStartsWithCase(p, "VBScript")) {
+				return IDM_LEXER_ASP_VBS;
+			}
+			if (StrStartsWithCase(p, "VB")) {
+				return IDM_LEXER_ASPX_VB;
+			}
+			if (StrStartsWithCase(p, "JScript")) {
+				return IDM_LEXER_ASP_JS;
+			}
+			if (StrStartsWithCase(p, "Java")) {
+				return IDM_LEXER_JSP;
+			}
+		}
+	}
+
+	// find root tag
+	p = tchText;
+	while (p - tchText < (ptrdiff_t)COUNTOF(tchText)) {
+		p = strchr(p, '<');
+		if (p == NULL) {
+			return 0;
+		}
+		if (StrStartsWith(p, "<!--")) {
+			p += CSTRLEN("<!--");
+			p = strstr(p, "-->");
+			if (p != NULL) {
+				p += CSTRLEN("-->");
+			} else {
+				return 0;
+			}
+		} else if (StrStartsWith(p, "<?") || StrStartsWith(p, "<!")) {
+			p += CSTRLEN("<?");
+			p = strchr(p, '>');
+			if (p != NULL) {
+				p++;
+			} else {
+				return 0;
+			}
+		} else {
+			break;
+		}
+	}
+	if (*p == '<') {
+		p++;
+		if (!IsAlpha(*p)) {
+			return 0;
+		}
+	} else {
+		return 0;
+	}
+
+	//if (StrStartsWithCase(p, "html"))
+	//	return IDM_LEXER_WEB;
+	if (StrStartsWith(p, "schema")) {
+		return IDM_LEXER_XSD;
+	}
+	//if (StrStartsWith(p, "schema") || StrStartsWith(p, "xsd:schema") || StrStartsWith(p, "xs:schema"))
+	//	return IDM_LEXER_XSD;
+	//if (StrStartsWith(p, "xsl:stylesheet"))
+	//	return IDM_LEXER_XSLT;
+
+	if (StrStartsWith(p, "project")) {
+		return IDM_LEXER_ANT_BUILD;
+	}
+	//if (StrStartsWith(p, "project")) {
+	//	p += CSTRLEN("project");
+	//	if (strstr(p, "maven") && strstr(p, "POM"))
+	//		return IDM_LEXER_MAVEN_POM;
+	//	return IDM_LEXER_ANT_BUILD;
+	//}
+	if (StrStartsWith(p, "settings")) {
+		return IDM_LEXER_MAVEN_SETTINGS;
+	}
+	if (StrStartsWith(p, "ivy")) {
+		if (*(p + CSTRLEN("ivy")) == '-') {
+			return IDM_LEXER_IVY_MODULE;
+		}
+		return IDM_LEXER_IVY_SETTINGS;
+	}
+	if (StrStartsWith(p, "ruleset")) {
+		return IDM_LEXER_PMD_RULESET;
+	}
+	if (StrStartsWith(p, "module")) {
+		return IDM_LEXER_CHECKSTYLE;
+	}
+
+	//if (StrStartsWith(p, "Server"))
+	//	return IDM_LEXER_TOMCAT;
+	//if (StrStartsWith(p, "web-app"))
+	//	return IDM_LEXER_WEB_JAVA;
+	if (StrStartsWith(p, "struts") || StrStartsWith(p, "xwork") || StrStartsWith(p, "validators")) {
+		return IDM_LEXER_STRUTS;
+	}
+	if (StrStartsWith(p, "hibernate")) {
+		if (p[CSTRLEN("hibernate-")] == 'm') {
+			return IDM_LEXER_HIB_MAP;
+		}
+		return IDM_LEXER_HIB_CFG;
+	}
+	if (StrStartsWith(p, "jboss")) {
+		return IDM_LEXER_JBOSS;
+	}
+	if (StrStartsWith(p, "beans")) {
+		return IDM_LEXER_SPRING_BEANS;
+	}
+
+	//if (StrStartsWith(p, "configuration"))
+	//	return IDM_LEXER_WEB_NET;
+	//if (StrStartsWith(p, "root"))
+	//	return IDM_LEXER_RESX;
+	//if (StrStartsWith(p, "Canvas"))
+	//	return IDM_LEXER_XAML;
+
+	//if (StrStartsWith(p, "plist"))
+	//	return IDM_LEXER_PROPERTY_LIST;
+	//if (StrStartsWith(p, "manifest"))
+	//	return IDM_LEXER_ANDROID_MANIFEST;
+	//if (StrStartsWith(p, "svg"))
+	//	return IDM_LEXER_SVG;
+	if (strstr(p, "xmlns:android") != NULL
+		&& (strstr(p, "Layout") != NULL || strstr(p, "View") != NULL || strstr(p, "menu") != NULL)) {
+		return IDM_LEXER_ANDROID_LAYOUT;
+	}
+
+	return 0;
+}
+
+bool MatchCPPKeyword(const char *p, int index) {
+	if (*p < 'a' || *p > 'z') {
+		return false;
+	}
+
+	char word[32];
+	word[0] = ' ';
+	word[1] = *p++;
+	int len = 2;
+	while (len < 30 && (*p == '_' || (*p >= 'a' && *p <= 'z'))) {
+		word[len++] = *p++;
+	}
+	if (len == 30 || IsAlphaNumeric(*p)) {
+		return false;
+	}
+	word[len++] = ' ';
+	word[len++] = 0;
+	p = strstr(lexCPP.pKeyWords->pszKeyWords[index], word);
+	return p != NULL;
+}
+
+PEDITLEXER Style_DetectObjCAndMatlab(void) {
+	char tchText[4096] = ""; // maybe contains header comments
+	SciCall_GetText(COUNTOF(tchText) - 1, tchText);
+
+	const char *p = tchText;
+	np2LexLangIndex = 0;
+	while (*p) {
+		while (IsASpace(*p)) {
+			++p;
+		}
+		switch (*p) {
+		case '#':	// ObjC preprocessor or octave comment
+			if (!(p == tchText && p[1] == '!')) {
+				++p;
+				while (*p == ' ' || *p == '\t') {
+					++p;
+				}
+				if (MatchCPPKeyword(p, 2)) {
+					return &lexCPP;
+				}
+				np2LexLangIndex = IDM_LEXER_OCTAVE;
+				return &lexMatlab;
+			}
+			break;
+		case '(':
+			++p;
+			if (*p == '*') { // Mathematica comment
+				return &lexFSharp;
+			}
+			break;
+		case '@':	// ObjC keyword or Matlab command
+			++p;
+			if (MatchCPPKeyword(p, 3)) {
+				return &lexCPP;
+			}
+			return &lexMatlab;
+		case '/':	// C/C++ style comment
+			++p;
+			if (*p == '/' || *p == '*') {
+				return &lexCPP;
+			}
+			break;
+		case 'f':	// Matlab function
+			if (StrStartsWith(p, "function") && (IsASpace(p[CSTRLEN("function")]) || p[CSTRLEN("function")] == '[')) {
+				return &lexMatlab;
+			}
+			break;
+		case 'c':	// Matlab classdef
+			if (StrStartsWith(p, "classdef") && IsASpace(p[CSTRLEN("classdef")])) {
+				return &lexMatlab;
+			}
+			break;
+		case '%':	// ObjC modular or Matlab comment
+			return &lexMatlab;
+		}
+		// skip to next line
+		while (*p && !(*p == '\r' || *p == '\n')) {
+			++p;
+		}
+	}
+
+	return NULL;
+}
+
+// auto detect file type from content.
+PEDITLEXER Style_AutoDetect(BOOL bDotFile) {
+	char tchText[4096] = ""; // maybe contains header comments
+	SciCall_GetText(COUNTOF(tchText) - 1, tchText);
+
+	const char *p = tchText;
+	const bool shebang = *p == '#' && p[1] == '!';
+	int cppCount = 0;
+	int sharpCount = 0;
+	bool maybeIni = false;
+	bool maybeJson = false;
+	BOOL notJson = FALSE;
+
+	while (*p) {
+		if (*p == '[') {
+			// bracket at line beginning
+			maybeIni = true;
+		} else if (*p == '-' && p[1] == '-' && p[2] == '-' && IsASpace(p[CSTRLEN("---")])) {
+			// `---` at line beginning
+			p += CSTRLEN("---");
+			while (*p == ' ' || *p == '\t') {
+				++p;
+			}
+			if (IsASpace(*p) || *p == '#' || *p == '%') {
+				return &lexYAML;
+			}
+		} else {
+			// skip leading space
+			while (*p == ' ' || *p == '\t') {
+				++p;
+			}
+			switch (*p) {
+			case '#': // C/C++ preprocessor, comment
+				if (!(p == tchText && shebang)) {
+					++p;
+					while (*p == ' ' || *p == '\t') {
+						++p;
+					}
+					if (MatchCPPKeyword(p, 2)) {
+						++cppCount;
+					} else {
+						++sharpCount;
+					}
+				}
+				break;
+			case '/': // C/C++ style comment
+				++p;
+				if (*p == '/' || *p == '*') {
+					++cppCount;
+					if (!sharpCount) {
+						return &lexCPP;
+					}
+				}
+				break;
+
+			case '{':
+			case '}':
+			case ']':
+				maybeJson = true;
+				break;
+			case '\"':
+				maybeJson |= maybeIni;
+				break;
+
+			default:
+				// not a normal JSON file: line not starts with any of `{}[]"`, possible JSON with unquoted keys, which is rare.
+				notJson |= *p;
+				break;
+			}
+		}
+
+		// skip to next line
+		while (*p && !(*p == '\r' || *p == '\n')) {
+			++p;
+		}
+		while (*p == '\r' || *p == '\n') {
+			++p;
+		}
+	}
+
+	if (cppCount > sharpCount && !(shebang || bDotFile)) {
+		return &lexCPP;
+	}
+	if (sharpCount) {
+		return shebang ? &lexBash : &lexConfig;
+	}
+	if (maybeJson && !notJson) {
+		return &lexJSON;
+	}
+	if (maybeIni) {
+		return &lexINI;
+	}
+	if (bDotFile) {
+		return &lexConfig;
+	}
+	if (maybeJson) {
+		// for braces and brackets
+		return &lexCPP;
+	}
+	return NULL;
+}
+
+//=============================================================================
+//
+// Style_GetCurrentLexerName()
+//
+LPCWSTR Style_GetCurrentLexerName(LPWSTR lpszName, int cchName) {
+	if (np2LexLangIndex == 0) {
+#if NP2_ENABLE_LOCALIZE_LEXER_NAME
+		if (GetString(pLexCurrent->rid, lpszName, cchName)) {
+			return lpszName;
+		}
+#endif
+		return pLexCurrent->pszName;
+	}
+
+	HMENU hmenu = GetMenu(hwndMain);
+	MENUITEMINFO mii;
+	mii.cbSize = sizeof(MENUITEMINFO);
+	mii.fMask = MIIM_STRING;
+	mii.dwTypeData = lpszName;
+	mii.cch = cchName;
+	if (GetMenuItemInfo(hmenu, np2LexLangIndex, FALSE, &mii)) {
+#if 0 && defined(_MSC_VER)
+		SHStripMneumonic(lpszName);
+#elif 0
+		StripMnemonic(lpszName);
+#else
+		LPWSTR p = StrChr(lpszName, L'&');
+		if (p != NULL) {
+			const int len = lstrlen(p) - 1;
+			memmove(p, p + 1, sizeof(WCHAR) * len);
+			p[len] = L'\0';
+		}
+#endif
+		return lpszName;
+	}
+	return pLexCurrent->pszName;
+}
+
+static void Style_UpdateLexerLang(PEDITLEXER pLex, LPCWSTR lpszExt, LPCWSTR lpszName) {
+	switch (pLex->rid) {
+	case NP2LEX_BASH:
+		if (StrCaseEqual(L"m4", lpszExt) || StrCaseEqual(L"ac", lpszExt)) {
+			np2LexLangIndex = IDM_LEXER_M4;
+		} else if (StrCaseEqual(L"csh", lpszExt) || StrCaseEqual(L"tcsh", lpszExt)) {
+			np2LexLangIndex = IDM_LEXER_CSHELL;
+		}
+		break;
+
+	case NP2LEX_CONFIG:
+		if (StrHasPrefixCase(lpszName, L"httpd") || StrCaseEqual(lpszExt, L"htaccess")) {
+			np2LexLangIndex = IDM_LEXER_APACHE;
+		}
+		break;
+
+	case NP2LEX_CSS:
+		if (StrCaseEqual(L"scss", lpszExt)) {
+			np2LexLangIndex = IDM_LEXER_SCSS;
+		} else if (StrCaseEqual(L"less", lpszExt)) {
+			np2LexLangIndex = IDM_LEXER_LESS;
+		} else if (StrCaseEqual(L"hss", lpszExt)) {
+			np2LexLangIndex = IDM_LEXER_HSS;
+		}
+		break;
+
+	case NP2LEX_HTML:
+		if (StrCaseEqual(L"jsp", lpszExt)) {
+			np2LexLangIndex = IDM_LEXER_JSP;
+		} else if (StrCaseEqual(L"aspx", lpszExt)) {
+			np2LexLangIndex = Style_GetDocTypeLanguage();
+			if (np2LexLangIndex == 0) {
+				np2LexLangIndex = IDM_LEXER_ASPX_CS;
+			}
+		} else if (StrCaseEqual(L"asp", lpszExt)) {
+			np2LexLangIndex = Style_GetDocTypeLanguage();
+			if (np2LexLangIndex == 0) {
+				np2LexLangIndex = IDM_LEXER_ASP_VBS;
+			}
+		}
+		break;
+
+	case NP2LEX_MATLAB:
+		if (StrCaseEqual(L"sce", lpszExt) || StrCaseEqual(L"sci", lpszExt)) {
+			np2LexLangIndex = IDM_LEXER_SCILAB;
+		}
+		break;
+
+	case NP2LEX_XML:
+		if (StrCaseEqual(L"xml", lpszExt)) {
+			if (StrCaseEqual(lpszName, L"build.xml") || StrCaseEqual(lpszName, L"javadoc.xml")) {
+				np2LexLangIndex = IDM_LEXER_ANT_BUILD;
+			} else if (StrCaseEqual(lpszName, L"pom.xml")) {
+				np2LexLangIndex = IDM_LEXER_MAVEN_POM;
+			} else if (StrCaseEqual(lpszName, L"settings.xml")) {
+				np2LexLangIndex = IDM_LEXER_MAVEN_SETTINGS;
+			} else if (StrCaseEqual(lpszName, L"AndroidManifest.xml")) {
+				np2LexLangIndex = IDM_LEXER_ANDROID_MANIFEST;
+			} else if (StrCaseEqual(lpszName, L"server.xml")) {
+				np2LexLangIndex = IDM_LEXER_TOMCAT;
+			} else if (StrCaseEqual(lpszName, L"web.xml")) {
+				np2LexLangIndex = IDM_LEXER_WEB_JAVA;
+			} else if (StrCaseEqual(lpszName, L"struts.xml") || StrCaseEqual(lpszName, L"struts-config.xml")) {
+				np2LexLangIndex = IDM_LEXER_STRUTS;
+			} else if (StrCaseEqual(lpszName, L"hibernate.cfg.xml")) {
+				np2LexLangIndex = IDM_LEXER_HIB_CFG;
+			} else if (StrCaseEqual(lpszName, L"ivy.xml")) {
+				np2LexLangIndex = IDM_LEXER_IVY_MODULE;
+			} else if (StrCaseEqual(lpszName, L"ivysettings.xml")) {
+				np2LexLangIndex = IDM_LEXER_IVY_SETTINGS;
+			} else if (StrCaseEqual(lpszName, L"pmd.xml")) {
+				np2LexLangIndex = IDM_LEXER_PMD_RULESET;
+			} else {
+				np2LexLangIndex = Style_GetDocTypeLanguage();
+			}
+		} else if (StrCaseEqual(L"xsd", lpszExt)) {
+			np2LexLangIndex = IDM_LEXER_XSD;
+		} else if (StrHasPrefixCase(lpszExt, L"xsl")) {
+			np2LexLangIndex = IDM_LEXER_XSLT;
+		} else if (StrCaseEqual(L"dtd", lpszExt)) {
+			np2LexLangIndex = IDM_LEXER_DTD;
+		} else if (StrCaseEqual(L"pom", lpszExt)) {
+			np2LexLangIndex = IDM_LEXER_MAVEN_POM;
+		} else if (StrCaseEqual(L"resx", lpszExt)) {
+			np2LexLangIndex = IDM_LEXER_RESX;
+		} else if (StrCaseEqual(L"xaml", lpszExt)) {
+			np2LexLangIndex = IDM_LEXER_XAML;
+		} else if (StrCaseEqual(L"plist", lpszExt)) {
+			np2LexLangIndex = IDM_LEXER_PROPERTY_LIST;
+		} else if (StrCaseEqual(L"svg", lpszExt)) {
+			np2LexLangIndex = IDM_LEXER_SVG;
+		}
+		break;
+	}
+}
+
+//=============================================================================
+// find lexer from file extension
+// Style_MatchLexer()
+//
+PEDITLEXER Style_MatchLexer(LPCWSTR lpszMatch, bool bCheckNames) {
+	if (!bCheckNames) {
+		if (bAutoSelect && lpszMatch[1] == L'\0') {
+			const WCHAR suffix = UnsafeLower(*lpszMatch);
+			if (suffix == L'm') {
+				PEDITLEXER lex = Style_DetectObjCAndMatlab();
+				if (lex != NULL) {
+					return lex;
+				}
+			} else if (suffix == L'r') {
+				// check preface `REBOL []` at file beginning
+				char tchText[9] = "";
+				SciCall_GetText(COUNTOF(tchText) - 1, tchText);
+				const char after = tchText[CSTRLEN("rebol")];
+				if ((after == ' ' || after == '\t' || after == '[') && StrStartsWithCase(tchText, "rebol")) {
+					return &lexRebol;
+				}
+			}
+		}
+
+		const int cch = lstrlen(lpszMatch);
+		for (UINT iLexer = LEXER_INDEX_MATCH; iLexer < ALL_LEXER_COUNT; iLexer++) {
+			PEDITLEXER pLex = pLexArray[iLexer];
+			LPCWSTR p1 = pLex->szExtensions;
+			do {
+				LPCWSTR p2 = StrStrI(p1, lpszMatch);
+				if (p2 == NULL) {
+					break;
+				}
+
+				const WCHAR ch = (p2 == p1)? L'\0' : p2[-1];
+				p2 += cch;
+				if ((ch == L';' || ch <= L' ') && (*p2 == L';' || *p2 <= L' ')) {
+					return pLex;
+				}
+				p1 = StrChr(p2, L';');
+			} while (p1 != NULL);
+		}
+	} else {
+		const int cch = lstrlen(lpszMatch);
+		if (cch >= 3) {
+			for (UINT iLexer = LEXER_INDEX_MATCH; iLexer < ALL_LEXER_COUNT; iLexer++) {
+				PEDITLEXER pLex = pLexArray[iLexer];
+				if (StrHasPrefixCaseEx(pLex->pszName, lpszMatch, cch)) {
+					return pLex;
+				}
+			}
+		}
+	}
+	return NULL;
+}
+
+//=============================================================================
+// find lexer from file name
+// Style_SetLexerFromFile()
+//
+extern bool fNoHTMLGuess;
+extern bool fNoCGIGuess;
+extern bool fNoAutoDetection;
+
+static PEDITLEXER Style_GetLexerFromFile(LPCWSTR lpszFile, bool bCGIGuess, LPCWSTR *pszExt, BOOL *pDotFile) {
+	LPCWSTR lpszExt = PathFindExtension(lpszFile);
+	const LPCWSTR lpszName = PathFindFileName(lpszFile);
+	PEDITLEXER pLexNew = NULL;
+
+	if (StrNotEmpty(lpszExt)) {
+		lpszExt++;
+
+		if (StrCaseEqual(lpszExt, L"txt")) {
+			if (StrCaseEqual(lpszName, L"CMakeLists.txt") || StrCaseEqual(lpszName, L"CMakeCache.txt")) {
+				pLexNew = &lexCMake;
+			}
+#if 0 // LLVMBuild.txt were removed from LLVM project
+			else if (StrCaseEqual(lpszName, L"LLVMBuild.txt")) {
+				pLexNew = &lexINI;
+			}
+#endif
+		}
+
+		else if (bCGIGuess && (StrCaseEqual(lpszExt, L"cgi") || StrCaseEqual(lpszExt, L"fcgi"))) {
+			char tchText[256] = "";
+			SciCall_GetText(COUNTOF(tchText) - 1, tchText);
+			pLexNew = Style_SniffShebang(tchText);
+		}
+
+		// autoconf / automake
+		else if (pDotFile != NULL && StrCaseEqual(lpszExt, L"in")) {
+			WCHAR tchCopy[MAX_PATH];
+			lstrcpyn(tchCopy, lpszFile, COUNTOF(tchCopy));
+			PathRemoveExtension(tchCopy);
+			pLexNew = Style_GetLexerFromFile(tchCopy, false, NULL, NULL);
+		}
+
+		// MySQL ini/cnf
+		else if (StrHasPrefixCase(lpszName, L"my") && (StrCaseEqual(lpszExt, L"ini") || StrCaseEqual(lpszExt, L"cnf"))) {
+			pLexNew = &lexConfig;
+		}
+		else if (StrCaseEqual(lpszName, L"web.config")) {
+			pLexNew = &lexXML;
+			np2LexLangIndex = IDM_LEXER_WEB_NET;
+		}
+
+		// check associated extensions
+		if (!pLexNew) {
+			pLexNew = Style_MatchLexer(lpszExt, false);
+		}
+		if (pLexNew) {
+			Style_UpdateLexerLang(pLexNew, lpszExt, lpszName);
+		}
+		// dot file
+		if (lpszName[0] == L'.') {
+			if (pDotFile) {
+				*pDotFile = TRUE;
+			}
+			if (StrHasPrefix(lpszExt, L"bash") || StrEqualExW(lpszExt, L"profile")) { // .bash_history, .bash_logout, .bash_profile, .bashrc, .profile
+				pLexNew = &lexBash;
+			}
+		}
+	}
+
+	if (!pLexNew) {
+		if (StrHasPrefixCase(lpszName, L"Readme")) {
+			pLexNew = &lexTextFile;
+		}
+		else if (StrHasPrefixCase(lpszName, L"Makefile") || StrHasPrefixCase(lpszName, L"Kbuild")) {
+			pLexNew = &lexMakefile;
+		}
+		else if (StrCaseEqual(lpszName, L"Cakefile")) {
+			pLexNew = &lexCoffeeScript;
+		}
+		else if (StrCaseEqual(lpszName, L"Rakefile") || StrCaseEqual(lpszName, L"Podfile")) {
+			pLexNew = &lexRuby;
+		}
+		else if (StrCaseEqual(lpszName, L"mozconfig") || StrCaseEqual(lpszName, L"APKBUILD") || StrCaseEqual(lpszName, L"PKGBUILD")) {
+			pLexNew = &lexBash;
+		}
+		// Boost build
+		else if (StrCaseEqual(lpszName, L"Jamroot") || StrHasPrefixCase(lpszName, L"Jamfile")) {
+			pLexNew = &lexJamfile;
+		}
+		else if (StrHasPrefixCase(lpszName, L"Kconfig") || StrHasPrefixCase(lpszName, L"Doxyfile")) {
+			pLexNew = &lexConfig;
+		}
+	}
+
+	if (!pLexNew && pszExt) {
+		*pszExt = lpszExt;
+	}
+	return pLexNew;
+}
+
+bool Style_SetLexerFromFile(LPCWSTR lpszFile) {
+	BOOL bDotFile = FALSE;
+	LPCWSTR lpszExt = NULL;
+	PEDITLEXER pLexNew = NULL;
+	PEDITLEXER pLexSniffed;
+
+	if (bAutoSelect) {
+		pLexNew = Style_GetLexerFromFile(lpszFile, !fNoCGIGuess, &lpszExt, &bDotFile);
+	}
+
+	// xml/html
+	if ((!pLexNew && bAutoSelect) || (pLexNew && (pLexNew->iLexer == SCLEX_CONFIG))) {
+		char tchText[256] = "";
+		SciCall_GetText(COUNTOF(tchText) - 1, tchText);
+		const char *p = tchText;
+		while (IsASpace(*p)) {
+			++p;
+		}
+		if (*p == '<') {
+			if (StrStartsWith(p, "<?xml")) {
+				// some conf/cfg file is xml
+				pLexNew = &lexXML;
+			} else if (!pLexNew) {
+				if (StrStartsWith(p, "<?php")) {
+					pLexNew = &lexPHP;
+				} else if (StrStartsWithCase(p, "<!DOCTYPE")) {
+					pLexNew = &lexXML;
+				} else if (StrStartsWithCase(p, "<html")) {
+					pLexNew = &lexHTML;
+				} else if (!fNoHTMLGuess) {
+					if (StrStrIA(p, "<html")) {
+						pLexNew = &lexHTML;
+					} else {
+						const uint8_t start = p[1];
+						if ((signed char)start < 0 || start == '!' || start == '?' || IsHtmlTagChar(start) || start == '/') {
+							// <!-- comment -->, <!CDATA[[]]>, <?instruction?>, <tag></tag>
+							pLexNew = &lexXML;
+						}
+					}
+				}
+			}
+			if (pLexNew && (pLexNew->iLexer == SCLEX_HTML || pLexNew->iLexer == SCLEX_XML)) {
+				np2LexLangIndex = Style_GetDocTypeLanguage();
+				if (pLexNew->iLexer == SCLEX_XML && np2LexLangIndex == IDM_LEXER_WEB) {
+					// xhtml: <?xml version="1.0" encoding="UTF-8"?><!DOCTYPE html>
+					pLexNew = &lexHTML;
+				}
+			}
+		} else if ((p == tchText) && !fNoCGIGuess) {
+			pLexSniffed = Style_SniffShebang(tchText);
+			if (pLexSniffed != NULL) {
+				pLexNew = pLexSniffed;
+			}
+		}
+	}
+
+	// file mode
+	if (!pLexNew && (fvCurFile.mask & FV_MODE) && fvCurFile.tchMode[0]) {
+		WCHAR wchMode[32];
+		const UINT cpEdit = SciCall_GetCodePage();
+		MultiByteToWideChar(cpEdit, 0, fvCurFile.tchMode, -1, wchMode, COUNTOF(wchMode));
+
+		if (!fNoCGIGuess && (StrCaseEqual(wchMode, L"cgi") || StrCaseEqual(wchMode, L"fcgi"))) {
+			char tchText[256] = "";
+			SciCall_GetText(COUNTOF(tchText) - 1, tchText);
+			pLexSniffed = Style_SniffShebang(tchText);
+			if (pLexSniffed != NULL) {
+				if (iCurrentEncoding != g_DOSEncoding || pLexSniffed != &lexTextFile
+					|| !(StrCaseEqual(lpszExt, L"nfo") || StrCaseEqual(lpszExt, L"diz"))) {
+					// Although .nfo and .diz were removed from the default lexer's
+					// default extensions list, they may still presist in the user's INI
+					pLexNew = pLexSniffed;
+				}
+			}
+		}
+		// file mode name/extension
+		if (!pLexNew) {
+			pLexSniffed = Style_MatchLexer(wchMode, false);
+			if (pLexSniffed == NULL) {
+				pLexSniffed = Style_MatchLexer(wchMode, true);
+			}
+			if (pLexSniffed != NULL) {
+				pLexNew = pLexSniffed;
+			}
+		}
+	}
+
+	if (!pLexNew && iCurrentEncoding == g_DOSEncoding) {
+		pLexNew = &lexANSI;
+	}
+
+	if (!pLexNew && (!fNoAutoDetection || bDotFile)) {
+		if (!fNoAutoDetection) {
+			pLexSniffed = Style_AutoDetect(bDotFile);
+			if (pLexSniffed != NULL) {
+				pLexNew = pLexSniffed;
+			}
+		} else {
+			pLexNew = &lexConfig;
+		}
+	}
+
+	bool bFound = true;
+	if (!pLexNew) {
+		bFound = false;
+		pLexNew = pLexArray[iDefaultLexerIndex];
+	}
+	// Apply the new lexer
+	Style_SetLexer(pLexNew, true);
+	return bFound;
+}
+
+//=============================================================================
+// find lexer from file name or extension
+// Style_SetLexerFromName()
+//
+void Style_SetLexerFromName(LPCWSTR lpszFile, LPCWSTR lpszName) {
+	PEDITLEXER pLexNew = Style_MatchLexer(lpszName, false);
+	if (pLexNew == NULL) {
+		pLexNew = Style_MatchLexer(lpszName, true);
+	}
+	if (pLexNew != NULL) {
+		Style_SetLexer(pLexNew, true);
+	} else {
+		Style_SetLexerFromFile(lpszFile);
+	}
+}
+
+bool Style_CanOpenFile(LPCWSTR lpszFile) {
+	const int lang = np2LexLangIndex;
+	BOOL bDotFile = FALSE;
+	LPCWSTR lpszExt = NULL;
+	const LPCEDITLEXER pLexNew = Style_GetLexerFromFile(lpszFile, false, &lpszExt, &bDotFile);
+	np2LexLangIndex = lang;
+	return pLexNew != NULL || StrIsEmpty(lpszExt) || bDotFile || StrCaseEqual(lpszExt, L"cgi") || StrCaseEqual(lpszExt, L"fcgi");
+}
+
+
+#if 0
+bool Style_MaybeBinaryFile(LPCWSTR lpszFile) {
+	uint8_t buf[5] = {0}; // file magic
+	SciCall_GetText(COUNTOF(buf) - 1, buf);
+	const UINT magic2 = (buf[0] << 8) | buf[1];
+	if (magic2 == 0x4D5AU ||	// PE (exe, dll, etc.): MZ
+		magic2 == 0x504BU ||	// ZIP (zip, jar, docx, apk, etc.): PK
+		magic2 == 0x377AU ||	// 7z: 7z
+		magic2 == 0x1F8BU ||	// gzip (gz, gzip, svgz, etc.)
+		magic2 == 0x424DU ||	// BMP: BM
+		magic2 == 0xFFD8U		// JPEG (jpg, jpeg, etc.)
+		) {
+		return true;
+	}
+
+	const UINT magic = (magic2 << 16) | (buf[2] << 8) | buf[3];
+	if (magic == 0x89504E47U ||	// PNG: 0x89+PNG
+		magic == 0x47494638U ||	// GIF: GIF89a
+		magic == 0x25504446U ||	// PDF: %PDF-{version}
+		magic == 0x52617221U ||	// RAR: Rar!
+		magic == 0x7F454C46U ||	// ELF: 0x7F+ELF
+		magic == 0x213C6172U ||	// .lib, .a: !<arch>\n
+		magic == 0xFD377A58U ||	// xz: 0xFD+7zXZ
+		magic == 0xCAFEBABEU	// Java class
+		) {
+		return true;
+	}
+
+	LPCWSTR lpszExt = PathFindExtension(lpszFile);
+	if (StrNotEmpty(lpszExt)) {
+		++lpszExt;
+		const int len = lstrlen(lpszExt);
+		if (len < 3 || len > 5) {
+			return false;
+		}
+		// full match
+		WCHAR wch[8] = L"";
+		wch[0] = L' ';
+		lstrcpy(wch + 1, lpszExt);
+		wch[len + 1] = L' ';
+		LPCWSTR lpszMatch = StrStrI(
+			L" cur"		// Cursor
+			L" ico"		// Icon
+
+			L" obj"
+			L" pdb"
+			L" bin"
+			L" pak"		// Chrome
+
+			L" dmg"		// macOS
+			L" img"
+			L" iso"
+			L" tar"
+			L" ", wch);
+		return lpszMatch != NULL;
+	}
+	return false;
+}
+#endif
+
+void Style_SetLexerByLangIndex(int lang) {
+	const int langIndex = np2LexLangIndex;
+	PEDITLEXER pLex = NULL;
+	np2LexLangIndex = lang;
+	bool bLexerChanged = false;
+
+	switch (lang) {
+	// Text File
+	case IDM_LEXER_TEXTFILE:
+		np2LexLangIndex = 0;
+		pLex = &lexTextFile;
+		break;
+	case IDM_LEXER_2NDTEXTFILE:
+		np2LexLangIndex = 0;
+		pLex = &lex2ndTextFile;
+		break;
+
+	case IDM_LEXER_CSV:
+		np2LexLangIndex = 0;
+		pLex = &lexCSV;
+		bLexerChanged = SelectCSVOptionsDlg();
+		break;
+
+	// CSS Style Sheet
+	case IDM_LEXER_CSS:
+	case IDM_LEXER_SCSS:
+	case IDM_LEXER_LESS:
+	case IDM_LEXER_HSS:
+		pLex = &lexCSS;
+		break;
+
+	// Web Source Code
+	case IDM_LEXER_WEB:
+	case IDM_LEXER_JSP:
+	case IDM_LEXER_ASPX_CS:
+	case IDM_LEXER_ASPX_VB:
+	case IDM_LEXER_ASP_VBS:
+	case IDM_LEXER_ASP_JS:
+		if (lang == IDM_LEXER_WEB) {
+			np2LexLangIndex = Style_GetDocTypeLanguage();
+		}
+		pLex = &lexHTML;
+		break;
+	case IDM_LEXER_PHP:
+		pLex = &lexPHP;
+		break;
+
+	// Markdown
+	case IDM_LEXER_MARKDOWN_GITHUB:
+	case IDM_LEXER_MARKDOWN_GITLAB:
+	case IDM_LEXER_MARKDOWN_PANDOC:
+		pLex = &lexMarkdown;
+		break;
+
+	// Math
+	case IDM_LEXER_MATLAB:
+	case IDM_LEXER_OCTAVE:
+	case IDM_LEXER_SCILAB:
+		pLex = &lexMatlab;
+		break;
+
+	// Shell Script
+	case IDM_LEXER_BASH:
+	case IDM_LEXER_CSHELL:
+	case IDM_LEXER_M4:
+		pLex = &lexBash;
+		break;
+
+	// XML Document
+	case IDM_LEXER_XML:
+	case IDM_LEXER_XSD:
+	case IDM_LEXER_XSLT:
+	case IDM_LEXER_DTD:
+
+	case IDM_LEXER_ANT_BUILD:
+	case IDM_LEXER_MAVEN_POM:
+	case IDM_LEXER_MAVEN_SETTINGS:
+	case IDM_LEXER_IVY_MODULE:
+	case IDM_LEXER_IVY_SETTINGS:
+	case IDM_LEXER_PMD_RULESET:
+	case IDM_LEXER_CHECKSTYLE:
+
+	case IDM_LEXER_TOMCAT:
+	case IDM_LEXER_WEB_JAVA:
+	case IDM_LEXER_STRUTS:
+	case IDM_LEXER_HIB_CFG:
+	case IDM_LEXER_HIB_MAP:
+	case IDM_LEXER_SPRING_BEANS:
+	case IDM_LEXER_JBOSS:
+
+	case IDM_LEXER_WEB_NET:
+	case IDM_LEXER_RESX:
+	case IDM_LEXER_XAML:
+
+	case IDM_LEXER_PROPERTY_LIST:
+	case IDM_LEXER_ANDROID_MANIFEST:
+	case IDM_LEXER_ANDROID_LAYOUT:
+	case IDM_LEXER_SVG:
+		if (lang == IDM_LEXER_XML) {
+			np2LexLangIndex = Style_GetDocTypeLanguage();
+		}
+		pLex = &lexXML;
+		break;
+
+	case IDM_LEXER_APACHE:
+		pLex = &lexConfig;
+		break;
+	}
+	if (pLex != NULL) {
+		if (bLexerChanged || pLex != pLexCurrent || langIndex != np2LexLangIndex) {
+			Style_SetLexer(pLex, (pLex != pLexCurrent) + true);
+		}
+	}
+}
+
+void Style_UpdateSchemeMenu(HMENU hmenu) {
+	int lang = np2LexLangIndex;
+	if (lang == 0) {
+		bool update = true;
+		switch (pLexCurrent->rid) {
+		// Text File
+		case NP2LEX_TEXTFILE:
+			update = false;
+			lang = IDM_LEXER_TEXTFILE;
+			break;
+		case NP2LEX_2NDTEXTFILE:
+			update = false;
+			lang = IDM_LEXER_2NDTEXTFILE;
+			break;
+		case NP2LEX_CSV:
+			update = false;
+			lang = IDM_LEXER_CSV;
+			break;
+		// CSS Style Sheet
+		case NP2LEX_CSS:
+			lang = IDM_LEXER_CSS;
+			break;
+		// Web Source Code
+		case NP2LEX_HTML:
+			lang = IDM_LEXER_WEB;
+			break;
+		// Markdown
+		case NP2LEX_MARKDOWN:
+			update = false;
+			lang = IDM_LEXER_MARKDOWN_GITHUB;
+			break;
+		// Math
+		case NP2LEX_MATLAB:
+			lang = IDM_LEXER_MATLAB;
+			break;
+		case NP2LEX_OCTAVE:
+			lang = IDM_LEXER_OCTAVE;
+			break;
+		case NP2LEX_SCILAB:
+			lang = IDM_LEXER_SCILAB;
+			break;
+		// Shell Script
+		case NP2LEX_BASH:
+			lang = IDM_LEXER_BASH;
+			break;
+		// XML Document
+		case NP2LEX_XML:
+			lang = IDM_LEXER_XML;
+			break;
+		}
+		if (update) {
+			np2LexLangIndex = lang;
+		}
+	}
+	for (int i = IDM_LEXER_TEXTFILE; i < IDM_LEXER_LAST_LEXER; i++) {
+		CheckCmd(hmenu, i, FALSE);
+	}
+	if (lang >= IDM_LEXER_TEXTFILE) {
+		CheckCmd(hmenu, lang, TRUE);
+	}
+}
+
+//=============================================================================
+//
+// Style_SetLexerFromID()
+//
+void Style_SetLexerFromID(int rid) {
+	const int iLexer = Style_GetMatchLexerIndex(rid);
+	np2LexLangIndex = Style_GetDocTypeLanguage();
+	Style_SetLexer(pLexArray[iLexer], true);
+}
+
+int Style_GetMatchLexerIndex(int rid) {
+	for (UINT iLexer = LEXER_INDEX_MATCH; iLexer < ALL_LEXER_COUNT; iLexer++) {
+		if (pLexArray[iLexer]->rid == rid) {
+			return iLexer;
+		}
+	}
+	return LEXER_INDEX_MATCH; // Text File
+}
+
+//=============================================================================
+//
+// Style_ToggleUse2ndDefault()
+//
+void Style_ToggleUse2ndGlobalStyle(void) {
+	bUse2ndGlobalStyle = !bUse2ndGlobalStyle;
+	pLexGlobal = bUse2ndGlobalStyle ? &lex2ndGlobal : &lexGlobal;
+	Style_SetLexer(pLexCurrent, false);
+}
+
+void Style_ToggleUseDefaultCodeStyle(void) {
+	pLexCurrent->bStyleChanged = true;
+	pLexCurrent->bUseDefaultCodeStyle = !pLexCurrent->bUseDefaultCodeStyle;
+	fStylesModified |= STYLESMODIFIED_SOME_STYLE;
+	Style_SetLexer(pLexCurrent, false);
+}
+
+//=============================================================================
+//
+// Style_SetLongLineColors()
+//
+void Style_SetLongLineColors(void) {
+	LPCWSTR szValue = pLexGlobal->Styles[GlobalStyleIndex_LongLineMarker].szValue;
+
+	const bool foreColor = SciCall_GetEdgeMode() == EDGE_LINE;
+	COLORREF rgb;
+	if (!Style_StrGetColor(foreColor, szValue, &rgb)) {
+		rgb = GetSysColor(COLOR_3DLIGHT);
+	}
+
+	SciCall_SetEdgeColor(rgb);
+}
+
+//=============================================================================
+//
+// Style_HighlightCurrentLine()
+//
+void Style_HighlightCurrentLine(void) {
+	if (iHighlightCurrentLine != LineHighlightMode_None) {
+		LPCWSTR szValue = pLexGlobal->Styles[GlobalStyleIndex_CurrentLine].szValue;
+		const bool outline = iHighlightCurrentLine == LineHighlightMode_OutlineFrame;
+		COLORREF rgb;
+		if (Style_StrGetColor(outline, szValue, &rgb)) {
+			int size = 0;
+			if (outline) {
+				Style_StrGetSize(szValue, &size);
+				size = ScaleStylePixel(size, g_uCurrentDPI*iZoomLevel, 1);
+			}
+
+			SciCall_SetCaretLineFrame(size);
+			SciCall_SetCaretLineLayer(SC_LAYER_UNDER_TEXT);
+
+			int alpha;
+			if (!Style_StrGetAlphaEx(outline, szValue, &alpha)) {
+				alpha = SC_ALPHA_OPAQUE;
+			}
+			SciCall_SetElementColor(SC_ELEMENT_CARET_LINE_BACK, ColorAlpha(rgb, alpha));
+			return;
+		}
+	}
+	SciCall_ResetElementColor(SC_ELEMENT_CARET_LINE_BACK);
+}
+
+//=============================================================================
+//
+// Style_SetIndentGuides()
+//
+extern bool flagSimpleIndentGuides;
+
+void Style_SetIndentGuides(bool bShow) {
+	int iIndentView = SC_IV_NONE;
+	if (bShow) {
+		if (!flagSimpleIndentGuides) {
+			if (pLexCurrent->lexerAttr & LexerAttr_IndentLookForward) {
+				iIndentView = SC_IV_LOOKFORWARD;
+			} else {
+				iIndentView = SC_IV_LOOKBOTH;
+			}
+		} else {
+			iIndentView = SC_IV_REAL;
+		}
+	}
+	SciCall_SetIndentationGuides(iIndentView);
+}
+
+void Style_SetBookmark(void) {
+	if (!bBookmarkColorUpdated) {
+#if BookmarkUsingPixmapImage
+		const int marker = bShowBookmarkMargin ? SC_MARK_PIXMAP : SC_MARK_BACKGROUND;
+#else
+		const int marker = bShowBookmarkMargin ? SC_MARK_VERTICALBOOKMARK : SC_MARK_BACKGROUND;
+#endif
+		const int markType = SciCall_MarkerSymbolDefined(MarkerNumber_Bookmark);
+		if (marker == markType) {
+			return;
+		}
+	}
+
+	LPCWSTR szValue = pLexGlobal->Styles[GlobalStyleIndex_Bookmark].szValue;
+	if (bShowBookmarkMargin) {
+		COLORREF iBookmarkImageColor;
+		if (!Style_StrGetForeColor(szValue, &iBookmarkImageColor)) {
+			iBookmarkImageColor = BookmarkImageDefaultColor;
+		}
+#if BookmarkUsingPixmapImage
+		sprintf(bookmark_pixmap_color, bookmark_pixmap_color_fmt, iBookmarkImageColor);
+		SciCall_MarkerDefinePixmap(MarkerNumber_Bookmark, bookmark_pixmap);
+#else
+		iBookmarkImageColor = ColorAlpha(iBookmarkImageColor, SC_ALPHA_OPAQUE);
+		SciCall_MarkerSetBackTranslucent(MarkerNumber_Bookmark, iBookmarkImageColor);
+		// set same color to avoid showing edge.
+		SciCall_MarkerSetForeTranslucent(MarkerNumber_Bookmark, iBookmarkImageColor);
+		SciCall_MarkerDefine(MarkerNumber_Bookmark, SC_MARK_VERTICALBOOKMARK);
+#endif
+	} else {
+		COLORREF iBookmarkLineColor;
+		int iBookmarkLineAlpha;
+		if (!Style_StrGetBackColor(szValue, &iBookmarkLineColor)) {
+			iBookmarkLineColor = BookmarkLineDefaultColor;
+		}
+		if (!Style_StrGetAlpha(szValue, &iBookmarkLineAlpha)) {
+			iBookmarkLineAlpha = BookmarkLineDefaultAlpha;
+		}
+		iBookmarkLineColor = ColorAlpha(iBookmarkLineColor, iBookmarkLineAlpha);
+		SciCall_MarkerSetBackTranslucent(MarkerNumber_Bookmark, iBookmarkLineColor);
+		SciCall_MarkerSetLayer(MarkerNumber_Bookmark, SC_LAYER_OVER_TEXT);
+		SciCall_MarkerDefine(MarkerNumber_Bookmark, SC_MARK_BACKGROUND);
+	}
+	bBookmarkColorUpdated = false;
+}
+
+//=============================================================================
+//
+// Style_GetOpenDlgFilterStr()
+//
+static void AddLexFilterStr(LPWSTR szFilter, LPCEDITLEXER pLex, LPCWSTR lpszExt, int *length, int lexers[], int *index) {
+	LPCWSTR p = pLex->szExtensions;
+	if (StrIsEmpty(p)) {
+		p = pLex->pszDefExt;
+	}
+
+	// add '*.' prefix for each extension
+	WCHAR extensions[MAX_EDITLEXER_EXT_SIZE*3];
+	LPWSTR ptr = extensions;
+	WCHAR ch;
+	int state = 1;
+	int count = 0;
+	while ((ch = *p++) != L'\0') {
+		if (ch == L';') {
+			if (state == 0) {
+				state = 1;
+				*ptr++ = L';';
+			}
+		} else if (ch != ' ') {
+			if (state == 1) {
+				state = 0;
+				++count;
+				*ptr++ = L'*';
+				*ptr++ = L'.';
+			}
+			*ptr++ = ch;
+		}
+	}
+
+	// add file extension for current file to current scheme
+	if (StrNotEmpty(lpszExt)) {
+		if (state == 0) {
+			state = 1;
+			*ptr++ = L';';
+		}
+		*ptr = L'\0';
+
+		WCHAR wch[MAX_PATH];
+		wsprintf(wch, L"*%s;", lpszExt);
+		if (StrStrI(extensions, wch) == NULL) {
+			++count;
+			lstrcpy(ptr, wch);
+			ptr += lstrlen(wch);
+		}
+	}
+
+	if (count == 0) {
+		return;
+	}
+	if (state == 1) {
+		--ptr; // trailing semicolon
+	}
+	*ptr = L'\0';
+
+#if NP2_ENABLE_LOCALIZE_LEXER_NAME
+	LPCWSTR pszName;
+	WCHAR wch[MAX_EDITLEXER_NAME_SIZE];
+	if (GetString(pLex->rid, wch, COUNTOF(wch))) {
+		pszName = wch;
+	} else {
+		pszName = pLex->pszName;
+	}
+#else
+	LPCWSTR pszName = pLex->pszName;
+#endif
+
+	*length += wsprintf(szFilter + *length, L"%s (%s)|%s|", pszName, extensions, extensions);
+	lexers[*index] = pLex->rid;
+	*index += 1;
+}
+
+LPWSTR Style_GetOpenDlgFilterStr(bool open, LPCWSTR lpszFile, int lexers[]) {
+	int length = (MAX_FAVORITE_SCHEMES_COUNT + 2 + LEXER_INDEX_GENERAL - LEXER_INDEX_MATCH)
+				*(MAX_EDITLEXER_NAME_SIZE + MAX_EDITLEXER_EXT_SIZE*3*2);
+	LPWSTR szFilter = (LPWSTR)NP2HeapAlloc(length * sizeof(WCHAR));
+
+	length = 0;
+	int index = 1; // 1-based filter index
+	if (open) {
+		// All Files comes first for open file dialog.
+		GetString(IDS_FILTER_ALL, szFilter, MAX_EDITLEXER_EXT_SIZE);
+		length = lstrlen(szFilter);
+		++index;
+	}
+
+	// current scheme
+	LPCWSTR lpszExt = PathFindExtension(lpszFile);
+	AddLexFilterStr(szFilter, pLexCurrent, lpszExt, &length, lexers, &index);
+	// text file and favorite schemes
+	for (UINT iLexer = LEXER_INDEX_MATCH; iLexer < ALL_LEXER_COUNT; iLexer++) {
+		LPCEDITLEXER pLex = pLexArray[iLexer];
+		if (iLexer >= LEXER_INDEX_GENERAL && pLex->iFavoriteOrder == 0) {
+			break;
+		}
+		if (pLex != pLexCurrent) {
+			AddLexFilterStr(szFilter, pLex, NULL, &length, lexers, &index);
+		}
+	}
+
+	if (!open) {
+		lexers[0] = pLexArray[iDefaultLexerIndex]->rid;
+		// All Files comes last for save file dialog.
+		GetString(IDS_FILTER_ALL, szFilter + length, MAX_EDITLEXER_EXT_SIZE);
+	}
+
+	PrepareFilterStr(szFilter);
+	return szFilter;
+}
+
+//=============================================================================
+//
+// Style_StrGetFont()
+//
+bool Style_StrGetFontEx(LPCWSTR lpszStyle, LPWSTR lpszFont, int cchFont, bool bDefaultStyle) {
+	LPWSTR p = StrStr(lpszStyle, L"font:");
+
+	if (p != NULL) {
+		p += CSTRLEN(L"font:");
+		while (*p == L' ') {
+			++p;
+		}
+		lstrcpyn(lpszFont, p, cchFont);
+		p = StrChr(lpszFont, L';');
+		if (p != NULL) {
+			*p = L'\0';
+		}
+		TrimString(lpszFont);
+
+		if (bDefaultStyle) {
+			if (StrEqualExW(lpszFont, L"$(Text)")) {
+				lstrcpyn(lpszFont, systemTextFontName, cchFont);
+			} else if (StrEqualExW(lpszFont, L"$(Code)") || !IsFontAvailable(lpszFont)) {
+				lstrcpyn(lpszFont, systemCodeFontName, cchFont);
+			}
+		} else {
+			if (StrEqualExW(lpszFont, L"$(Text)")) {
+				lstrcpyn(lpszFont, defaultTextFontName, cchFont);
+			} else if (StrEqualExW(lpszFont, L"$(Code)") || !IsFontAvailable(lpszFont)) {
+				lstrcpyn(lpszFont, defaultCodeFontName, cchFont);
+			}
+		}
+		return true;
+	}
+	return false;
+}
+
+static inline bool Style_StrGetFont(LPCWSTR lpszStyle, LPWSTR lpszFont, int cchFont) {
+	return Style_StrGetFontEx(lpszStyle, lpszFont, cchFont, false);
+}
+
+//=============================================================================
+//
+// Style_StrGetCharSet()
+//
+bool Style_StrGetCharSet(LPCWSTR lpszStyle, int *charset) {
+	LPCWSTR p = StrStr(lpszStyle, L"charset:");
+
+	if (p != NULL) {
+		p += CSTRLEN(L"charset:");
+		return CRTStrToInt(p, charset);
+	}
+	return false;
+}
+
+//=============================================================================
+//
+// Style_StrGetSize()
+//
+bool Style_StrGetFontSize(LPCWSTR lpszStyle, int *size) {
+	LPCWSTR p = StrStr(lpszStyle, L"size:");
+
+	if (p != NULL) {
+		p += CSTRLEN(L"size:");
+		float value;
+		if (StrToFloat(p, &value)) {
+			int iValue = (int)lroundf(value * SC_FONT_SIZE_MULTIPLIER);
+			iValue += (*p == L'+' || *p == '-')? iBaseFontSize : 0;
+			// scintilla/src/ViewStyle.h GetFontSizeZoomed()
+			iValue = max_i(iValue, 2 * SC_FONT_SIZE_MULTIPLIER);
+			*size = iValue;
+			return true;
+		}
+	}
+	return false;
+}
+
+bool Style_StrGetSize(LPCWSTR lpszStyle, int *size) {
+	LPCWSTR p = StrStr(lpszStyle, L"size:");
+
+	if (p != NULL) {
+		p += CSTRLEN(L"size:");
+		return CRTStrToInt(p, size);
+	}
+	return false;
+}
+
+// https://docs.microsoft.com/en-us/windows/desktop/api/wingdi/ns-wingdi-taglogfontw
+// https://docs.microsoft.com/en-us/windows/desktop/api/dwrite/ne-dwrite-dwrite_font_weight
+#define MIN_FONT_WEIGHT		0
+#define MAX_FONT_WEIGHT		1000
+bool Style_StrGetFontWeight(LPCWSTR lpszStyle, int *weight) {
+	if (Style_StrGetBold(lpszStyle)) {
+		*weight = FW_BOLD;
+		return true;
+	}
+
+	LPCWSTR p = StrStr(lpszStyle, L"weight:");
+	if (p != NULL) {
+		p += CSTRLEN(L"weight:");
+		return CRTStrToInt(p, weight) && (*weight > MIN_FONT_WEIGHT && *weight < MAX_FONT_WEIGHT);
+	}
+
+	return false;
+}
+
+//=============================================================================
+//
+// Style_StrGetValueEx()
+//
+static bool Style_StrGetValueEx(LPCWSTR lpszStyle, LPCWSTR key, int keyLen, LPWSTR lpszValue, int cchValue) {
+	LPWSTR p = StrStr(lpszStyle, key);
+
+	if (p != NULL) {
+		p += keyLen;
+		while (*p == L' ') {
+			++p;
+		}
+		lstrcpyn(lpszValue, p, cchValue);
+		p = StrChr(lpszValue, L';');
+		if (p != NULL) {
+			*p = L'\0';
+		}
+		TrimString(lpszValue);
+		return true;
+	}
+	return false;
+}
+
+static void Style_StrCopyValueEx(LPWSTR szNewStyle, LPCWSTR lpszStyle, LPCWSTR key, int keyLen, LPWSTR lpszValue, int cchValue) {
+	if (Style_StrGetValueEx(lpszStyle, key, keyLen, lpszValue, cchValue)) {
+		if (*szNewStyle) {
+			lstrcat(szNewStyle, L"; ");
+		}
+		lstrcat(szNewStyle, key);
+		lstrcat(szNewStyle, lpszValue);
+	}
+}
+
+static void Style_StrCopyAttributeEx(LPWSTR szNewStyle, LPCWSTR lpszStyle, LPCWSTR key, int keyLen) {
+	if (Style_StrGetAttributeEx(lpszStyle, key, keyLen)) {
+		if (*szNewStyle) {
+			lstrcat(szNewStyle, L"; ");
+		}
+		lstrcat(szNewStyle, key);
+	}
+}
+
+BOOL Style_StrGetLocale(LPCWSTR lpszStyle, LPWSTR lpszLocale, int cchLocale) {
+	if (Style_StrGetValueEx(lpszStyle, L"locale:", CSTRLEN(L"locale:"), lpszLocale, cchLocale)) {
+#if _WIN32_WINNT >= _WIN32_WINNT_VISTA
+		return IsValidLocaleName(lpszLocale);
+#else
+		typedef BOOL (WINAPI *IsValidLocaleNameSig)(LPCWSTR lpLocaleName);
+		IsValidLocaleNameSig pfnIsValidLocaleName = DLLFunctionEx(IsValidLocaleNameSig, L"kernel32.dll", "IsValidLocaleName");
+		if (pfnIsValidLocaleName != NULL) {
+			return pfnIsValidLocaleName(lpszLocale);
+		}
+#endif
+	}
+	return FALSE;
+}
+
+#define Style_StrCopyValue(szNewStyle, lpszStyle, name, tch)	Style_StrCopyValueEx((szNewStyle), (lpszStyle), (name), CSTRLEN(name), (tch), COUNTOF(tch))
+#define Style_StrCopyFont(szNewStyle, lpszStyle, tch)		Style_StrCopyValue((szNewStyle), (lpszStyle), L"font:", (tch));
+#define Style_StrCopyCharSet(szNewStyle, lpszStyle, tch)	Style_StrCopyValue((szNewStyle), (lpszStyle), L"charset:", (tch));
+#define Style_StrCopyLocale(szNewStyle, lpszStyle, tch)		Style_StrCopyValue((szNewStyle), (lpszStyle), L"locale:", (tch));
+#define Style_StrCopySize(szNewStyle, lpszStyle, tch)		Style_StrCopyValue((szNewStyle), (lpszStyle), L"size:", (tch));
+#define Style_StrCopyWeight(szNewStyle, lpszStyle, tch)		Style_StrCopyValue((szNewStyle), (lpszStyle), L"weight:", (tch));
+#define Style_StrCopyCase(szNewStyle, lpszStyle, tch)		Style_StrCopyValue((szNewStyle), (lpszStyle), L"case:", (tch));
+#define Style_StrCopyFore(szNewStyle, lpszStyle, tch)		Style_StrCopyValue((szNewStyle), (lpszStyle), L"fore:", (tch));
+#define Style_StrCopyBack(szNewStyle, lpszStyle, tch)		Style_StrCopyValue((szNewStyle), (lpszStyle), L"back:", (tch));
+#define Style_StrCopyAlpha(szNewStyle, lpszStyle, tch)		Style_StrCopyValue((szNewStyle), (lpszStyle), L"alpha:", (tch));
+#define Style_StrCopyOutline(szNewStyle, lpszStyle, tch)	Style_StrCopyValue((szNewStyle), (lpszStyle), L"outline:", (tch));
+
+#define Style_StrCopyAttribute(szNewStyle, lpszStyle, name)	Style_StrCopyAttributeEx((szNewStyle), (lpszStyle), (name), CSTRLEN(name))
+#define Style_StrCopyBold(szNewStyle, lpszStyle)			Style_StrCopyAttribute((szNewStyle), (lpszStyle), L"bold")
+#define Style_StrCopyItalic(szNewStyle, lpszStyle)			Style_StrCopyAttribute((szNewStyle), (lpszStyle), L"italic")
+#define Style_StrCopyUnderline(szNewStyle, lpszStyle)		Style_StrCopyAttribute((szNewStyle), (lpszStyle), L"underline")
+#define Style_StrCopyStrike(szNewStyle, lpszStyle)			Style_StrCopyAttribute((szNewStyle), (lpszStyle), L"strike")
+#define Style_StrCopyOverline(szNewStyle, lpszStyle)		Style_StrCopyAttribute((szNewStyle), (lpszStyle), L"overline")
+#define Style_StrCopyEOLFilled(szNewStyle, lpszStyle)		Style_StrCopyAttribute((szNewStyle), (lpszStyle), L"eolfilled")
+
+//=============================================================================
+//
+// Style_StrGetColor()
+//
+bool Style_StrGetColor(bool bFore, LPCWSTR lpszStyle, COLORREF *rgb) {
+	LPCWSTR p = StrStr(lpszStyle, (bFore ? L"fore:" : L"back:"));
+
+	if (p != NULL) {
+		p += CSTRLEN("fore:");
+		if (*p == L'#') {
+			int iValue;
+			if (HexStrToInt(p + 1, &iValue)) {
+				*rgb = ColorFromRGBHex(iValue);
+				return true;
+			}
+		}
+	}
+	return false;
+}
+
+//=============================================================================
+//
+// Style_StrGetAlphaEx()
+//
+bool Style_StrGetAlphaEx(bool outline, LPCWSTR lpszStyle, int *alpha) {
+	LPCWSTR p = StrStr(lpszStyle, (outline ? L"outline:" : L"alpha:"));
+
+	if (p != NULL) {
+		p += outline ? CSTRLEN(L"outline:") : CSTRLEN(L"alpha:");
+		int iValue;
+		if (CRTStrToInt(p, &iValue)) {
+			*alpha = clamp_i(iValue, SC_ALPHA_TRANSPARENT, SC_ALPHA_OPAQUE);
+			return true;
+		}
+	}
+	return false;
+}
+
+//=============================================================================
+//
+// Style_SelectFont()
+//
+bool Style_SelectFont(HWND hwnd, LPWSTR lpszStyle, int cchStyle, bool bDefaultStyle) {
+	CHOOSEFONT cf;
+	LOGFONT lf;
+	int iValue;
+	COLORREF rgb;
+	WCHAR tch[MAX_STYLE_VALUE_LENGTH];
+
+	memset(&cf, 0, sizeof(CHOOSEFONT));
+	memset(&lf, 0, sizeof(LOGFONT));
+
+	// Map lpszStyle to LOGFONT
+	if (Style_StrGetFontEx(lpszStyle, tch, COUNTOF(tch), bDefaultStyle)) {
+		lstrcpyn(lf.lfFaceName, tch, COUNTOF(lf.lfFaceName));
+	}
+	if (Style_StrGetCharSet(lpszStyle, &iValue)) {
+		lf.lfCharSet = (BYTE)iValue;
+	}
+	if (Style_StrGetForeColor(lpszStyle, &rgb)) {
+		cf.rgbColors = rgb;
+	}
+	if (!Style_StrGetFontSize(lpszStyle, &iValue)) {
+		iValue = iBaseFontSize;
+	}
+	lf.lfHeight = -MulDiv(iValue, g_uSystemDPI, 72*SC_FONT_SIZE_MULTIPLIER);
+	if (!Style_StrGetFontWeight(lpszStyle, &iValue)) {
+		iValue = FW_NORMAL;
+	}
+	lf.lfWeight = iValue;
+	lf.lfItalic = Style_StrGetItalic(lpszStyle);
+	lf.lfUnderline = Style_StrGetUnderline(lpszStyle);
+	lf.lfStrikeOut = Style_StrGetStrike(lpszStyle);
+
+	// Init cf
+	cf.lStructSize = sizeof(CHOOSEFONT);
+	cf.hwndOwner = hwnd;
+	cf.lpLogFont = &lf;
+	cf.Flags = CF_INITTOLOGFONTSTRUCT /*| CF_NOSCRIPTSEL*/ | CF_SCREENFONTS | CF_EFFECTS;
+
+	if (KeyboardIsKeyDown(VK_SHIFT)) {
+		cf.Flags |= CF_FIXEDPITCHONLY;
+	}
+
+	if (!ChooseFont(&cf) || StrIsEmpty(lf.lfFaceName)) {
+		return false;
+	}
+
+	// Map back to lpszStyle
+	WCHAR szNewStyle[MAX_LEXER_STYLE_EDIT_SIZE];
+	lstrcpy(szNewStyle, L"font:");
+	lstrcat(szNewStyle, lf.lfFaceName);
+	if (bDefaultStyle &&
+			lf.lfCharSet != DEFAULT_CHARSET &&
+			lf.lfCharSet != ANSI_CHARSET &&
+			lf.lfCharSet != iDefaultCharSet) {
+		lstrcat(szNewStyle, L"; charset:");
+		_ltow(lf.lfCharSet, tch, 10);
+		lstrcat(szNewStyle, tch);
+	}
+	Style_StrCopyLocale(szNewStyle, lpszStyle, tch);
+	lstrcat(szNewStyle, L"; size:");
+	_ltow(cf.iPointSize / 10, tch, 10);
+	lstrcat(szNewStyle, tch);
+	iValue = cf.iPointSize % 10;
+	if (iValue != 0) {
+		tch[0] = '.';
+		tch[1] = (WCHAR)(L'0' + iValue);
+		tch[2] = 0;
+		lstrcat(szNewStyle, tch);
+	}
+	if (lf.lfWeight != FW_NORMAL) {
+		if (lf.lfWeight == FW_BOLD) {
+			lstrcat(szNewStyle, L"; bold");
+		} else {
+			lstrcat(szNewStyle, L"; weight:");
+			_ltow(lf.lfWeight, tch, 10);
+			lstrcat(szNewStyle, tch);
+		}
+	}
+	if (cf.nFontType & ITALIC_FONTTYPE) {
+		lstrcat(szNewStyle, L"; italic");
+	}
+
+	if (lf.lfUnderline) {
+		lstrcat(szNewStyle, L"; underline");
+	}
+
+	if (lf.lfStrikeOut) {
+		lstrcat(szNewStyle, L"; strike");
+	}
+
+	Style_StrCopyOverline(szNewStyle, lpszStyle);
+	Style_StrCopyCase(szNewStyle, lpszStyle, tch);
+	Style_StrCopyFore(szNewStyle, lpszStyle, tch);
+	Style_StrCopyBack(szNewStyle, lpszStyle, tch);
+	Style_StrCopyAlpha(szNewStyle, lpszStyle, tch);
+	Style_StrCopyOutline(szNewStyle, lpszStyle, tch);
+	Style_StrCopyEOLFilled(szNewStyle, lpszStyle);
+
+	lstrcpyn(lpszStyle, szNewStyle, cchStyle);
+	return true;
+}
+
+//=============================================================================
+//
+// Style_SetDefaultFont()
+//
+void Style_SetDefaultFont(HWND hwnd, bool bCode) {
+	const int iIdx = bCode ? GlobalStyleIndex_DefaultCode : GlobalStyleIndex_DefaultText;
+	if (Style_SelectFont(hwnd, pLexGlobal->Styles[iIdx].szValue, MAX_EDITSTYLE_VALUE_SIZE, true)) {
+		fStylesModified |= STYLESMODIFIED_SOME_STYLE;
+		pLexGlobal->bStyleChanged = true;
+		Style_SetLexer(pLexCurrent, false);
+	}
+}
+
+//=============================================================================
+//
+// Style_SelectColor()
+//
+bool Style_SelectColor(HWND hwnd, LPWSTR lpszStyle, int cchStyle, bool bFore) {
+	CHOOSECOLOR cc;
+	memset(&cc, 0, sizeof(CHOOSECOLOR));
+
+	COLORREF iRGBResult;
+	if (!Style_StrGetColor(bFore, lpszStyle, &iRGBResult)) {
+		iRGBResult = bFore ? GetSysColor(COLOR_WINDOWTEXT) : GetSysColor(COLOR_WINDOW);
+	}
+
+	cc.lStructSize = sizeof(CHOOSECOLOR);
+	cc.hwndOwner = hwnd;
+	cc.rgbResult = iRGBResult;
+	cc.lpCustColors = customColor;
+	cc.Flags = CC_FULLOPEN | CC_RGBINIT | CC_SOLIDCOLOR;
+
+	if (!ChooseColor(&cc)) {
+		return false;
+	}
+
+	iRGBResult = cc.rgbResult;
+
+	// Rebuild style string
+	WCHAR szNewStyle[MAX_LEXER_STYLE_EDIT_SIZE];
+	WCHAR tch[MAX_STYLE_VALUE_LENGTH];
+
+	StrCpyExW(szNewStyle, L"");
+	Style_StrCopyFont(szNewStyle, lpszStyle, tch);
+	Style_StrCopyCharSet(szNewStyle, lpszStyle, tch);
+	Style_StrCopyLocale(szNewStyle, lpszStyle, tch);
+	Style_StrCopySize(szNewStyle, lpszStyle, tch);
+	Style_StrCopyWeight(szNewStyle, lpszStyle, tch);
+
+	Style_StrCopyBold(szNewStyle, lpszStyle);
+	Style_StrCopyItalic(szNewStyle, lpszStyle);
+	Style_StrCopyUnderline(szNewStyle, lpszStyle);
+	Style_StrCopyStrike(szNewStyle, lpszStyle);
+	Style_StrCopyOverline(szNewStyle, lpszStyle);
+	Style_StrCopyCase(szNewStyle, lpszStyle, tch);
+
+	if (bFore) {
+		if (StrNotEmpty(szNewStyle)) {
+			lstrcat(szNewStyle, L"; ");
+		}
+		wsprintf(tch, L"fore:#%06X", ColorToRGBHex(iRGBResult));
+		lstrcat(szNewStyle, tch);
+		Style_StrCopyBack(szNewStyle, lpszStyle, tch);
+	} else {
+		Style_StrCopyFore(szNewStyle, lpszStyle, tch);
+		if (StrNotEmpty(szNewStyle)) {
+			lstrcat(szNewStyle, L"; ");
+		}
+		wsprintf(tch, L"back:#%06X", ColorToRGBHex(iRGBResult));
+		lstrcat(szNewStyle, tch);
+	}
+
+	Style_StrCopyAlpha(szNewStyle, lpszStyle, tch);
+	Style_StrCopyOutline(szNewStyle, lpszStyle, tch);
+	Style_StrCopyEOLFilled(szNewStyle, lpszStyle);
+
+	lstrcpyn(lpszStyle, szNewStyle, cchStyle);
+	return true;
+}
+
+//=============================================================================
+//
+// Style_SetStyles()
+//
+void Style_SetStyles(int iStyle, LPCWSTR lpszStyle) {
+	WCHAR tch[LF_FACESIZE];
+	int iValue;
+	COLORREF rgb;
+
+	// Font
+	if (Style_StrGetFont(lpszStyle, tch, COUNTOF(tch))) {
+		char mch[LF_FACESIZE * kMaxMultiByteCount];
+		WideCharToMultiByte(CP_UTF8, 0, tch, -1, mch, COUNTOF(mch), NULL, NULL);
+		SciCall_StyleSetFont(iStyle, mch);
+	}
+
+	// Size
+	if (Style_StrGetFontSize(lpszStyle, &iValue)) {
+		SciCall_StyleSetSizeFractional(iStyle, iValue);
+	}
+
+	// Fore
+	if (Style_StrGetForeColor(lpszStyle, &rgb)) {
+		SciCall_StyleSetFore(iStyle, rgb);
+	}
+
+	// Back
+	if (Style_StrGetBackColor(lpszStyle, &rgb)) {
+		SciCall_StyleSetBack(iStyle, rgb);
+	}
+
+	// Weight
+	if (Style_StrGetFontWeight(lpszStyle, &iValue)) {
+		SciCall_StyleSetWeight(iStyle, iValue);
+	}
+
+	// Italic
+	if (Style_StrGetItalic(lpszStyle)) {
+		SciCall_StyleSetItalic(iStyle, true);
+	}
+	// Underline
+	if (Style_StrGetUnderline(lpszStyle)) {
+		SciCall_StyleSetUnderline(iStyle, true);
+	}
+	// Strike
+	if (Style_StrGetStrike(lpszStyle)) {
+		SciCall_StyleSetStrike(iStyle, true);
+	}
+	// Overline
+	if (Style_StrGetOverline(lpszStyle)) {
+		SciCall_StyleSetOverline(iStyle, true);
+	}
+	// EOL Filled
+	if (Style_StrGetEOLFilled(lpszStyle)) {
+		SciCall_StyleSetEOLFilled(iStyle, true);
+	}
+
+	// Character Set
+	if (Style_StrGetCharSet(lpszStyle, &iValue)) {
+		SciCall_StyleSetCharacterSet(iStyle, iValue);
+	}
+}
+
+#if 0
+void Style_Parse(StyleDefinition *style, LPCWSTR lpszStyle) {
+	UINT mask = 0;
+	int iValue;
+	COLORREF rgb;
+
+	// Font
+	if (Style_StrGetFont(lpszStyle, style->fontWide, COUNTOF(style->fontWide))) {
+		WideCharToMultiByte(CP_UTF8, 0, style->fontWide, -1, style->fontFace, COUNTOF(style->fontFace), NULL, NULL);
+		mask |= StyleDefinitionMask_FontFace;
+	}
+
+	// Size
+	if (Style_StrGetFontSize(lpszStyle, &iValue)) {
+		style->fontSize = iValue;
+		mask |= StyleDefinitionMask_FontSize;
+	}
+
+	// Fore
+	if (Style_StrGetForeColor(lpszStyle, &rgb)) {
+		style->foreColor = rgb;
+		mask |= StyleDefinitionMask_ForeColor;
+	}
+
+	// Back
+	if (Style_StrGetBackColor(lpszStyle, &rgb)) {
+		style->backColor = rgb;
+		mask |= StyleDefinitionMask_BackColor;
+	}
+
+	// Weight
+	if (Style_StrGetFontWeight(lpszStyle, &iValue)) {
+		style->weight = iValue;
+		mask |= StyleDefinitionMask_FontWeight;
+	}
+
+	// Italic
+	style->italic = Style_StrGetItalic(lpszStyle);
+	// Underline
+	style->underline = Style_StrGetUnderline(lpszStyle);
+	// Strike
+	style->strike = Style_StrGetStrike(lpszStyle);
+	// Overline
+	style->overline = Style_StrGetOverline(lpszStyle);
+	// EOL Filled
+	style->eolFilled = Style_StrGetEOLFilled(lpszStyle);
+
+	// Character Set
+	if (Style_StrGetCharSet(lpszStyle, &iValue)) {
+		style->charset = iValue;
+		mask |= StyleDefinitionMask_Charset;
+	}
+
+	style->mask = mask;
+}
+
+void Style_SetParsed(const StyleDefinition *style, int iStyle) {
+	const UINT mask = style->mask;
+
+	// Font
+	if (mask & StyleDefinitionMask_FontFace) {
+		SciCall_StyleSetFont(iStyle, style->fontFace);
+	}
+
+	// Size
+	if (mask & StyleDefinitionMask_FontSize) {
+		SciCall_StyleSetSizeFractional(iStyle, style->fontSize);
+	}
+
+	// Fore
+	if (mask & StyleDefinitionMask_ForeColor) {
+		SciCall_StyleSetFore(iStyle, style->foreColor);
+	}
+
+	// Back
+	if (mask & StyleDefinitionMask_BackColor) {
+		SciCall_StyleSetBack(iStyle, style->backColor);
+	}
+
+	// Weight
+	if (mask & StyleDefinitionMask_FontWeight) {
+		SciCall_StyleSetWeight(iStyle, style->weight);
+	}
+
+	// Italic
+	if (style->italic) {
+		SciCall_StyleSetItalic(iStyle, true);
+	}
+	// Underline
+	if (style->underline) {
+		SciCall_StyleSetUnderline(iStyle, true);
+	}
+	// Strike
+	if (style->strike) {
+		SciCall_StyleSetStrike(iStyle, true);
+	}
+	// Overline
+	if (style->overline) {
+		SciCall_StyleSetOverline(iStyle, true);
+	}
+	// EOL Filled
+	if (style->eolFilled) {
+		SciCall_StyleSetEOLFilled(iStyle, true);
+	}
+
+	// Case
+	if (mask & STYLE_MASK_FORCE_CASE) {
+		SciCall_StyleSetCase(iStyle, style->forceCase);
+	}
+
+	// Character Set
+	if (mask & StyleDefinitionMask_Charset) {
+		SciCall_StyleSetCharacterSet(iStyle, style->charset);
+	}
+}
+#endif
+
+//=============================================================================
+//
+// Style_GetLexerIconId()
+//
+int Style_GetLexerIconId(LPCEDITLEXER pLex, DWORD iconFlags) {
+	LPCWSTR pszExtensions;
+	if (StrNotEmpty(pLex->szExtensions)) {
+		pszExtensions = pLex->szExtensions;
+	} else {
+		pszExtensions = pLex->pszDefExt;
+	}
+
+	WCHAR pszFile[MAX_PATH];
+	StrCpyExW(pszFile, L"*.");
+
+	// TODO: avoid copying all extensions then find separators.
+	// we only need the first extension, it's usually very short.
+	LPWSTR p = pszFile + 2;
+	if (StrNotEmpty(pszExtensions)) {
+		lstrcpyn(p, pszExtensions, MAX_PATH - 2);
+
+		p = StrChr(p, L';');
+		//p = StrPBrk(p, L"; ");
+		if (p != NULL) {
+			*p = L'\0';
+		}
+	}
+
+	// check for ; at beginning
+	if (p == pszFile + 2) {
+		StrCpyExW(p, L"txt");
+	}
+
+	SHFILEINFO shfi;
+	SHGetFileInfo(pszFile, FILE_ATTRIBUTE_NORMAL, &shfi, sizeof(SHFILEINFO), iconFlags);
+
+	return shfi.iIcon;
+}
+
+//=============================================================================
+//
+// Style_AddLexerToTreeView()
+//
+HTREEITEM Style_AddLexerToTreeView(HWND hwnd, PEDITLEXER pLex, DWORD iconFlags, HTREEITEM hParent, HTREEITEM hInsertAfter, bool withStyles) {
+#if NP2_ENABLE_LOCALIZE_LEXER_NAME || NP2_ENABLE_LOCALIZE_STYLE_NAME
+	WCHAR tch[MAX_EDITLEXER_NAME_SIZE];
+#endif
+
+	TVINSERTSTRUCT tvis;
+	memset(&tvis, 0, sizeof(TVINSERTSTRUCT));
+
+	tvis.hParent = hParent;
+	tvis.hInsertAfter = hInsertAfter;
+	tvis.item.mask = TVIF_TEXT | TVIF_IMAGE | TVIF_SELECTEDIMAGE | TVIF_PARAM;
+#if NP2_ENABLE_LOCALIZE_LEXER_NAME
+	if (GetString(pLex->rid, tch, COUNTOF(tch))) {
+		tvis.item.pszText = tch;
+	} else {
+		tvis.item.pszText = (WCHAR *)pLex->pszName;
+	}
+#else
+	tvis.item.pszText = (WCHAR *)pLex->pszName;
+#endif
+	tvis.item.iImage = Style_GetLexerIconId(pLex, iconFlags);
+	tvis.item.iSelectedImage = tvis.item.iImage;
+	tvis.item.lParam = (LPARAM)pLex;
+
+	hParent = TreeView_InsertItem(hwnd, &tvis);
+	if (!withStyles) {
+		return hParent;
+	}
+
+	tvis.hParent = hParent;
+	//tvis.item.mask = TVIF_TEXT | TVIF_IMAGE | TVIF_SELECTEDIMAGE | TVIF_PARAM;
+	//tvis.item.iImage = -1;
+	//tvis.item.iSelectedImage = -1;
+
+	hInsertAfter = TVI_FIRST;
+	const UINT iStyleCount = pLex->iStyleCount;
+
+	for (UINT i = 0; i < iStyleCount; i++) {
+		tvis.hInsertAfter = hInsertAfter;
+#if NP2_ENABLE_LOCALIZE_STYLE_NAME
+		if (GetString(pLex->Styles[i].rid, tch, COUNTOF(tch))) {
+			tvis.item.pszText = tch;
+		} else {
+			tvis.item.pszText = (WCHAR *)pLex->Styles[i].pszName;
+		}
+#else
+		tvis.item.pszText = (WCHAR *)pLex->Styles[i].pszName;
+#endif
+		tvis.item.lParam = (LPARAM)(&pLex->Styles[i]);
+		hInsertAfter = TreeView_InsertItem(hwnd, &tvis);
+	}
+
+	return hParent;
+}
+
+#if 0
+//=============================================================================
+//
+// Style_AddLexerToListView()
+//
+void Style_AddLexerToListView(HWND hwnd, PEDITLEXER pLex, DWORD iconFlags) {
+#if NP2_ENABLE_LOCALIZE_LEXER_NAME
+	WCHAR tch[MAX_EDITLEXER_NAME_SIZE];
+#endif
+	LVITEM lvi;
+	memset(&lvi, 0, sizeof(LVITEM));
+
+	lvi.mask = LVIF_IMAGE | LVIF_PARAM | LVIF_TEXT;
+	lvi.iItem = ListView_GetItemCount(hwnd);
+#if NP2_ENABLE_LOCALIZE_LEXER_NAME
+	if (GetString(pLex->rid, tch, COUNTOF(tch))) {
+		lvi.pszText = tch;
+	} else {
+		lvi.pszText = (WCHAR *)pLex->pszName;
+	}
+#else
+	lvi.pszText = (WCHAR *)pLex->pszName;
+#endif
+	lvi.iImage = Style_GetLexerIconId(pLex, iconFlags);
+	lvi.lParam = (LPARAM)pLex;
+
+	ListView_InsertItem(hwnd, &lvi);
+}
+#endif
+
+struct StyleConfigDlgParam {
+	HFONT hFontTitle;
+	LPWSTR extBackup;
+	bool bApply;
+	COLORREF colorBackup[MAX_CUSTOM_COLOR_COUNT];
+	LPWSTR styleBackup[ALL_LEXER_COUNT];
+};
+
+struct SchemeGroupInfo {
+	int group;
+	int count;
+};
+
+enum {
+	SchemeGroup_Global = 0,
+	SchemeGroup_Favorite = 1,
+};
+
+static inline int Lexer_GetSchemeGroup(LPCEDITLEXER pLex) {
+	const int ch = pLex->pszName[0];
+	// assume all lexer name start with A-Z a-z
+	return ToUpperA(ch);
+}
+
+static HTREEITEM Style_AddAllLexerToTreeView(HWND hwndTV, bool withStyles, bool withCheckBox) {
+	struct SchemeGroupInfo groupList[26 + 2];
+	int groupCount = 2;
+	groupList[0].group = SchemeGroup_Global;
+	groupList[0].count = withStyles ? LEXER_INDEX_GENERAL : LEXER_INDEX_MATCH;
+	groupList[1].group = SchemeGroup_Favorite;
+	groupList[1].count = 0;
+
+	// favorite schemes
+	UINT iLexer = LEXER_INDEX_GENERAL;
+	while (iLexer < ALL_LEXER_COUNT && pLexArray[iLexer]->iFavoriteOrder) {
+		++iLexer;
+		++groupList[1].count;
+	}
+
+	// all general schemes
+	PEDITLEXER generalLex[GENERAL_LEXER_COUNT];
+	memcpy(generalLex, pLexArray + LEXER_INDEX_GENERAL, sizeof(generalLex));
+	qsort(generalLex, GENERAL_LEXER_COUNT, sizeof(PEDITLEXER), CmpEditLexerByName);
+
+	iLexer = 0;
+	while (iLexer < GENERAL_LEXER_COUNT) {
+		PEDITLEXER pLex = generalLex[iLexer++];
+		int count = 1;
+		const int group = Lexer_GetSchemeGroup(pLex);
+		while (iLexer < GENERAL_LEXER_COUNT && group == Lexer_GetSchemeGroup(generalLex[iLexer])) {
+			++iLexer;
+			++count;
+		}
+
+		groupList[groupCount].group = group;
+		groupList[groupCount].count = count;
+		++groupCount;
+	}
+
+	InitWindowCommon(hwndTV);
+	TreeView_SetExtendedStyle(hwndTV, TVS_EX_DOUBLEBUFFER, TVS_EX_DOUBLEBUFFER);
+	SetExplorerTheme(hwndTV);
+
+	const DWORD iconFlags = SHGFI_USEFILEATTRIBUTES | SHGFI_SMALLICON | SHGFI_SYSICONINDEX;
+	SHFILEINFO shfi;
+	HIMAGELIST himl = (HIMAGELIST)SHGetFileInfo(L"C:\\", 0, &shfi, sizeof(SHFILEINFO), iconFlags);
+	TreeView_SetImageList(hwndTV, himl, TVSIL_NORMAL);
+	// folder icon
+	SHGetFileInfo(L"Icon", FILE_ATTRIBUTE_DIRECTORY, &shfi, sizeof(SHFILEINFO), iconFlags);
+
+	WCHAR szTitle[128];
+
+	TVINSERTSTRUCT tvis;
+	memset(&tvis, 0, sizeof(TVINSERTSTRUCT));
+	tvis.item.mask = TVIF_TEXT | TVIF_IMAGE | TVIF_SELECTEDIMAGE | TVIF_PARAM | TVIF_STATE;
+	tvis.item.pszText = szTitle;
+	tvis.item.iImage = shfi.iIcon;
+	tvis.item.iSelectedImage = shfi.iIcon;
+	tvis.item.lParam = 0; // group
+	// expand all group
+	tvis.item.state = TVIS_EXPANDED;
+	tvis.item.stateMask = TVIS_EXPANDED;
+
+	// remove checkbox for group folder and Text File
+	TVITEM item;
+	memset(&item, 0, sizeof(item));
+	item.mask = TVIF_STATE;
+	item.state = 0;
+	item.stateMask = TVIS_STATEIMAGEMASK;
+
+	HTREEITEM hSelNode = NULL;
+	HTREEITEM hSelParent = NULL;
+	HTREEITEM hFavoriteNode = NULL;
+	HTREEITEM hInsertAfter = TVI_FIRST;
+
+	iLexer = LEXER_INDEX_GENERAL - groupList[0].count;
+	for (int i = 0; i < groupCount; i++) {
+		const struct SchemeGroupInfo info = groupList[i];
+		const int group = info.group;
+		const int count = info.count;
+
+		HTREEITEM hParent = NULL;
+		if (group != SchemeGroup_Global) {
+			if (group == SchemeGroup_Favorite) {
+				GetString(IDS_FAVORITE_SCHEMES_TITLE, szTitle, COUNTOF(szTitle));
+			} else {
+				szTitle[0] = (WCHAR)group;
+				szTitle[1] = L'\0';
+			}
+
+			tvis.hInsertAfter = hInsertAfter;
+			hParent = TreeView_InsertItem(hwndTV, &tvis);
+			hInsertAfter = hParent;
+
+			if (group == SchemeGroup_Favorite) {
+				hFavoriteNode = hParent;
+			}
+			if (withCheckBox) {
+				// remove checkbox for group folder
+				item.hItem = hParent;
+				TreeView_SetItem(hwndTV, &item);
+			}
+		}
+
+		if (group <= SchemeGroup_Favorite) {
+			HTREEITEM hTreeNode = TVI_FIRST;
+			for (int j = 0; j < count; j++) {
+				PEDITLEXER pLex = pLexArray[iLexer++];
+				hTreeNode = Style_AddLexerToTreeView(hwndTV, pLex, iconFlags, hParent, hTreeNode, withStyles);
+				if (hSelNode == NULL && pLex == pLexCurrent) {
+					hSelNode = hTreeNode;
+					hSelParent = hParent;
+				}
+				if (withCheckBox) {
+					if (group == SchemeGroup_Favorite) {
+						TreeView_SetCheckState(hwndTV, hTreeNode, TRUE);
+					} else {
+						// remove checkbox for Text File
+						item.hItem = hTreeNode;
+						TreeView_SetItem(hwndTV, &item);
+					}
+				}
+			}
+
+			if (group == SchemeGroup_Global) {
+				hInsertAfter = hTreeNode;
+			} else {
+				iLexer = 0;
+			}
+		} else {
+			HTREEITEM hTreeNode = TVI_FIRST;
+			for (int j = 0; j < count; j++) {
+				PEDITLEXER pLex = generalLex[iLexer++];
+				hTreeNode = Style_AddLexerToTreeView(hwndTV, pLex, iconFlags, hParent, hTreeNode, withStyles);
+				if (hSelNode == NULL && pLex == pLexCurrent) {
+					hSelNode = hTreeNode;
+					hSelParent = hParent;
+				}
+				if (withCheckBox) {
+					if (pLex->iFavoriteOrder) {
+						TreeView_SetCheckState(hwndTV, hTreeNode, TRUE);
+					}
+				}
+			}
+		}
+	}
+
+	if (hSelParent != NULL) {
+		TreeView_EnsureVisible(hwndTV, hSelParent);
+	}
+	TreeView_Select(hwndTV, hSelNode, TVGN_CARET);
+	return hFavoriteNode;
+}
+
+static void Style_ResetStyle(PEDITLEXER pLex, PEDITSTYLE pStyle) {
+	if (np2StyleTheme != StyleTheme_Default) {
+		// reload style from external file
+		LPCWSTR themePath = GetStyleThemeFilePath();
+		WCHAR wch[MAX_EDITSTYLE_VALUE_SIZE] = L"";
+		// use "NULL" to distinguish between empty style value like: Keyword=
+		GetPrivateProfileString(pLex->pszName, pStyle->pszName, L"NULL", wch, COUNTOF(wch), themePath);
+		if (!StrEqualExW(wch, L"NULL")) {
+			lstrcpy(pStyle->szValue, wch);
+			return;
+		}
+	}
+
+	// reset style to built-in default
+	lstrcpy(pStyle->szValue, pStyle->pszDefault);
+}
+
+//=============================================================================
+//
+// Style_ConfigDlgProc()
+//
+static INT_PTR CALLBACK Style_ConfigDlgProc(HWND hwnd, UINT umsg, WPARAM wParam, LPARAM lParam) {
+	static HWND hwndTV;
+	static bool fDragging;
+	static bool fLexerSelected;
+	static int iCurrentStyleIndex;
+	static PEDITLEXER pCurrentLexer;
+	static PEDITSTYLE pCurrentStyle;
+	//static HBRUSH hbrFore;
+	//static HBRUSH hbrBack;
+
+	switch (umsg) {
+	case WM_INITDIALOG: {
+		ResizeDlg_InitY2(hwnd, cxStyleCustomizeDlg, cyStyleCustomizeDlg, IDC_RESIZEGRIP3, IDC_STYLEEDIT, IDC_STYLEVALUE_DEFAULT);
+
+		WCHAR szTitle[1024];
+		const UINT idsTitle = (np2StyleTheme == StyleTheme_Dark) ? IDS_CONFIG_THEME_TITLE_DARK : IDS_CONFIG_THEME_TITLE_DEFAULT;
+		GetString(idsTitle, szTitle, COUNTOF(szTitle));
+		SetWindowText(hwnd, szTitle);
+
+		GetString(IDS_CUSTOMIZE_SCHEMES_HELP, szTitle, COUNTOF(szTitle));
+		SetDlgItemText(hwnd, IDC_STYLEEDIT_HELP, szTitle);
+
+		fDragging = false;
+		fLexerSelected = false;
+		iCurrentStyleIndex = -1;
+		pCurrentLexer = NULL;
+		pCurrentStyle = NULL;
+
+		hwndTV = GetDlgItem(hwnd, IDC_STYLELIST);
+		Style_AddAllLexerToTreeView(hwndTV, true, false);
+
+		MultilineEditSetup(hwnd, IDC_STYLEEDIT);
+		MultilineEditSetup(hwnd, IDC_STYLEVALUE_DEFAULT);
+		SendDlgItemMessage(hwnd, IDC_STYLEEDIT, EM_LIMITTEXT, MAX_LEXER_STYLE_EDIT_SIZE - 1, 0);
+
+		MakeBitmapButton(hwnd, IDC_PREVSTYLE, g_exeInstance, IDB_PREV16);
+		MakeBitmapButton(hwnd, IDC_NEXTSTYLE, g_exeInstance, IDB_NEXT16);
+
+		// Setup title font
+		HFONT hFontTitle = (HFONT)SendDlgItemMessage(hwnd, IDC_TITLE, WM_GETFONT, 0, 0);
+		if (hFontTitle == NULL) {
+			hFontTitle = (HFONT)GetStockObject(DEFAULT_GUI_FONT);
+		}
+		LOGFONT lf;
+		GetObject(hFontTitle, sizeof(LOGFONT), &lf);
+		lf.lfHeight += lf.lfHeight / 5;
+		lf.lfWeight = FW_BOLD;
+		hFontTitle = CreateFontIndirect(&lf);
+		SendDlgItemMessage(hwnd, IDC_TITLE, WM_SETFONT, (WPARAM)hFontTitle, TRUE);
+
+		struct StyleConfigDlgParam *param = (struct StyleConfigDlgParam *)lParam;
+		param->hFontTitle = hFontTitle;
+		SetWindowLongPtr(hwnd, DWLP_USER, lParam);
+		CenterDlgInParent(hwnd);
+	}
+	return TRUE;
+
+	case WM_DESTROY: {
+		DeleteBitmapButton(hwnd, IDC_STYLEFORE);
+		DeleteBitmapButton(hwnd, IDC_STYLEBACK);
+		DeleteBitmapButton(hwnd, IDC_PREVSTYLE);
+		DeleteBitmapButton(hwnd, IDC_NEXTSTYLE);
+		ResizeDlg_Destroy(hwnd, &cxStyleCustomizeDlg, &cyStyleCustomizeDlg);
+	}
+	return FALSE;
+
+	case WM_SIZE: {
+		int dx;
+		int dy;
+
+		ResizeDlg_Size(hwnd, lParam, &dx, &dy);
+		const int cy = ResizeDlg_CalcDeltaY2(hwnd, dy, 50, IDC_STYLEEDIT, IDC_STYLEVALUE_DEFAULT);
+		HDWP hdwp = BeginDeferWindowPos(19);
+		hdwp = DeferCtlPos(hdwp, hwnd, IDC_RESIZEGRIP3, dx, dy, SWP_NOSIZE);
+		hdwp = DeferCtlPos(hdwp, hwnd, IDOK, dx, dy, SWP_NOSIZE);
+		hdwp = DeferCtlPos(hdwp, hwnd, IDCANCEL, dx, dy, SWP_NOSIZE);
+		hdwp = DeferCtlPos(hdwp, hwnd, IDC_STYLELIST, 0, dy, SWP_NOMOVE);
+		hdwp = DeferCtlPos(hdwp, hwnd, IDC_INFO_GROUPBOX, dx, 0, SWP_NOMOVE);
+		hdwp = DeferCtlPos(hdwp, hwnd, IDC_STYLEEDIT_HELP, dx, 0, SWP_NOMOVE);
+		hdwp = DeferCtlPos(hdwp, hwnd, IDC_STYLEEDIT, dx, cy, SWP_NOMOVE);
+		hdwp = DeferCtlPos(hdwp, hwnd, IDC_STYLELABEL_DEFAULT, 0, cy, SWP_NOSIZE);
+		hdwp = DeferCtlPos(hdwp, hwnd, IDC_STYLEVALUE_DEFAULT, 0, cy, SWP_NOSIZE);
+		hdwp = DeferCtlPos(hdwp, hwnd, IDC_STYLEFORE, dx, dy, SWP_NOSIZE);
+		hdwp = DeferCtlPos(hdwp, hwnd, IDC_STYLEBACK, dx, dy, SWP_NOSIZE);
+		hdwp = DeferCtlPos(hdwp, hwnd, IDC_STYLEFONT, dx, dy, SWP_NOSIZE);
+		hdwp = DeferCtlPos(hdwp, hwnd, IDC_PREVIEW, dx, dy, SWP_NOSIZE);
+		hdwp = DeferCtlPos(hdwp, hwnd, IDC_STYLEDEFAULT, dx, dy, SWP_NOSIZE);
+		hdwp = DeferCtlPos(hdwp, hwnd, IDC_PREVSTYLE, dx, dy, SWP_NOSIZE);
+		hdwp = DeferCtlPos(hdwp, hwnd, IDC_NEXTSTYLE, dx, dy, SWP_NOSIZE);
+		hdwp = DeferCtlPos(hdwp, hwnd, IDC_IMPORT, 0, dy, SWP_NOSIZE);
+		hdwp = DeferCtlPos(hdwp, hwnd, IDC_EXPORT, 0, dy, SWP_NOSIZE);
+		hdwp = DeferCtlPos(hdwp, hwnd, IDC_RESETALL, 0, dy, SWP_NOSIZE);
+		EndDeferWindowPos(hdwp);
+		ResizeDlgCtl(hwnd, IDC_STYLEVALUE_DEFAULT, dx, dy - cy);
+	}
+	return TRUE;
+
+	case WM_GETMINMAXINFO:
+		ResizeDlg_GetMinMaxInfo(hwnd, lParam);
+		return TRUE;
+
+	case WM_NOTIFY:
+		if (((LPNMHDR)(lParam))->idFrom == IDC_STYLELIST) {
+			LPNMTREEVIEW lpnmtv = (LPNMTREEVIEW)lParam;
+			switch (lpnmtv->hdr.code) {
+			case TVN_SELCHANGED: {
+				if (pCurrentStyle) {
+					GetDlgItemText(hwnd, IDC_STYLEEDIT, pCurrentStyle->szValue, MAX_EDITSTYLE_VALUE_SIZE);
+				} else if (fLexerSelected && pCurrentLexer && pCurrentLexer->szExtensions) {
+					if (!GetDlgItemText(hwnd, IDC_STYLEEDIT, pCurrentLexer->szExtensions, MAX_EDITLEXER_EXT_SIZE)) {
+						lstrcpy(pCurrentLexer->szExtensions, pCurrentLexer->pszDefExt);
+					}
+				}
+
+				fLexerSelected = false;
+				iCurrentStyleIndex = -1;
+				pCurrentStyle = NULL;
+
+				HTREEITEM hParent = TreeView_GetParent(hwndTV, lpnmtv->itemNew.hItem);
+				if (hParent == NULL) {
+					if (lpnmtv->itemNew.lParam == 0) {
+						pCurrentLexer = NULL;
+					} else {
+						fLexerSelected = true;
+						pCurrentLexer = (PEDITLEXER)lpnmtv->itemNew.lParam;
+					}
+				} else {
+					TVITEM item;
+					memset(&item, 0, sizeof(item));
+					item.mask = TVIF_PARAM;
+					item.hItem = hParent;
+					TreeView_GetItem(hwndTV, &item);
+
+					if (item.lParam == 0) {
+						fLexerSelected = true;
+						pCurrentLexer = (PEDITLEXER)lpnmtv->itemNew.lParam;
+					} else {
+						pCurrentLexer = (PEDITLEXER)item.lParam;
+						pCurrentStyle = (PEDITSTYLE)lpnmtv->itemNew.lParam;
+					}
+				}
+				if (hParent == NULL || fLexerSelected) {
+					TreeView_Expand(hwndTV, lpnmtv->itemNew.hItem, TVE_EXPAND);
+				}
+
+				UINT enableMask = StyleControl_None;
+				// a lexer has been selected
+				if (fLexerSelected) {
+					if (pCurrentLexer != NULL) {
+						WCHAR wch[MAX_EDITLEXER_EXT_SIZE];
+
+						GetDlgItemText(hwnd, IDC_STYLELABELS, wch, COUNTOF(wch));
+						LPWSTR p = StrChr(wch, L'|');
+						if (p != NULL) {
+							*p = L'\0';
+						}
+
+						SetDlgItemText(hwnd, IDC_STYLELABEL, wch);
+						EnableWindow(GetDlgItem(hwnd, IDC_STYLEEDIT), (pCurrentLexer->szExtensions != NULL));
+						EnableWindow(GetDlgItem(hwnd, IDC_STYLEDEFAULT), TRUE);
+						SetDlgItemText(hwnd, IDC_STYLEEDIT, pCurrentLexer->szExtensions);
+						SetDlgItemText(hwnd, IDC_STYLEVALUE_DEFAULT, pCurrentLexer->pszDefExt);
+					}
+				}
+
+				// a style or group has been selected
+				else {
+					if (pCurrentStyle != NULL) {
+						WCHAR wch[MAX_EDITSTYLE_VALUE_SIZE];
+
+						GetDlgItemText(hwnd, IDC_STYLELABELS, wch, COUNTOF(wch));
+						LPWSTR p = StrChr(wch, L'|');
+						if (p != NULL) {
+							*p = L'\0';
+						}
+
+						SetDlgItemText(hwnd, IDC_STYLELABEL, StrEnd(wch) + 1);
+						EnableWindow(GetDlgItem(hwnd, IDC_STYLEEDIT), TRUE);
+						EnableWindow(GetDlgItem(hwnd, IDC_STYLEBACK), TRUE);
+						EnableWindow(GetDlgItem(hwnd, IDC_STYLEDEFAULT), TRUE);
+						SetDlgItemText(hwnd, IDC_STYLEEDIT, pCurrentStyle->szValue);
+						SetDlgItemText(hwnd, IDC_STYLEVALUE_DEFAULT, pCurrentStyle->pszDefault);
+
+						for (UINT i = 0; i < pCurrentLexer->iStyleCount; i++) {
+							if (pCurrentStyle == &pCurrentLexer->Styles[i]) {
+								iCurrentStyleIndex = i;
+								break;
+							}
+						}
+						enableMask = GetLexerStyleControlMask(pCurrentLexer->rid, iCurrentStyleIndex);
+					}
+				}
+
+				if ((fLexerSelected && pCurrentLexer == NULL) || (!fLexerSelected && pCurrentStyle == NULL)) {
+					SetDlgItemText(hwnd, IDC_STYLELABEL, L"");
+					EnableWindow(GetDlgItem(hwnd, IDC_STYLEEDIT), FALSE);
+					EnableWindow(GetDlgItem(hwnd, IDC_STYLEDEFAULT), FALSE);
+					SetDlgItemText(hwnd, IDC_STYLEEDIT, L"");
+					SetDlgItemText(hwnd, IDC_STYLEVALUE_DEFAULT, L"");
+				}
+
+				const bool changed = pCurrentStyle != NULL && (
+					((enableMask & StyleControl_Fore) && !IsWindowEnabled(GetDlgItem(hwnd, IDC_STYLEFORE)))
+					|| ((enableMask & StyleControl_Back) && !IsWindowEnabled(GetDlgItem(hwnd, IDC_STYLEBACK)))
+				);
+
+				EnableWindow(GetDlgItem(hwnd, IDC_STYLEFONT), (enableMask & StyleControl_Font) != 0);
+				//if (enableMask & StyleControl_Font) {
+				//	EnableWindow(GetDlgItem(hwnd, IDC_STYLEFONT), TRUE);
+				//	EnableWindow(GetDlgItem(hwnd, IDC_STYLEBOLD), TRUE);
+				//	EnableWindow(GetDlgItem(hwnd, IDC_STYLEITALIC), TRUE);
+				//	EnableWindow(GetDlgItem(hwnd, IDC_STYLEUNDERLINE), TRUE);
+				//	CheckDlgButton(hwnd, IDC_STYLEBOLD, Style_StrGetBold(pCurrentStyle->szValue) ? BST_CHECKED : BST_UNCHECKED));
+				//	CheckDlgButton(hwnd, IDC_STYLEITALIC, Style_StrGetItalic(pCurrentStyle->szValue) ? BST_CHECKED : BST_UNCHECKED);
+				//	CheckDlgButton(hwnd, IDC_STYLEUNDERLINE, Style_StrGetUnderline(pCurrentStyle->szValue) ? BST_CHECKED : BST_UNCHECKED);
+				//} else {
+				//	EnableWindow(GetDlgItem(hwnd, IDC_STYLEFONT), FALSE);
+				//	EnableWindow(GetDlgItem(hwnd, IDC_STYLEBOLD), FALSE);
+				//	EnableWindow(GetDlgItem(hwnd, IDC_STYLEITALIC), FALSE);
+				//	EnableWindow(GetDlgItem(hwnd, IDC_STYLEUNDERLINE), FALSE);
+				//	CheckDlgButton(hwnd, IDC_STYLEBOLD, BST_UNCHECKED);
+				//	CheckDlgButton(hwnd, IDC_STYLEITALIC, BST_UNCHECKED);
+				//	CheckDlgButton(hwnd, IDC_STYLEUNDERLINE, BST_UNCHECKED);
+				//}
+				EnableWindow(GetDlgItem(hwnd, IDC_STYLEFORE), (enableMask & StyleControl_Fore) != 0);
+				EnableWindow(GetDlgItem(hwnd, IDC_STYLEBACK), (enableMask & StyleControl_Back) != 0);
+				//if (enableMask & StyleControl_EOLFilled) {
+				//	EnableWindow(GetDlgItem(hwnd, IDC_STYLEEOLFILLED), TRUE);
+				//	CheckDlgButton(hwnd, IDC_STYLEEOLFILLED, Style_StrGetEOLFilled(pCurrentStyle->szValue) ? BST_CHECKED : BST_UNCHECKED);
+				//} else {
+				//	EnableWindow(GetDlgItem(hwnd, IDC_STYLEEOLFILLED), FALSE);
+				//	CheckDlgButton(hwnd, IDC_STYLEEOLFILLED, BST_UNCHECKED);
+				//}
+				if (changed) {
+					NotifyEditTextChanged(hwnd, IDC_STYLEEDIT);
+				}
+			}
+			break;
+
+			case TVN_BEGINDRAG: {
+				//if (pCurrentStyle) {
+				//	GetDlgItemText(hwnd, IDC_STYLEEDIT, pCurrentStyle->szValue, MAX_EDITSTYLE_VALUE_SIZE);
+				//}
+				TreeView_Select(hwndTV, lpnmtv->itemNew.hItem, TVGN_CARET);
+
+				//HIMAGELIST himl = TreeView_CreateDragImage(hwndTV, lpnmtv->itemNew.hItem);
+				//ImageList_BeginDrag(himl, 0, 0, 0);
+				//ImageList_DragEnter(hwndTV, lpnmtv->ptDrag.x, lpnmtv->ptDrag.y);
+				if (pCurrentStyle) {
+					DestroyCursor(SetCursor(LoadCursor(g_exeInstance, MAKEINTRESOURCE(IDC_COPY))));
+				} else {
+					DestroyCursor(SetCursor(LoadCursor(NULL, IDC_NO)));
+				}
+
+				SetCapture(hwnd);
+				fDragging = true;
+			}
+			break;
+			}
+		}
+		break;
+
+	case WM_MOUSEMOVE:
+		if (fDragging && pCurrentStyle) {
+			TVHITTESTINFO tvht = { { 0, 0 }, 0, NULL };
+
+			//ImageList_DragMove(GET_X_LPARAM(lParam), GET_Y_LPARAM(lParam));
+			//ImageList_DragShowNolock(FALSE);
+
+			tvht.pt.x = GET_X_LPARAM(lParam);
+			tvht.pt.y = GET_Y_LPARAM(lParam);
+
+			//ClientToScreen(hwnd, &tvht.pt);
+			//ScreenToClient(hwndTV, &tvht.pt);
+			MapWindowPoints(hwnd, hwndTV, &tvht.pt, 1);
+			TreeView_HitTest(hwndTV, &tvht);
+
+			HTREEITEM htiTarget = tvht.hItem;
+			if (htiTarget != NULL) {
+				TreeView_EnsureVisible(hwndTV, htiTarget);
+				HTREEITEM hParent = TreeView_GetParent(hwndTV, htiTarget);
+				HTREEITEM hChildNode = TreeView_GetChild(hwndTV, htiTarget);
+				if (!(hParent != NULL && hChildNode == NULL)) {
+					// not on style node
+					//TreeView_Expand(hwndTV, htiTarget, TVE_EXPAND);
+					htiTarget = NULL;
+				}
+			}
+
+			TreeView_SelectDropTarget(hwndTV, htiTarget);
+			//ImageList_DragShowNolock(TRUE);
+		}
+		break;
+
+	case WM_LBUTTONUP:
+		if (fDragging) {
+			//ImageList_EndDrag();
+			HTREEITEM htiTarget = TreeView_GetDropHilight(hwndTV);
+			TreeView_SelectDropTarget(hwndTV, NULL);
+
+			if (htiTarget != NULL) {
+				WCHAR tchCopy[MAX_LEXER_STYLE_EDIT_SIZE];
+				GetDlgItemText(hwnd, IDC_STYLEEDIT, tchCopy, COUNTOF(tchCopy));
+				TreeView_Select(hwndTV, htiTarget, TVGN_CARET);
+
+				// after select, this is new current item
+				if (pCurrentStyle) {
+					lstrcpy(pCurrentStyle->szValue, tchCopy);
+					SetDlgItemText(hwnd, IDC_STYLEEDIT, tchCopy);
+					//CheckDlgButton(hwnd, IDC_STYLEBOLD, Style_StrGetBold(tchCopy) ? BST_CHECKED : BST_UNCHECKED);
+					//CheckDlgButton(hwnd, IDC_STYLEITALIC, Style_StrGetItalic(tchCopy) ? BST_CHECKED : BST_UNCHECKED);
+					//CheckDlgButton(hwnd, IDC_STYLEUNDERLINE, Style_StrGetUnderline(tchCopy) ? BST_CHECKED : BST_UNCHECKED);
+					//CheckDlgButton(hwnd, IDC_STYLEEOLFILLED, Style_StrGetEOLFilled(tchCopy) ? BST_CHECKED : BST_UNCHECKED);
+				}
+			}
+
+			ReleaseCapture();
+			DestroyCursor(SetCursor(LoadCursor(NULL, IDC_ARROW)));
+			fDragging = false;
+		}
+		break;
+
+	case WM_CANCELMODE:
+		if (fDragging) {
+			//ImageList_EndDrag();
+			TreeView_SelectDropTarget(hwndTV, NULL);
+			ReleaseCapture();
+			DestroyCursor(SetCursor(LoadCursor(NULL, IDC_ARROW)));
+			fDragging = false;
+		}
+		break;
+
+	case WM_COMMAND:
+		switch (LOWORD(wParam)) {
+		case IDC_PREVSTYLE:
+			if (TreeView_GetSelection(hwndTV)) {
+				TreeView_Select(hwndTV, TreeView_GetPrevVisible(hwndTV, TreeView_GetSelection(hwndTV)), TVGN_CARET);
+			}
+			PostMessage(hwnd, WM_NEXTDLGCTL, (WPARAM)(GetDlgItem(hwnd, IDC_STYLEEDIT)), TRUE);
+			break;
+
+		case IDC_NEXTSTYLE:
+			if (TreeView_GetSelection(hwndTV)) {
+				TreeView_Select(hwndTV, TreeView_GetNextVisible(hwndTV, TreeView_GetSelection(hwndTV)), TVGN_CARET);
+			}
+			PostMessage(hwnd, WM_NEXTDLGCTL, (WPARAM)(GetDlgItem(hwnd, IDC_STYLEEDIT)), TRUE);
+			break;
+
+		case IDC_STYLEFONT:
+			if (pCurrentStyle) {
+				WCHAR tch[MAX_LEXER_STYLE_EDIT_SIZE];
+				GetDlgItemText(hwnd, IDC_STYLEEDIT, tch, COUNTOF(tch));
+				const bool bDefaultStyle = IsGlobalBaseStyleIndex(pCurrentLexer->rid, iCurrentStyleIndex);
+
+				if (Style_SelectFont(hwnd, tch, COUNTOF(tch), bDefaultStyle)) {
+					SetDlgItemText(hwnd, IDC_STYLEEDIT, tch);
+					//CheckDlgButton(hwnd, IDC_STYLEBOLD, (Style_StrGetBold(tch) ? BST_CHECKED : BST_UNCHECKED));
+					//CheckDlgButton(hwnd, IDC_STYLEITALIC, (Style_StrGetItalic(tch) ? BST_CHECKED : BST_UNCHECKED));
+					//CheckDlgButton(hwnd, IDC_STYLEUNDERLINE, (Style_StrGetUnderline(tch) ? BST_CHECKED : BST_UNCHECKED));
+					//CheckDlgButton(hwnd, IDC_STYLEEOLFILLED, (Style_StrGetEOLFilled(tch) ? BST_CHECKED : BST_UNCHECKED));
+				}
+			}
+			PostMessage(hwnd, WM_NEXTDLGCTL, (WPARAM)(GetDlgItem(hwnd, IDC_STYLEEDIT)), TRUE);
+			break;
+
+		case IDC_STYLEFORE:
+		case IDC_STYLEBACK:
+			if (pCurrentStyle) {
+				WCHAR tch[MAX_LEXER_STYLE_EDIT_SIZE];
+				GetDlgItemText(hwnd, IDC_STYLEEDIT, tch, COUNTOF(tch));
+				const bool fore = LOWORD(wParam) == IDC_STYLEFORE;
+				if (Style_SelectColor(hwnd, tch, COUNTOF(tch), fore)) {
+					SetDlgItemText(hwnd, IDC_STYLEEDIT, tch);
+					//CheckDlgButton(hwnd, IDC_STYLEBOLD, (Style_StrGetBold(tch) ? BST_CHECKED : BST_UNCHECKED));
+					//CheckDlgButton(hwnd, IDC_STYLEITALIC, (Style_StrGetItalic(tch) ? BST_CHECKED : BST_UNCHECKED));
+					//CheckDlgButton(hwnd, IDC_STYLEUNDERLINE, (Style_StrGetUnderline(tch) ? BST_CHECKED : BST_UNCHECKED));
+					//CheckDlgButton(hwnd, IDC_STYLEEOLFILLED, (Style_StrGetEOLFilled(tch) ? BST_CHECKED : BST_UNCHECKED));
+				}
+			}
+			PostMessage(hwnd, WM_NEXTDLGCTL, (WPARAM)(GetDlgItem(hwnd, IDC_STYLEEDIT)), TRUE);
+			break;
+
+		case IDC_RESETALL:
+		case IDC_STYLEDEFAULT:
+			if (LOWORD(wParam) == IDC_RESETALL) {
+				if (np2StyleTheme == StyleTheme_Default) {
+					// reset styles, extensions to built-in default
+					Style_ResetAll(true);
+				} else {
+					// reload styles from external file
+					Style_LoadAll(true);
+					// reset file extensions to built-in default
+					Style_ResetAll(false);
+				}
+			} else if (pCurrentStyle) {
+				Style_ResetStyle(pCurrentLexer, pCurrentStyle);
+			}
+			if (pCurrentStyle) {
+				SetDlgItemText(hwnd, IDC_STYLEEDIT, pCurrentStyle->szValue);
+				//CheckDlgButton(hwnd, IDC_STYLEBOLD, (Style_StrGetBold(pCurrentStyle->szValue) ? BST_CHECKED : BST_UNCHECKED));
+				//CheckDlgButton(hwnd, IDC_STYLEITALIC, (Style_StrGetItalic(pCurrentStyle->szValue) ? BST_CHECKED : BST_UNCHECKED));
+				//CheckDlgButton(hwnd, IDC_STYLEUNDERLINE, (Style_StrGetUnderline(pCurrentStyle->szValue) ? BST_CHECKED : BST_UNCHECKED));
+				//CheckDlgButton(hwnd, IDC_STYLEEOLFILLED, (Style_StrGetEOLFilled(pCurrentStyle->szValue) ? BST_CHECKED : BST_UNCHECKED));
+			} else if (fLexerSelected && pCurrentLexer && pCurrentLexer->szExtensions) {
+				lstrcpy(pCurrentLexer->szExtensions, pCurrentLexer->pszDefExt);
+				SetDlgItemText(hwnd, IDC_STYLEEDIT, pCurrentLexer->szExtensions);
+			}
+			PostMessage(hwnd, WM_NEXTDLGCTL, (WPARAM)(GetDlgItem(hwnd, IDC_STYLEEDIT)), TRUE);
+			break;
+
+		//case IDC_STYLEBOLD:
+		//	if (pCurrentStyle) {
+		//		WCHAR tch[MAX_LEXER_STYLE_EDIT_SIZE];
+		//		GetDlgItemText(hwnd, IDC_STYLEEDIT, tch, COUNTOF(tch));
+		//		Style_StrSetAttribute(tch, COUNTOF(tch), L"bold", IsButtonChecked(hwnd, IDC_STYLEBOLD));
+		//		SetDlgItemText(hwnd, IDC_STYLEEDIT, tch);
+		//	}
+		//	break;
+
+		//case IDC_STYLEITALIC:
+		//	if (pCurrentStyle) {
+		//		WCHAR tch[MAX_LEXER_STYLE_EDIT_SIZE];
+		//		GetDlgItemText(hwnd, IDC_STYLEEDIT, tch, COUNTOF(tch));
+		//		Style_StrSetAttribute(tch, COUNTOF(tch), L"italic", IsButtonChecked(hwnd, IDC_STYLEITALIC));
+		//		SetDlgItemText(hwnd, IDC_STYLEEDIT, tch);
+		//	}
+		//	break;
+
+		//case IDC_STYLEUNDERLINE:
+		//	if (pCurrentStyle) {
+		//		WCHAR tch[MAX_LEXER_STYLE_EDIT_SIZE];
+		//		GetDlgItemText(hwnd, IDC_STYLEEDIT, tch, COUNTOF(tch));
+		//		Style_StrSetAttribute(tch, COUNTOF(tch), L"underline", IsButtonChecked(hwnd, IDC_STYLEUNDERLINE));
+		//		SetDlgItemText(hwnd, IDC_STYLEEDIT, tch);
+		//	}
+		//	break;
+
+		//case IDC_STYLEEOLFILLED:
+		//	if (pCurrentStyle) {
+		//		WCHAR tch[MAX_LEXER_STYLE_EDIT_SIZE];
+		//		GetDlgItemText(hwnd, IDC_STYLEEDIT, tch, COUNTOF(tch));
+		//		Style_StrSetAttribute(tch, COUNTOF(tch), L"eolfilled", IsButtonChecked(hwnd, IDC_STYLEEOLFILLED));
+		//		SetDlgItemText(hwnd, IDC_STYLEEDIT, tch);
+		//	}
+		//	break;
+
+		case IDC_STYLEEDIT:
+			if (HIWORD(wParam) == EN_CHANGE && pCurrentStyle != NULL) {
+				WCHAR tch[MAX_LEXER_STYLE_EDIT_SIZE];
+
+				GetDlgItemText(hwnd, IDC_STYLEEDIT, tch, COUNTOF(tch));
+
+				COLORREF cr = (COLORREF)(-1);
+				Style_StrGetForeColor(tch, &cr);
+				MakeColorPickButton(hwnd, IDC_STYLEFORE, g_exeInstance, cr);
+
+				cr = (COLORREF)(-1);
+				Style_StrGetBackColor(tch, &cr);
+				MakeColorPickButton(hwnd, IDC_STYLEBACK, g_exeInstance, cr);
+			}
+			break;
+
+		case IDC_IMPORT:
+		case IDC_EXPORT:
+		case IDC_PREVIEW:
+		case IDOK: {
+			if (pCurrentStyle) {
+				GetDlgItemText(hwnd, IDC_STYLEEDIT, pCurrentStyle->szValue, MAX_EDITSTYLE_VALUE_SIZE);
+			} else if (fLexerSelected && pCurrentLexer && pCurrentLexer->szExtensions) {
+				if (!GetDlgItemText(hwnd, IDC_STYLEEDIT, pCurrentLexer->szExtensions, MAX_EDITLEXER_EXT_SIZE)) {
+					lstrcpy(pCurrentLexer->szExtensions, pCurrentLexer->pszDefExt);
+				}
+			}
+
+			switch (LOWORD(wParam)) {
+			case IDC_IMPORT:
+				if (Style_Import(hwnd)) {
+					if (pCurrentStyle) {
+						SetDlgItemText(hwnd, IDC_STYLEEDIT, pCurrentStyle->szValue);
+					} else if (fLexerSelected && pCurrentLexer) {
+						SetDlgItemText(hwnd, IDC_STYLEEDIT, pCurrentLexer->szExtensions);
+					}
+
+					TreeView_Select(hwndTV, TreeView_GetRoot(hwndTV), TVGN_CARET);
+				}
+				break;
+
+			case IDC_EXPORT:
+				Style_Export(hwnd);
+				break;
+
+			case IDC_PREVIEW: {
+				struct StyleConfigDlgParam *param = (struct StyleConfigDlgParam *)GetWindowLongPtr(hwnd, DWLP_USER);
+				param->bApply = true;
+				Style_SetLexer(pLexCurrent, false);
+			}
+			break;
+
+			case IDOK:
+				EndDialog(hwnd, IDOK);
+				break;
+			}
+		}
+		break;
+
+		case IDCANCEL:
+			if (fDragging) {
+				SendMessage(hwnd, WM_CANCELMODE, 0, 0);
+			} else {
+				EndDialog(hwnd, IDCANCEL);
+			}
+			break;
+
+		}
+		return TRUE;
+	}
+
+	return FALSE;
+}
+
+//=============================================================================
+//
+// Style_ConfigDlg()
+//
+void Style_ConfigDlg(HWND hwnd) {
+	struct StyleConfigDlgParam param;
+
+	Style_LoadAll(false);
+	// Backup Styles
+	param.hFontTitle = NULL;
+	param.bApply = false;
+	LPWSTR extBackup = (LPWSTR)NP2HeapAlloc(ALL_FILE_EXTENSIONS_BYTE_SIZE);
+	param.extBackup = extBackup;
+	memcpy(extBackup, g_AllFileExtensions, ALL_FILE_EXTENSIONS_BYTE_SIZE);
+	memcpy(param.colorBackup, customColor, MAX_CUSTOM_COLOR_COUNT * sizeof(COLORREF));
+	LPCWSTR backupGlobal = NULL;
+	LPCWSTR backupCurrent = NULL;
+	for (UINT iLexer = 0; iLexer < ALL_LEXER_COUNT; iLexer++) {
+		const LPCEDITLEXER pLex = pLexArray[iLexer];
+		const UINT iStyleBufSize = EDITSTYLE_BufferSize(pLex->iStyleCount);
+		LPWSTR szStyleBuf = (LPWSTR)NP2HeapAlloc(iStyleBufSize);
+		memcpy(szStyleBuf, pLex->szStyleBuf, iStyleBufSize);
+		param.styleBackup[iLexer] = szStyleBuf;
+		if (pLex == pLexGlobal) {
+			backupGlobal = szStyleBuf;
+		} else if (pLex == pLexCurrent) {
+			backupCurrent = szStyleBuf;
+		}
+	}
+
+	if (IDCANCEL == ThemedDialogBoxParam(g_hInstance, MAKEINTRESOURCE(IDD_STYLECONFIG), GetParent(hwnd), Style_ConfigDlgProc, (LPARAM)(&param))) {
+		// Restore Styles
+		memcpy(g_AllFileExtensions, param.extBackup, ALL_FILE_EXTENSIONS_BYTE_SIZE);
+		memcpy(customColor, param.colorBackup, MAX_CUSTOM_COLOR_COUNT * sizeof(COLORREF));
+		for (UINT iLexer = 0; iLexer < ALL_LEXER_COUNT; iLexer++) {
+			PEDITLEXER pLex = pLexArray[iLexer];
+			memcpy(pLex->szStyleBuf, param.styleBackup[iLexer], EDITSTYLE_BufferSize(pLex->iStyleCount));
+		}
+	} else {
+		if (!(fStylesModified & STYLESMODIFIED_FILE_EXT)) {
+			if (memcmp(param.extBackup, g_AllFileExtensions, ALL_FILE_EXTENSIONS_BYTE_SIZE) != 0) {
+				fStylesModified |= STYLESMODIFIED_FILE_EXT;
+			}
+		}
+		if (!(fStylesModified & STYLESMODIFIED_COLOR)) {
+			if (memcmp(param.colorBackup, customColor, MAX_CUSTOM_COLOR_COUNT * sizeof(COLORREF)) != 0) {
+				fStylesModified |= STYLESMODIFIED_COLOR;
+			}
+		}
+		if (!(fStylesModified & STYLESMODIFIED_ALL_STYLE)) {
+			int count = 0;
+			for (UINT iLexer = 0; iLexer < ALL_LEXER_COUNT; iLexer++) {
+				PEDITLEXER pLex = pLexArray[iLexer];
+				if (pLex->bStyleChanged || memcmp(param.styleBackup[iLexer], pLex->szStyleBuf, EDITSTYLE_BufferSize(pLex->iStyleCount)) != 0) {
+					pLex->bStyleChanged = true;
+					++count;
+				}
+			}
+			fStylesModified |= (count == 0) ? STYLESMODIFIED_NONE : ((count == ALL_LEXER_COUNT) ? STYLESMODIFIED_ALL_STYLE : STYLESMODIFIED_SOME_STYLE);
+		}
+
+		if (!param.bApply) {
+			// global default or current styles changed
+			// Note: bStyleChanged is retained until styles been saved.
+			param.bApply = memcmp(backupGlobal, pLexGlobal->szStyleBuf, EDITSTYLE_BufferSize(pLexGlobal->iStyleCount)) != 0
+				|| memcmp(backupCurrent, pLexCurrent->szStyleBuf, EDITSTYLE_BufferSize(pLexCurrent->iStyleCount)) != 0;
+		}
+		if ((fStylesModified & STYLESMODIFIED_WARN_MASK) && !fWarnedNoIniFile) {
+			LPCWSTR themePath = GetStyleThemeFilePath();
+			if (StrIsEmpty(themePath)) {
+				MsgBoxWarn(MB_OK, IDS_SETTINGSNOTSAVED);
+				fWarnedNoIniFile = true;
+			}
+		}
+	}
+
+	NP2HeapFree(param.extBackup);
+	for (UINT iLexer = 0; iLexer < ALL_LEXER_COUNT; iLexer++) {
+		NP2HeapFree(param.styleBackup[iLexer]);
+	}
+	DeleteObject(param.hFontTitle);
+
+	// Apply new (or previous) Styles
+	if (param.bApply) {
+		Style_SetLexer(pLexCurrent, false);
+	}
+}
+
+static PEDITLEXER Lexer_GetFromTreeView(HWND hwndTV) {
+	HTREEITEM hTreeNode = TreeView_GetSelection(hwndTV);
+	if (hTreeNode != NULL) {
+		TVITEM item;
+		memset(&item, 0, sizeof(item));
+		item.mask = TVIF_PARAM;
+		item.hItem = hTreeNode;
+		TreeView_GetItem(hwndTV, &item);
+		return (PEDITLEXER)item.lParam;
+	}
+	return NULL;
+}
+
+static void Lexer_OnCheckStateChanged(HWND hwndTV, HTREEITEM hFavoriteNode, HTREEITEM hTreeNode) {
+	TVITEM item;
+	memset(&item, 0, sizeof(item));
+	item.mask = TVIF_PARAM;
+	item.hItem = hTreeNode;
+	TreeView_GetItem(hwndTV, &item);
+
+	const LPARAM lParam = item.lParam;
+	if (lParam == 0) {
+		return;
+	}
+
+	// toggle check state on clicking
+	const bool checked = !TreeView_GetCheckState(hwndTV, hTreeNode);
+
+	HTREEITEM hParent = TreeView_GetParent(hwndTV, hTreeNode);
+	bool found = hParent == hFavoriteNode;
+	HTREEITEM hInsertAfter = TVI_FIRST;
+
+	if (!found) {
+		HTREEITEM hChildNode = TreeView_GetChild(hwndTV, hFavoriteNode);
+		while (hChildNode != NULL) {
+			item.hItem = hChildNode;
+			TreeView_GetItem(hwndTV, &item);
+			if (item.lParam == lParam) {
+				found = true;
+				hTreeNode = hChildNode;
+				break;
+			}
+
+			hInsertAfter = hChildNode;
+			hChildNode = TreeView_GetNextSibling(hwndTV, hChildNode);
+		}
+	}
+
+	PEDITLEXER pLex = (PEDITLEXER)lParam;
+	if (checked) {
+		// append node into Favorite Schemes
+		if (!found) {
+			const DWORD iconFlags = SHGFI_USEFILEATTRIBUTES | SHGFI_SMALLICON | SHGFI_SYSICONINDEX;
+			hTreeNode = TreeView_GetLastVisible(hwndTV);
+			hParent = Style_AddLexerToTreeView(hwndTV, pLex, iconFlags, hFavoriteNode, hInsertAfter, false);
+			TreeView_SetCheckState(hwndTV, hParent, TRUE);
+			// prevent auto scroll
+			TreeView_EnsureVisible(hwndTV, hTreeNode);
+		}
+	} else {
+		// remove node from Favorite Schemes
+		pLex->iFavoriteOrder = 0;
+
+		if (found) {
+			TreeView_DeleteItem(hwndTV, hTreeNode);
+		}
+
+		// update check state in general schemes
+		if (hParent == hFavoriteNode) {
+			const int group = Lexer_GetSchemeGroup(pLex);
+			WCHAR szTitle[4] = {0};
+			//item.mask = TVIF_TEXT;
+			item.pszText = szTitle;
+			item.cchTextMax = COUNTOF(szTitle);
+
+			hParent = TreeView_GetNextSibling(hwndTV, hParent);
+			found = false;
+			while (!found && hParent != NULL) {
+				item.mask = TVIF_TEXT;
+				item.hItem = hParent;
+				TreeView_GetItem(hwndTV, &item);
+				// test group header
+				if (group == szTitle[0]) {
+					item.mask = TVIF_PARAM;
+					hTreeNode = TreeView_GetChild(hwndTV, hParent);
+					while (hTreeNode != NULL) {
+						item.hItem = hTreeNode;
+						TreeView_GetItem(hwndTV, &item);
+						if (item.lParam == lParam) {
+							found = true;
+							TreeView_SetCheckState(hwndTV, hTreeNode, FALSE);
+							break;
+						}
+
+						hTreeNode = TreeView_GetNextSibling(hwndTV, hTreeNode);
+					}
+				}
+
+				hParent = TreeView_GetNextSibling(hwndTV, hParent);
+			}
+		}
+	}
+}
+
+static void Lexer_OnDragDrop(HWND hwndTV, HTREEITEM hFavoriteNode, HTREEITEM hDraggingNode, HTREEITEM htiTarget) {
+	TVITEM item;
+	memset(&item, 0, sizeof(item));
+	item.mask = TVIF_PARAM;
+	item.hItem = hDraggingNode;
+	TreeView_GetItem(hwndTV, &item);
+
+	if (item.lParam == 0) {
+		return;
+	}
+
+	HTREEITEM hTreeNode = TreeView_GetParent(hwndTV, htiTarget);
+	if (!(htiTarget == hFavoriteNode || hTreeNode == hFavoriteNode)) {
+		return;
+	}
+
+	HTREEITEM hParent = TreeView_GetParent(hwndTV, hDraggingNode);
+	HTREEITEM hLastChild = TVI_FIRST;
+	const LPARAM lParam = item.lParam;
+
+	hTreeNode = TreeView_GetChild(hwndTV, hFavoriteNode);
+	if (hParent == hFavoriteNode) {
+		// dragging within Favorite Schemes
+		if (htiTarget == hFavoriteNode && hDraggingNode == hTreeNode) {
+			// position not changed for first child
+			return;
+		}
+
+		hTreeNode = TreeView_GetNextSibling(hwndTV, htiTarget);
+		if (hTreeNode == hDraggingNode) {
+			// position not changed for next sibling node
+			return;
+		}
+
+		TreeView_DeleteItem(hwndTV, hDraggingNode);
+	} else {
+		// dragging into Favorite Schemes
+		TreeView_SetCheckState(hwndTV, hDraggingNode, TRUE);
+
+		bool found = false;
+		while (hTreeNode != NULL) {
+			item.hItem = hTreeNode;
+			TreeView_GetItem(hwndTV, &item);
+			if (item.lParam == lParam) {
+				found = true;
+				break;
+			}
+
+			hLastChild = hTreeNode;
+			hTreeNode = TreeView_GetNextSibling(hwndTV, hTreeNode);
+		}
+
+		if (found) {
+			TreeView_SetCheckState(hwndTV, hTreeNode, TRUE);
+			return;
+		}
+	}
+
+	const UINT expanded = TreeView_GetItemState(hwndTV, hFavoriteNode, TVIS_EXPANDED) & TVIS_EXPANDED;
+	HTREEITEM hInsertAfter = expanded ? ((htiTarget == hFavoriteNode)? TVI_FIRST : htiTarget) : hLastChild;
+	PEDITLEXER pLex = (PEDITLEXER)lParam;
+
+	const DWORD iconFlags = SHGFI_USEFILEATTRIBUTES | SHGFI_SMALLICON | SHGFI_SYSICONINDEX;
+	hTreeNode = Style_AddLexerToTreeView(hwndTV, pLex, iconFlags, hFavoriteNode, hInsertAfter, false);
+	TreeView_SetCheckState(hwndTV, hTreeNode, TRUE);
+	if (expanded) {
+		TreeView_Select(hwndTV, hTreeNode, TVGN_CARET);
+	}
+}
+
+static void Style_GetFavoriteSchemesFromTreeView(HWND hwndTV, HTREEITEM hFavoriteNode) {
+	WCHAR *wch = favoriteSchemesConfig;
+	int len = 0;
+	int count = 0;
+
+	TVITEM item;
+	memset(&item, 0, sizeof(item));
+	item.mask = TVIF_PARAM;
+
+	HTREEITEM hTreeNode = TreeView_GetChild(hwndTV, hFavoriteNode);
+	while (hTreeNode != NULL) {
+		item.hItem = hTreeNode;
+		TreeView_GetItem(hwndTV, &item);
+		if (item.lParam) {
+			PEDITLEXER pLex = (PEDITLEXER)item.lParam;
+			pLex->iFavoriteOrder = MAX_FAVORITE_SCHEMES_COUNT - count;
+
+			len += wsprintf(wch + len, L"%i ", pLex->rid - NP2LEX_TEXTFILE);
+			++count;
+			if (count == MAX_FAVORITE_SCHEMES_COUNT || len > MAX_FAVORITE_SCHEMES_SAFE_SIZE) {
+				break;
+			}
+		}
+
+		hTreeNode = TreeView_GetNextSibling(hwndTV, hTreeNode);
+	}
+
+	wch[len--] = L'\0';
+	if (len >= 0) {
+		wch[len] = L'\0';
+	}
+
+	qsort(pLexArray + LEXER_INDEX_GENERAL, GENERAL_LEXER_COUNT, sizeof(PEDITLEXER), CmpEditLexerByOrder);
+}
+
+//=============================================================================
+//
+// Style_SelectLexerDlgProc()
+//
+static INT_PTR CALLBACK Style_SelectLexerDlgProc(HWND hwnd, UINT umsg, WPARAM wParam, LPARAM lParam) {
+	static HWND hwndTV;
+	static HTREEITEM hFavoriteNode;
+	static HTREEITEM hDraggingNode;
+	static bool fDragging;
+	static int iInternalDefault;
+
+	switch (umsg) {
+	case WM_INITDIALOG: {
+		SetWindowLongPtr(hwnd, DWLP_USER, lParam);
+		ResizeDlg_Init(hwnd, cxStyleSelectDlg, cyStyleSelectDlg, IDC_RESIZEGRIP3);
+
+		const bool favorite = lParam != 0;
+		if (favorite) {
+			WCHAR szTitle[128];
+			GetString(IDS_FAVORITE_SCHEMES_TITLE, szTitle, COUNTOF(szTitle));
+			SetWindowText(hwnd, szTitle);
+		}
+
+		hwndTV = GetDlgItem(hwnd, IDC_STYLELIST);
+		SetWindowStyle(hwndTV, GetWindowStyle(hwndTV) | (favorite ? TVS_CHECKBOXES : TVS_DISABLEDRAGDROP));
+
+		hFavoriteNode = Style_AddAllLexerToTreeView(hwndTV, false, favorite);
+		if (favorite) {
+			TreeView_EnsureVisible(hwndTV, hFavoriteNode);
+			TreeView_SetInsertMarkColor(hwndTV, GetSysColor(COLOR_HIGHLIGHT));
+		}
+
+		hDraggingNode = NULL;
+		fDragging = false;
+		iInternalDefault = pLexArray[iDefaultLexerIndex]->rid;
+
+		if (iInternalDefault == pLexCurrent->rid) {
+			CheckDlgButton(hwnd, IDC_DEFAULTSCHEME, BST_CHECKED);
+		}
+
+		if (bAutoSelect) {
+			CheckDlgButton(hwnd, IDC_AUTOSELECT, BST_CHECKED);
+		}
+
+		CenterDlgInParent(hwnd);
+	}
+	return TRUE;
+
+	case WM_DESTROY:
+		ResizeDlg_Destroy(hwnd, &cxStyleSelectDlg, &cyStyleSelectDlg);
+		return FALSE;
+
+	case WM_SIZE: {
+		int dx;
+		int dy;
+
+		ResizeDlg_Size(hwnd, lParam, &dx, &dy);
+		HDWP hdwp = BeginDeferWindowPos(6);
+		hdwp = DeferCtlPos(hdwp, hwnd, IDC_RESIZEGRIP3, dx, dy, SWP_NOSIZE);
+		hdwp = DeferCtlPos(hdwp, hwnd, IDOK, dx, dy, SWP_NOSIZE);
+		hdwp = DeferCtlPos(hdwp, hwnd, IDCANCEL, dx, dy, SWP_NOSIZE);
+		hdwp = DeferCtlPos(hdwp, hwnd, IDC_STYLELIST, dx, dy, SWP_NOMOVE);
+		hdwp = DeferCtlPos(hdwp, hwnd, IDC_AUTOSELECT, 0, dy, SWP_NOSIZE);
+		hdwp = DeferCtlPos(hdwp, hwnd, IDC_DEFAULTSCHEME, 0, dy, SWP_NOSIZE);
+		EndDeferWindowPos(hdwp);
+	}
+	return TRUE;
+
+	case WM_GETMINMAXINFO:
+		ResizeDlg_GetMinMaxInfo(hwnd, lParam);
+		return TRUE;
+
+	case WM_NOTIFY:
+		if (((LPNMHDR)(lParam))->idFrom == IDC_STYLELIST) {
+			LPNMTREEVIEW lpnmtv = (LPNMTREEVIEW)lParam;
+			switch (lpnmtv->hdr.code) {
+			case NM_CLICK: {
+				// https://support.microsoft.com/en-us/help/261289/how-to-know-when-the-user-clicks-a-check-box-in-a-treeview-control
+				TVHITTESTINFO tvht = { { 0, 0 }, 0, NULL };
+				const DWORD dwpos = GetMessagePos();
+				tvht.pt.x = GET_X_LPARAM(dwpos);
+				tvht.pt.y = GET_Y_LPARAM(dwpos);
+				MapWindowPoints(HWND_DESKTOP, hwndTV, &tvht.pt, 1);
+				TreeView_HitTest(hwndTV, &tvht);
+
+				if (tvht.hItem != NULL && (TVHT_ONITEMSTATEICON & tvht.flags)) {
+					Lexer_OnCheckStateChanged(hwndTV, hFavoriteNode, tvht.hItem);
+				}
+			}
+			break;
+
+			case NM_DBLCLK:
+				// disable double click when managing favorite schemes.
+				if (Lexer_GetFromTreeView(hwndTV) != NULL && GetWindowLongPtr(hwnd, DWLP_USER) == 0) {
+					SendWMCommand(hwnd, IDOK);
+				}
+				break;
+
+			case TVN_SELCHANGED: {
+				PEDITLEXER pLex = (PEDITLEXER)lpnmtv->itemNew.lParam;
+				const bool selected = pLex != NULL;
+				if (selected) {
+					CheckDlgButton(hwnd, IDC_DEFAULTSCHEME, (iInternalDefault == pLex->rid)? BST_CHECKED : BST_UNCHECKED);
+				} else {
+					TreeView_Expand(hwndTV, lpnmtv->itemNew.hItem, TVE_EXPAND);
+				}
+				EnableWindow(GetDlgItem(hwnd, IDC_DEFAULTSCHEME), selected);
+			}
+			break;
+
+			case TVN_BEGINDRAG: {
+				TreeView_Select(hwndTV, lpnmtv->itemNew.hItem, TVGN_CARET);
+				// prevent dragging group folder or Text File
+				if (lpnmtv->itemNew.lParam != 0 && TreeView_GetParent(hwndTV, lpnmtv->itemNew.hItem) != NULL) {
+					hDraggingNode = lpnmtv->itemNew.hItem;
+					DestroyCursor(SetCursor(LoadCursor(g_exeInstance, MAKEINTRESOURCE(IDC_COPY))));
+				} else {
+					hDraggingNode = NULL;
+					DestroyCursor(SetCursor(LoadCursor(NULL, IDC_NO)));
+				}
+				SetCapture(hwnd);
+				fDragging = true;
+			}
+			break;
+			}
+		}
+		return TRUE;
+
+	case WM_MOUSEMOVE:
+		if (fDragging && hDraggingNode != NULL) {
+			TVHITTESTINFO tvht = { { 0, 0 }, 0, NULL };
+
+			tvht.pt.x = GET_X_LPARAM(lParam);
+			tvht.pt.y = GET_Y_LPARAM(lParam);
+
+			MapWindowPoints(hwnd, hwndTV, &tvht.pt, 1);
+			TreeView_HitTest(hwndTV, &tvht);
+
+			HTREEITEM htiTarget = tvht.hItem;
+			if (htiTarget != NULL) {
+				TreeView_EnsureVisible(hwndTV, htiTarget);
+				HTREEITEM hParent = TreeView_GetParent(hwndTV, htiTarget);
+				if (htiTarget == hFavoriteNode || hParent == hFavoriteNode) {
+					//TreeView_Expand(hwndTV, hFavoriteNode, TVE_EXPAND);
+				} else {
+					htiTarget = NULL;
+				}
+			}
+
+			TreeView_SelectDropTarget(hwndTV, htiTarget);
+			TreeView_SetInsertMark(hwndTV, htiTarget, TRUE);
+		}
+		break;
+
+	case WM_LBUTTONUP:
+		if (fDragging) {
+			HTREEITEM htiTarget = TreeView_GetDropHilight(hwndTV);
+			TreeView_SelectDropTarget(hwndTV, NULL);
+			TreeView_SetInsertMark(hwndTV, NULL, TRUE);
+
+			if (hDraggingNode != NULL && htiTarget != NULL && hDraggingNode != htiTarget) {
+				Lexer_OnDragDrop(hwndTV, hFavoriteNode, hDraggingNode, htiTarget);
+			}
+
+			ReleaseCapture();
+			DestroyCursor(SetCursor(LoadCursor(NULL, IDC_ARROW)));
+			fDragging = false;
+		}
+		break;
+
+	case WM_CANCELMODE:
+		if (fDragging) {
+			TreeView_SelectDropTarget(hwndTV, NULL);
+			TreeView_SetInsertMark(hwndTV, NULL, TRUE);
+			ReleaseCapture();
+			DestroyCursor(SetCursor(LoadCursor(NULL, IDC_ARROW)));
+			fDragging = false;
+		}
+		break;
+
+	case WM_COMMAND:
+		switch (LOWORD(wParam)) {
+		case IDC_DEFAULTSCHEME:
+			iInternalDefault = NP2LEX_TEXTFILE;
+			if (IsButtonChecked(hwnd, IDC_DEFAULTSCHEME)) {
+				PEDITLEXER pLex = Lexer_GetFromTreeView(hwndTV);
+				if (pLex != NULL) {
+					iInternalDefault = pLex->rid;
+				}
+			}
+			break;
+
+		case IDOK: {
+			if (GetWindowLongPtr(hwnd, DWLP_USER)) {
+				Style_GetFavoriteSchemesFromTreeView(hwndTV, hFavoriteNode);
+			} else {
+				PEDITLEXER pLex = Lexer_GetFromTreeView(hwndTV);
+				if (pLex != NULL) {
+					pLexCurrent = pLex;
+					np2LexLangIndex = 0;
+				}
+			}
+
+			if (iInternalDefault != pLexArray[iDefaultLexerIndex]->rid) {
+				// default lexer changed
+				iDefaultLexerIndex = Style_GetMatchLexerIndex(iInternalDefault);
+			}
+
+			bAutoSelect = IsButtonChecked(hwnd, IDC_AUTOSELECT);
+			EndDialog(hwnd, IDOK);
+		}
+		break;
+
+		case IDCANCEL:
+			if (fDragging) {
+				SendMessage(hwnd, WM_CANCELMODE, 0, 0);
+			} else {
+				EndDialog(hwnd, IDCANCEL);
+			}
+			break;
+		}
+		return TRUE;
+	}
+	return FALSE;
+}
+
+//=============================================================================
+//
+// Style_SelectLexerDlg()
+//
+void Style_SelectLexerDlg(HWND hwnd, bool favorite) {
+	const LPCEDITLEXER pLex = pLexCurrent;
+	const int langIndex = np2LexLangIndex;
+	if (IDOK == ThemedDialogBoxParam(g_hInstance, MAKEINTRESOURCE(IDD_STYLESELECT), GetParent(hwnd), Style_SelectLexerDlgProc, favorite)) {
+		if (!favorite && (pLex != pLexCurrent || langIndex != np2LexLangIndex)) {
+			if (pLexCurrent->iLexer == SCLEX_CSV) {
+				SelectCSVOptionsDlg();
+			}
+			Style_SetLexer(pLexCurrent, (pLex != pLexCurrent) + true);
+		}
+	} else {
+		if (favorite) {
+			Style_SetFavoriteSchemes();
+		}
+	}
+}
+
+static INT_PTR CALLBACK SelectCSVOptionsDlgProc(HWND hwnd, UINT umsg, WPARAM wParam, LPARAM lParam) {
+	UNREFERENCED_PARAMETER(lParam);
+	switch (umsg) {
+	case WM_INITDIALOG: {
+		const uint32_t option = iCsvOption;
+		const uint8_t delimiter = option & 0xff;
+		const uint8_t qualifier = (option >> 8) & 0x7f;
+		int index = IDC_CSV_DELIMITER_COMMA;
+		if (delimiter != ',') {
+			uint32_t mask = ('\t' << ((IDC_CSV_DELIMITER_TAB - IDC_CSV_DELIMITER_COMMA - 1)*8))
+				| (' ' << ((IDC_CSV_DELIMITER_SPACE - IDC_CSV_DELIMITER_COMMA - 1)*8))
+				| (';' << ((IDC_CSV_DELIMITER_SEMICOLON - IDC_CSV_DELIMITER_COMMA - 1)*8))
+				| ('|' << ((IDC_CSV_DELIMITER_PIPE - IDC_CSV_DELIMITER_COMMA - 1)*8));
+			do {
+				++index;
+				if ((mask & 0xff) == delimiter) {
+					break;
+				}
+				mask >>= 8;
+			} while (mask);
+			if (mask == 0) {
+				++index;
+				const WCHAR tch[2] = {delimiter, L'\0'};
+				SetDlgItemText(hwnd, IDC_CSV_DELIMITER_OTHER_TEXT, tch);
+			}
+		}
+
+		CheckRadioButton(hwnd, IDC_CSV_DELIMITER_COMMA, IDC_CSV_DELIMITER_OTHER, index);
+		SendWMCommand(hwnd, index);
+		index = (qualifier == 0) ? IDC_CSV_QUALIFIER_NONE : (IDC_CSV_QUALIFIER_DOUBLE + (qualifier & 1));
+		if (qualifier == 0 || (option & CsvOption_BackslashEscape) != 0) {
+			CheckDlgButton(hwnd, IDC_CSV_BACKSLASH_ESCAPE, BST_CHECKED);
+		}
+		CheckRadioButton(hwnd, IDC_CSV_QUALIFIER_DOUBLE, IDC_CSV_QUALIFIER_NONE, index);
+		if (option & CsvOption_MergeDelimiter) {
+			CheckDlgButton(hwnd, IDC_CSV_MERGE_DELIMITER, BST_CHECKED);
+		}
+		CenterDlgInParent(hwnd);
+	}
+	return TRUE;
+
+	case WM_COMMAND:
+		switch (LOWORD(wParam)) {
+		case IDOK: {
+			int index = GetCheckedRadioButton(hwnd, IDC_CSV_DELIMITER_COMMA, IDC_CSV_DELIMITER_OTHER);
+			int option = ',';
+			if (index == IDC_CSV_DELIMITER_OTHER) {
+				WCHAR tch[2] = L"";
+				GetDlgItemText(hwnd, IDC_CSV_DELIMITER_OTHER_TEXT, tch, COUNTOF(tch));
+				const WCHAR ch = tch[0];
+				if (ch > ' ' && ch < 0x7f) {
+					option = ch;
+				}
+			} else if (index > IDC_CSV_DELIMITER_COMMA) {
+				const uint32_t mask = ('\t' << ((IDC_CSV_DELIMITER_TAB - IDC_CSV_DELIMITER_COMMA - 1)*8))
+					| (' ' << ((IDC_CSV_DELIMITER_SPACE - IDC_CSV_DELIMITER_COMMA - 1)*8))
+					| (';' << ((IDC_CSV_DELIMITER_SEMICOLON - IDC_CSV_DELIMITER_COMMA - 1)*8))
+					| ('|' << ((IDC_CSV_DELIMITER_PIPE - IDC_CSV_DELIMITER_COMMA - 1)*8));
+				option = (mask >> ((index - IDC_CSV_DELIMITER_COMMA - 1)*8)) & 0xff;
+			}
+
+			index = GetCheckedRadioButton(hwnd, IDC_CSV_QUALIFIER_DOUBLE, IDC_CSV_QUALIFIER_NONE);
+			uint32_t qualifier = ('\"' | ('\'' << 8)) << 8;
+			qualifier = (qualifier >> (index - IDC_CSV_QUALIFIER_DOUBLE)*8) & 0xff00;
+			option |= qualifier;
+			if (qualifier == 0 || IsButtonChecked(hwnd, IDC_CSV_BACKSLASH_ESCAPE)) {
+				option |= CsvOption_BackslashEscape;
+			}
+			if (IsButtonChecked(hwnd, IDC_CSV_MERGE_DELIMITER)) {
+				option |= CsvOption_MergeDelimiter;
+			}
+			index = iCsvOption;
+			iCsvOption = option;
+			EndDialog(hwnd, (index == option) ? IDCANCEL : IDOK);
+		} break;
+
+		case IDCANCEL:
+			EndDialog(hwnd, IDCANCEL);
+			break;
+
+		default:
+			if (LOWORD(wParam) == IDC_CSV_QUALIFIER_NONE) {
+				CheckDlgButton(hwnd, IDC_CSV_BACKSLASH_ESCAPE, BST_CHECKED);
+			} else if (LOWORD(wParam) >= IDC_CSV_DELIMITER_COMMA && LOWORD(wParam) <= IDC_CSV_DELIMITER_OTHER) {
+				EnableWindow(GetDlgItem(hwnd, IDC_CSV_DELIMITER_OTHER_TEXT), (LOWORD(wParam) == IDC_CSV_DELIMITER_OTHER));
+			}
+			break;
+		}
+		return TRUE;
+	}
+	return FALSE;
+}
+
+bool SelectCSVOptionsDlg(void) {
+	const INT_PTR iResult = ThemedDialogBoxParam(g_hInstance, MAKEINTRESOURCE(IDD_CSV_OPTIONS), hwndMain, SelectCSVOptionsDlgProc, 0);
+	return iResult == IDOK;
+}