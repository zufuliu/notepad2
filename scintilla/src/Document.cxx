--- conflicted
+++ resolved
@@ -1,3653 +1,3620 @@
-// Scintilla source code edit control
-/** @file Document.cxx
- ** Text document that handles notifications, DBCS, styling, words and end of line.
- **/
-// Copyright 1998-2011 by Neil Hodgson <neilh@scintilla.org>
-// The License.txt file describes the conditions under which this software may be distributed.
-
-#include <cstddef>
-#include <cstdlib>
-#include <cstdint>
-#include <cassert>
-#include <cstring>
-#include <cstdio>
-#include <cmath>
-#include <climits>
-
-#include <stdexcept>
-#include <string>
-#include <string_view>
-#include <vector>
-#include <array>
-#include <forward_list>
-#include <optional>
-#include <algorithm>
-#include <memory>
-
-#if defined(BOOST_REGEX_STANDALONE)
-#if defined(_WIN32) && !defined(__GNUC__)
-#include <windows.h>
-#endif
-#include <boost/regex.hpp>
-#elif !defined(NO_CXX11_REGEX)
-#include <regex>
-#endif
-
-#include "ScintillaTypes.h"
-#include "ScintillaMessages.h"
-#include "ScintillaStructures.h"
-#include "ILoader.h"
-#include "ILexer.h"
-
-#include "Debugging.h"
-//#include "VectorISA.h"
-
-#include "CharacterSet.h"
-//#include "CharacterCategory.h"
-#include "Position.h"
-#include "SplitVector.h"
-#include "Partitioning.h"
-#include "RunStyles.h"
-#include "CellBuffer.h"
-#include "PerLine.h"
-#include "CharClassify.h"
-#include "Decoration.h"
-#include "CaseFolder.h"
-#include "Document.h"
-#include "RESearch.h"
-#include "UniConversion.h"
-#include "ElapsedPeriod.h"
-
-using namespace Scintilla;
-using namespace Scintilla::Internal;
-using namespace Lexilla;
-
-LexInterface::LexInterface(Document *pdoc_) noexcept : pdoc(pdoc_), performingStyle(false) {
-}
-
-LexInterface::~LexInterface() noexcept = default;
-
-void LexInterface::Colourise(Sci::Position start, Sci::Position end) {
-	if (pdoc && instance && !performingStyle) {
-		// Protect against reentrance, which may occur, for example, when
-		// fold points are discovered while performing styling and the folding
-		// code looks for child lines which may trigger styling.
-		performingStyle = true;
-
-		const Sci::Position lengthDoc = pdoc->LengthNoExcept();
-		if (end < 0) {
-			end = lengthDoc;
-		}
-		const Sci::Position len = end - start;
-
-		PLATFORM_ASSERT(len >= 0);
-		PLATFORM_ASSERT(start + len <= lengthDoc);
-
-		if (len > 0) {
-			int styleStart = 0;
-			if (start > 0) {
-				styleStart = pdoc->StyleIndexAt(start - 1);
-			}
-			instance->Lex(start, len, styleStart, pdoc);
-			instance->Fold(start, len, styleStart, pdoc);
-		}
-
-		performingStyle = false;
-	}
-}
-
-bool LexInterface::UseContainerLexing() const noexcept {
-	return !instance;
-}
-
-LineEndType LexInterface::LineEndTypesSupported() const noexcept {
-	if (instance) {
-		return static_cast<LineEndType>(instance->LineEndTypesSupported());
-	}
-	return LineEndType::Default;
-}
-
-void ActionDuration::AddSample(Sci::Position numberActions, double durationOfActions) noexcept {
-	// Only adjust for multiple actions to avoid instability
-	if (numberActions < unitBytes) {
-		return;
-	}
-
-	// Alpha value for exponential smoothing.
-	// Most recent value contributes 25% to smoothed value.
-	constexpr double alpha = 0.25;
-
-	const double durationOne = (unitBytes * durationOfActions) / numberActions;
-	const double duration_ = alpha * durationOne + (1.0 - alpha) * duration;
-	//duration = Clamp(duration_, minDuration, maxDuration);
-	duration = std::max(duration_, minDuration);
-	//printf("%s actions=%.9f / %zd, one=%.9f, value=%.9f, [%.9f, %.8f, %.6f]\n", __func__,
-	//	durationOfActions, numberActions, durationOne, duration_, duration, minDuration, maxDuration);
-}
-
-int ActionDuration::ActionsInAllowedTime(double secondsAllowed) const noexcept {
-	const int actions = std::clamp(static_cast<int>(secondsAllowed / duration), 8, 0x10000);
-	return actions * unitBytes;
-}
-
-CharacterExtracted::CharacterExtracted(const unsigned char *charBytes, size_t widthCharBytes) noexcept {
-	const int utf8status = UTF8ClassifyMulti(charBytes, widthCharBytes);
-	if (utf8status & UTF8MaskInvalid) {
-		// Treat as invalid and use up just one byte
-		character = unicodeReplacementChar;
-		widthBytes = 1;
-	} else {
-		character = UnicodeFromUTF8(charBytes);
-		widthBytes = utf8status & UTF8MaskWidth;
-	}
-}
-
-Document::Document(DocumentOption options) :
-	cb(!FlagSet(options, DocumentOption::StylesNone), FlagSet(options, DocumentOption::TextLarge)),
-	durationStyleOneUnit(1e-6) {
-	refCount = 0;
-#ifdef _WIN32
-	eolMode = EndOfLine::CrLf;
-#else
-	eolMode = EndOfLine::Lf;
-#endif
-	dbcsCodePage = CpUtf8;
-	lineEndBitSet = LineEndType::Default;
-	endStyled = 0;
-	styleClock = 0;
-	enteredModification = 0;
-	enteredStyling = 0;
-	enteredReadOnlyCount = 0;
-	matchesValid = false;
-	insertionSet = false;
-	tabInChars = 8;
-	indentInChars = 0;
-	actualIndentInChars = 8;
-	useTabs = true;
-	tabIndents = true;
-	forwardSafeChar = 0x80;
-	backwardSafeChar = 0x80;
-	backspaceUnindents = false;
-
-	perLineData[ldMarkers] = std::make_unique<LineMarkers>();
-	perLineData[ldLevels] = std::make_unique<LineLevels>();
-	perLineData[ldState] = std::make_unique<LineState>();
-	perLineData[ldMargin] = std::make_unique<LineAnnotation>();
-	perLineData[ldAnnotation] = std::make_unique<LineAnnotation>();
-	perLineData[ldEOLAnnotation] = std::make_unique<LineAnnotation>();
-
-	decorations = DecorationListCreate(IsLarge());
-
-	cb.SetPerLine(this);
-	cb.SetUTF8Substance(CpUtf8 == dbcsCodePage);
-}
-
-Document::~Document() {
-	for (const auto &watcher : watchers) {
-		watcher.watcher->NotifyDeleted(this, watcher.userData);
-	}
-}
-
-// Increase reference count and return its previous value.
-int SCI_METHOD Document::AddRef() noexcept {
-	return refCount++;
-}
-
-// Decrease reference count and return its previous value.
-// Delete the document if reference count reaches zero.
-int SCI_METHOD Document::Release() noexcept {
-	const int curRefCount = --refCount;
-	if (curRefCount == 0)
-		delete this;
-	return curRefCount;
-}
-
-void Document::Init() {
-	for (const auto &pl : perLineData) {
-		if (pl)
-			pl->Init();
-	}
-}
-
-bool Document::IsActive() const noexcept {
-	return std::any_of(std::begin(perLineData), std::end(perLineData),
-	[](const auto &pl) noexcept {
-		return pl->IsActive();
-	});
-}
-
-void Document::InsertLine(Sci::Line line) {
-	for (const auto &pl : perLineData) {
-		if (pl)
-			pl->InsertLine(line);
-	}
-}
-
-void Document::InsertLines(Sci::Line line, Sci::Line lines) {
-	for (const auto &pl : perLineData) {
-		if (pl)
-			pl->InsertLines(line, lines);
-	}
-}
-
-void Document::RemoveLine(Sci::Line line) {
-	for (const auto &pl : perLineData) {
-		if (pl)
-			pl->RemoveLine(line);
-	}
-}
-
-LineMarkers *Document::Markers() const noexcept {
-	return static_cast<LineMarkers *>(perLineData[ldMarkers].get());
-}
-
-LineLevels *Document::Levels() const noexcept {
-	return static_cast<LineLevels *>(perLineData[ldLevels].get());
-}
-
-LineState *Document::States() const noexcept {
-	return static_cast<LineState *>(perLineData[ldState].get());
-}
-
-LineAnnotation *Document::Margins() const noexcept {
-	return static_cast<LineAnnotation *>(perLineData[ldMargin].get());
-}
-
-LineAnnotation *Document::Annotations() const noexcept {
-	return static_cast<LineAnnotation *>(perLineData[ldAnnotation].get());
-}
-
-LineAnnotation *Document::EOLAnnotations() const noexcept {
-	return static_cast<LineAnnotation *>(perLineData[ldEOLAnnotation].get());
-}
-
-LineEndType Document::LineEndTypesSupported() const noexcept {
-	if ((CpUtf8 == dbcsCodePage) && pli)
-		return pli->LineEndTypesSupported();
-	else
-		return LineEndType::Default;
-}
-
-bool Document::SetDBCSCodePage(int dbcsCodePage_) {
-	if (dbcsCodePage != dbcsCodePage_) {
-		dbcsCodePage = dbcsCodePage_;
-		pcf.reset();
-		cb.SetLineEndTypes(lineEndBitSet & LineEndTypesSupported());
-		cb.SetUTF8Substance(CpUtf8 == dbcsCodePage);
-		DBCSCharClassify *classify = nullptr;
-		forwardSafeChar = 0xff;
-		backwardSafeChar = 0xff;
-		if (dbcsCodePage) {
-			forwardSafeChar = 0x80;
-			backwardSafeChar = 0x80;
-			if (CpUtf8 != dbcsCodePage) {
-				// minimum trail byte
-				switch (dbcsCodePage) {
-				default:
-					backwardSafeChar = 0x40 - 1;
-					break;
-				case 949:
-					backwardSafeChar = 0x41 - 1;
-					break;
-				case 1361:
-					backwardSafeChar = 0x31 - 1;
-					break;
-				}
-				classify = new DBCSCharClassify(dbcsCodePage);
-			}
-		}
-		dbcsCharClass.reset(classify);
-		regex.reset();
-		ModifiedAt(0);	// Need to restyle whole document
-		return true;
-	} else {
-		return false;
-	}
-}
-
-bool Document::SetLineEndTypesAllowed(LineEndType lineEndBitSet_) {
-	if (lineEndBitSet != lineEndBitSet_) {
-		lineEndBitSet = lineEndBitSet_;
-		const LineEndType lineEndBitSetActive = lineEndBitSet & LineEndTypesSupported();
-		if (lineEndBitSetActive != cb.GetLineEndTypes()) {
-			ModifiedAt(0);
-			cb.SetLineEndTypes(lineEndBitSetActive);
-			return true;
-		} else {
-			return false;
-		}
-	} else {
-		return false;
-	}
-}
-
-void Document::SetSavePoint() noexcept {
-	cb.SetSavePoint();
-	NotifySavePoint(true);
-}
-
-void Document::TentativeUndo() {
-	if (!TentativeActive())
-		return;
-	CheckReadOnly();
-	if (enteredModification == 0) {
-		enteredModification++;
-		if (!cb.IsReadOnly()) {
-			const bool startSavePoint = cb.IsSavePoint();
-			bool multiLine = false;
-			const int steps = cb.TentativeSteps();
-			//Platform::DebugPrintf("Steps=%d\n", steps);
-			for (int step = 0; step < steps; step++) {
-				const Sci::Line prevLinesTotal = LinesTotal();
-				const Action &action = cb.GetUndoStep();
-				if (action.at == ActionType::remove) {
-					NotifyModified(DocModification(
-						ModificationFlags::BeforeInsert | ModificationFlags::Undo, action));
-				} else if (action.at == ActionType::container) {
-					DocModification dm(ModificationFlags::Container | ModificationFlags::Undo);
-					dm.token = action.position;
-					NotifyModified(dm);
-				} else {
-					NotifyModified(DocModification(
-						ModificationFlags::BeforeDelete | ModificationFlags::Undo, action));
-				}
-				cb.PerformUndoStep();
-				if (action.at != ActionType::container) {
-					ModifiedAt(action.position);
-				}
-
-				ModificationFlags modFlags = ModificationFlags::Undo;
-				// With undo, an insertion action becomes a deletion notification
-				if (action.at == ActionType::remove) {
-					modFlags |= ModificationFlags::InsertText;
-				} else if (action.at == ActionType::insert) {
-					modFlags |= ModificationFlags::DeleteText;
-				}
-				if (steps > 1)
-					modFlags |= ModificationFlags::MultiStepUndoRedo;
-				const Sci::Line linesAdded = LinesTotal() - prevLinesTotal;
-				if (linesAdded != 0)
-					multiLine = true;
-				if (step == steps - 1) {
-					modFlags |= ModificationFlags::LastStepInUndoRedo;
-					if (multiLine)
-						modFlags |= ModificationFlags::MultilineUndoRedo;
-				}
-				NotifyModified(DocModification(modFlags, action.position, action.lenData,
-					linesAdded, action.Data()));
-			}
-
-			const bool endSavePoint = cb.IsSavePoint();
-			if (startSavePoint != endSavePoint) {
-				NotifySavePoint(endSavePoint);
-			}
-
-			cb.TentativeCommit();
-		}
-		enteredModification--;
-	}
-}
-
-MarkerMask Document::GetMark(Sci::Line line, bool includeChangeHistory) const noexcept {
-	MarkerMask marksHistory = 0;
-	if (includeChangeHistory && (line < LinesTotal())) {
-		MarkerMask marksEdition = 0;
-
-		const Sci::Position start = LineStart(line);
-		const Sci::Position lineNext = LineStart(line + 1);
-		for (Sci::Position position = start; position < lineNext;) {
-			const int edition = EditionAt(position);
-			if (edition) {
-				marksEdition |= 1U << (edition - 1);
-			}
-			position = EditionEndRun(position);
-		}
-		const Sci::Position lineEnd = LineEnd(line);
-		for (Sci::Position position = start; position <= lineEnd;) {
-			marksEdition |= EditionDeletesAt(position);
-			position = EditionNextDelete(position);
-		}
-
-		/* Bits: RevertedToOrigin, Saved, Modified, RevertedToModified */
-		constexpr unsigned int editionShift = static_cast<unsigned int>(MarkerOutline::HistoryRevertedToOrigin);
-		marksHistory = marksEdition << editionShift;
-	}
-	return marksHistory | Markers()->MarkValue(line);
-}
-
-Sci::Line Document::MarkerNext(Sci::Line lineStart, MarkerMask mask) const noexcept {
-	return Markers()->MarkerNext(lineStart, mask);
-}
-
-int Document::AddMark(Sci::Line line, int markerNum) {
-	const Sci::Line lines = LinesTotal();
-	if (IsValidIndex(line, lines)) {
-		const int prev = Markers()->AddMark(line, markerNum, lines);
-		const DocModification mh(ModificationFlags::ChangeMarker, LineStart(line), 0, 0, nullptr, line);
-		NotifyModified(mh);
-		return prev;
-	} else {
-		return -1;
-	}
-}
-
-void Document::AddMarkSet(Sci::Line line, MarkerMask valueSet) {
-	const Sci::Line lines = LinesTotal();
-	if (!IsValidIndex(line, lines)) {
-		return;
-	}
-	MarkerMask m = valueSet;
-	for (int i = 0; m; i++, m >>= 1) {
-		if (m & 1)
-			Markers()->AddMark(line, i, lines);
-	}
-	const DocModification mh(ModificationFlags::ChangeMarker, LineStart(line), 0, 0, nullptr, line);
-	NotifyModified(mh);
-}
-
-void Document::DeleteMark(Sci::Line line, int markerNum) {
-	Markers()->DeleteMark(line, markerNum, false);
-	const DocModification mh(ModificationFlags::ChangeMarker, LineStart(line), 0, 0, nullptr, line);
-	NotifyModified(mh);
-}
-
-void Document::DeleteMarkFromHandle(int markerHandle) {
-	Markers()->DeleteMarkFromHandle(markerHandle);
-	DocModification mh(ModificationFlags::ChangeMarker);
-	mh.line = -1;
-	NotifyModified(mh);
-}
-
-void Document::DeleteAllMarks(int markerNum) {
-	bool someChanges = false;
-	const Sci::Line lines = LinesTotal();
-	for (Sci::Line line = 0; line < lines; line++) {
-		if (Markers()->DeleteMark(line, markerNum, true))
-			someChanges = true;
-	}
-	if (someChanges) {
-		DocModification mh(ModificationFlags::ChangeMarker);
-		mh.line = -1;
-		NotifyModified(mh);
-	}
-}
-
-Sci::Line Document::LineFromHandle(int markerHandle) const noexcept {
-	return Markers()->LineFromHandle(markerHandle);
-}
-
-int Document::MarkerNumberFromLine(Sci::Line line, int which) const noexcept {
-	return Markers()->NumberFromLine(line, which);
-}
-
-int Document::MarkerHandleFromLine(Sci::Line line, int which) const noexcept {
-	return Markers()->HandleFromLine(line, which);
-}
-
-Sci_Position SCI_METHOD Document::LineStart(Sci_Line line) const noexcept {
-	return cb.LineStart(line);
-}
-
-Range Document::LineRange(Sci::Line line) const noexcept {
-	return {cb.LineStart(line), cb.LineStart(line + 1)};
-}
-
-bool Document::IsLineStartPosition(Sci::Position position) const noexcept {
-	return LineStartPosition(position) == position;
-}
-
-Sci_Position SCI_METHOD Document::LineEnd(Sci_Line line) const noexcept {
-	return cb.LineEnd(line);
-}
-
-void SCI_METHOD Document::SetErrorStatus(int status) noexcept {
-	// Tell the watchers an error has occurred.
-	for (const auto &watcher : watchers) {
-		watcher.watcher->NotifyErrorOccurred(this, watcher.userData, static_cast<Status>(status));
-	}
-}
-
-Sci_Line SCI_METHOD Document::LineFromPosition(Sci_Position pos) const noexcept {
-	return cb.LineFromPosition(pos);
-}
-
-Sci::Line Document::SciLineFromPosition(Sci::Position pos) const noexcept {
-	// Avoids casting in callers for this very common function
-	return cb.LineFromPosition(pos);
-}
-
-Sci::Position Document::LineStartPosition(Sci::Position position) const noexcept {
-	return cb.LineStart(cb.LineFromPosition(position));
-}
-
-Sci::Position Document::LineEndPosition(Sci::Position position) const noexcept {
-	return cb.LineEnd(cb.LineFromPosition(position));
-}
-
-bool Document::IsLineEndPosition(Sci::Position position) const noexcept {
-	return LineEndPosition(position) == position;
-}
-
-bool Document::IsPositionInLineEnd(Sci::Position position) const noexcept {
-	return position >= LineEndPosition(position);
-}
-
-Sci::Position Document::VCHomePosition(Sci::Position position) const noexcept {
-	const Sci::Line line = SciLineFromPosition(position);
-	const Sci::Position startPosition = LineStart(line);
-	const Sci::Position endLine = LineEnd(line);
-	Sci::Position startText = startPosition;
-	while (startText < endLine && IsSpaceOrTab(cb.CharAt(startText))) {
-		startText++;
-	}
-	if (position == startText)
-		return startPosition;
-	else
-		return startText;
-}
-
-Sci::Position Document::IndexLineStart(Sci::Line line, LineCharacterIndexType lineCharacterIndex) const noexcept {
-	return cb.IndexLineStart(line, lineCharacterIndex);
-}
-
-Sci::Line Document::LineFromPositionIndex(Sci::Position pos, LineCharacterIndexType lineCharacterIndex) const noexcept {
-	return cb.LineFromPositionIndex(pos, lineCharacterIndex);
-}
-
-Sci::Line Document::LineFromPositionAfter(Sci::Line line, Sci::Position length) const noexcept {
-	const Sci::Position posAfter = cb.LineStart(line) + length;
-	if (posAfter >= LengthNoExcept()) {
-		return LinesTotal();
-	}
-	const Sci::Line lineAfter = SciLineFromPosition(posAfter);
-	// Want to make some progress so return next line
-	return lineAfter + (line == lineAfter);
-}
-
-int SCI_METHOD Document::SetLevel(Sci_Line line, int level) {
-	const int prev = Levels()->SetLevel(line, level, LinesTotal());
-	if (prev != level) {
-		DocModification mh(ModificationFlags::ChangeFold | ModificationFlags::ChangeMarker,
-			LineStart(line), 0, 0, nullptr, line);
-		mh.foldLevelNow = static_cast<FoldLevel>(level);
-		mh.foldLevelPrev = static_cast<FoldLevel>(prev);
-		NotifyModified(mh);
-	}
-	return prev;
-}
-
-FoldLevel Document::GetFoldLevel(Sci_Position line) const noexcept {
-	return static_cast<FoldLevel>(Levels()->GetLevel(line));
-}
-
-int SCI_METHOD Document::GetLevel(Sci_Line line) const noexcept {
-	return Levels()->GetLevel(line);
-}
-
-void Document::ClearLevels() {
-	Levels()->ClearLevels();
-}
-
-static constexpr bool IsSubordinate(FoldLevel levelStart, FoldLevel levelTry) noexcept {
-	if (LevelIsWhitespace(levelTry))
-		return true;
-	else
-		return LevelNumber(levelStart) < LevelNumber(levelTry);
-}
-
-Sci::Line Document::GetLastChild(Sci::Line lineParent, FoldLevel level, Sci::Line lastLine) {
-	if (level == FoldLevel::None) {
-		level = GetFoldLevel(lineParent);
-	}
-	const FoldLevel levelStart = LevelNumberPart(level);
-	const Sci::Line maxLine = LinesTotal() - 1;
-	if (lastLine < 0 || lastLine > maxLine) {
-		lastLine = maxLine;
-	}
-	Sci::Line lineEndStyled = SciLineFromPosition(GetEndStyled()) - 1;
-	Sci::Line lineMaxSubord = lineParent;
-	while (lineMaxSubord < maxLine) {
-		if (lineMaxSubord >= lineEndStyled) {
-			// two or more lines are required to make stable fold for most lexer
-			EnsureStyledTo(LineStart(lineMaxSubord + 2 + 1));
-			// LexerBase::Fold() already moved one line back
-			lineEndStyled = SciLineFromPosition(GetEndStyled()) - 1;
-		}
-		if (!IsSubordinate(levelStart, GetFoldLevel(lineMaxSubord + 1)))
-			break;
-		if ((lineMaxSubord >= lastLine) && !LevelIsWhitespace(GetFoldLevel(lineMaxSubord)))
-			break;
-		lineMaxSubord++;
-	}
-	if (lineMaxSubord > lineParent) {
-		if (levelStart > LevelNumberPart(GetFoldLevel(lineMaxSubord + 1))) {
-			// Have chewed up some whitespace that belongs to a parent so seek back
-			if (LevelIsWhitespace(GetFoldLevel(lineMaxSubord))) {
-				lineMaxSubord--;
-			}
-		}
-	}
-	return lineMaxSubord;
-}
-
-Sci::Line Document::GetFoldParent(Sci::Line line) const noexcept {
-	return Levels()->GetFoldParent(line);
-}
-
-void Document::GetHighlightDelimiters(HighlightDelimiter &highlightDelimiter, Sci::Line line, Sci::Line lastLine) {
-	const FoldLevel level = GetFoldLevel(line);
-	const Sci::Line lookLastLine = std::max(line, lastLine) + 1;
-
-	Sci::Line lookLine = line;
-	FoldLevel lookLineLevel = level;
-	FoldLevel lookLineLevelNum = LevelNumberPart(lookLineLevel);
-	while ((lookLine > 0) && (LevelIsWhitespace(lookLineLevel) ||
-		(LevelIsHeader(lookLineLevel) && (lookLineLevelNum >= LevelNumberPart(GetFoldLevel(lookLine + 1)))))) {
-		lookLineLevel = GetFoldLevel(--lookLine);
-		lookLineLevelNum = LevelNumberPart(lookLineLevel);
-	}
-
-	Sci::Line beginFoldBlock = LevelIsHeader(lookLineLevel) ? lookLine : GetFoldParent(lookLine);
-	if (beginFoldBlock < 0) {
-		highlightDelimiter.Clear();
-		return;
-	}
-
-	Sci::Line endFoldBlock = GetLastChild(beginFoldBlock, {}, lookLastLine);
-	Sci::Line firstChangeableLineBefore = -1;
-	if (endFoldBlock < line) {
-		lookLine = beginFoldBlock - 1;
-		lookLineLevel = GetFoldLevel(lookLine);
-		lookLineLevelNum = LevelNumberPart(lookLineLevel);
-		while ((lookLine >= 0) && (lookLineLevelNum >= FoldLevel::Base)) {
-			if (LevelIsHeader(lookLineLevel)) {
-				if (GetLastChild(lookLine, lookLineLevel, lookLastLine) == line) {
-					beginFoldBlock = lookLine;
-					endFoldBlock = line;
-					firstChangeableLineBefore = line - 1;
-				}
-			}
-			if ((lookLine > 0) && (lookLineLevelNum == FoldLevel::Base) && (LevelNumberPart(GetFoldLevel(lookLine - 1)) > lookLineLevelNum))
-				break;
-			lookLineLevel = GetFoldLevel(--lookLine);
-			lookLineLevelNum = LevelNumberPart(lookLineLevel);
-		}
-	}
-	if (firstChangeableLineBefore < 0) {
-		for (lookLine = line - 1, lookLineLevel = GetFoldLevel(lookLine), lookLineLevelNum = LevelNumberPart(lookLineLevel);
-			lookLine >= beginFoldBlock;
-			lookLineLevel = GetFoldLevel(--lookLine), lookLineLevelNum = LevelNumberPart(lookLineLevel)) {
-			if (LevelIsWhitespace(lookLineLevel) || (lookLineLevelNum > LevelNumberPart(level))) {
-				firstChangeableLineBefore = lookLine;
-				break;
-			}
-		}
-	}
-	if (firstChangeableLineBefore < 0)
-		firstChangeableLineBefore = beginFoldBlock - 1;
-
-	Sci::Line firstChangeableLineAfter = -1;
-	for (lookLine = line + 1, lookLineLevel = GetFoldLevel(lookLine), lookLineLevelNum = LevelNumberPart(lookLineLevel);
-		lookLine <= endFoldBlock;
-		lookLineLevel = GetFoldLevel(++lookLine), lookLineLevelNum = LevelNumberPart(lookLineLevel)) {
-		if (LevelIsHeader(lookLineLevel) && (lookLineLevelNum < LevelNumberPart(GetFoldLevel(lookLine + 1)))) {
-			firstChangeableLineAfter = lookLine;
-			break;
-		}
-	}
-	if (firstChangeableLineAfter < 0)
-		firstChangeableLineAfter = endFoldBlock + 1;
-
-	highlightDelimiter.beginFoldBlock = beginFoldBlock;
-	highlightDelimiter.endFoldBlock = endFoldBlock;
-	highlightDelimiter.firstChangeableLineBefore = firstChangeableLineBefore;
-	highlightDelimiter.firstChangeableLineAfter = firstChangeableLineAfter;
-}
-
-Sci::Position Document::ClampPositionIntoDocument(Sci::Position pos) const noexcept {
-	return std::clamp<Sci::Position>(pos, 0, LengthNoExcept());
-}
-
-bool Document::IsCrLf(Sci::Position pos) const noexcept {
-	if (!IsValidIndex(pos, LengthNoExcept())) {
-		return false;
-	}
-	return (cb.CharAt(pos) == '\r') && (cb.CharAt(pos + 1) == '\n');
-}
-
-int Document::LenChar(Sci::Position pos, bool *invalid) const noexcept {
-	if (!IsValidIndex(pos, LengthNoExcept())) {
-		// Returning 1 instead of 0 to defend against hanging with a loop that goes (or starts) out of bounds.
-		return 1;
-	}
-
-	const unsigned char leadByte = cb.UCharAt(pos);
-	if (leadByte == '\r' && cb.CharAt(pos + 1) == '\n') {
-		return 2;
-	}
-	if (UTF8IsAscii(leadByte) || !dbcsCodePage) {
-		// Common case: ASCII character
-		return 1;
-	}
-	if (CpUtf8 == dbcsCodePage) {
-		const int widthCharBytes = UTF8BytesOfLead(leadByte);
-		unsigned char charBytes[UTF8MaxBytes] = { leadByte, 0, 0, 0 };
-		for (int b = 1; b < widthCharBytes; b++) {
-			charBytes[b] = cb.UCharAt(pos + b);
-		}
-		const int utf8status = UTF8ClassifyMulti(charBytes, widthCharBytes);
-		if (utf8status & UTF8MaskInvalid) {
-			// Treat as invalid and use up just one byte
-			if (invalid) {
-				*invalid = true;
-			}
-			return 1;
-		} else {
-			return utf8status & UTF8MaskWidth;
-		}
-	} else {
-		const bool lead = IsDBCSLeadByteNoExcept(leadByte);
-		if (lead && IsDBCSTrailByteNoExcept(cb.UCharAt(pos + 1))) {
-			return 2;
-		} else {
-			if (invalid) {
-				*invalid = lead;
-			}
-			return 1;
-		}
-	}
-}
-
-bool Document::InGoodUTF8(Sci::Position pos, Sci::Position &start, Sci::Position &end) const noexcept {
-	Sci::Position trail = pos;
-	while ((trail > 0) && (pos - trail < UTF8MaxBytes) && UTF8IsTrailByte(cb.CharAt(trail - 1))) {
-		trail--;
-	}
-	start = (trail > 0) ? trail - 1 : trail;
-
-	const unsigned char leadByte = cb.UCharAt(start);
-	const int widthCharBytes = UTF8BytesOfLead(leadByte);
-	if (widthCharBytes == 1) {
-		return false;
-	} else {
-		const int trailBytes = widthCharBytes - 1;
-		const Sci::Position len = pos - start;
-		if (len > trailBytes)
-			// pos too far from lead
-			return false;
-		unsigned char charBytes[UTF8MaxBytes] = { leadByte, 0, 0, 0 };
-		for (Sci::Position b = 1; b < widthCharBytes && ((start + b) < cb.Length()); b++) {
-			charBytes[b] = cb.CharAt(start + b);
-		}
-		const int utf8status = UTF8ClassifyMulti(charBytes, widthCharBytes);
-		if (utf8status & UTF8MaskInvalid)
-			return false;
-		end = start + widthCharBytes;
-		return true;
-	}
-}
-
-// Normalise a position so that it is not part way through a multi-byte character.
-// This can occur in two situations -
-// When lines are terminated with \r\n pairs which should be treated as one character.
-// When displaying DBCS text such as Japanese.
-// If moving, move the position in the indicated direction.
-Sci::Position Document::MovePositionOutsideChar(Sci::Position pos, Sci::Position moveDir, bool checkLineEnd) const noexcept {
-	//Platform::DebugPrintf("NoCRLF %d %d\n", pos, moveDir);
-	// If out of range, just return minimum/maximum value.
-	if (pos <= 0)
-		return 0;
-	if (pos >= cb.Length())
-		return cb.Length();
-
-	// PLATFORM_ASSERT(pos > 0 && pos < LengthNoExcept());
-	if (checkLineEnd && IsCrLf(pos - 1)) {
-		if (moveDir > 0)
-			return pos + 1;
-		else
-			return pos - 1;
-	}
-
-	if (dbcsCodePage) {
-		if (CpUtf8 == dbcsCodePage) {
-			const unsigned char ch = cb.UCharAt(pos);
-			// If ch is not a trail byte then pos is valid intercharacter position
-			if (UTF8IsTrailByte(ch)) {
-				Sci::Position startUTF = pos;
-				Sci::Position endUTF = pos;
-				if (InGoodUTF8(pos, startUTF, endUTF)) {
-					// ch is a trail byte within a UTF-8 character
-					if (moveDir > 0)
-						pos = endUTF;
-					else
-						pos = startUTF;
-				}
-				// Else invalid UTF-8 so return position of isolated trail byte
-			}
-		} else {
-			// Anchor DBCS calculations at start of line because start of line can
-			// not be a DBCS trail byte.
-			const Sci::Position posStartLine = LineStartPosition(pos);
-			if (pos == posStartLine)
-				return pos;
-
-			// Step back until a non-lead-byte is found.
-			Sci::Position posCheck = pos;
-			while ((posCheck > posStartLine) && IsDBCSLeadByteNoExcept(cb.CharAt(posCheck - 1))) {
-				posCheck--;
-			}
-
-			// Check from known start of character.
-			while (posCheck < pos) {
-				const int mbsize = IsDBCSDualByteAt(posCheck) ? 2 : 1;
-				if (posCheck + mbsize == pos) {
-					return pos;
-				} else if (posCheck + mbsize > pos) {
-					if (moveDir > 0) {
-						return posCheck + mbsize;
-					} else {
-						return posCheck;
-					}
-				}
-				posCheck += mbsize;
-			}
-		}
-	}
-
-	return pos;
-}
-
-// NextPosition moves between valid positions - it can not handle a position in the middle of a
-// multi-byte character. It is used to iterate through text more efficiently than MovePositionOutsideChar.
-// A \r\n pair is treated as two characters.
-Sci::Position Document::NextPosition(Sci::Position pos, int moveDir) const noexcept {
-	// If out of range, just return minimum/maximum value.
-	const int increment = (moveDir > 0) ? 1 : -1;
-	if (pos + increment <= 0)
-		return 0;
-	if (pos + increment >= cb.Length())
-		return cb.Length();
-
-	if (dbcsCodePage) {
-		if (CpUtf8 == dbcsCodePage) {
-			if (moveDir > 0) {
-				// Simple forward movement case so can avoid some checks
-				const unsigned char leadByte = cb.UCharAt(pos);
-				if (UTF8IsAscii(leadByte)) {
-					// Single byte character or invalid
-					pos++;
-				} else {
-					const int widthCharBytes = UTF8BytesOfLead(leadByte);
-					unsigned char charBytes[UTF8MaxBytes] = { leadByte, 0 , 0, 0 };
-					for (int b = 1; b < widthCharBytes; b++) {
-						charBytes[b] = cb.CharAt(pos + b);
-					}
-					const int utf8status = UTF8ClassifyMulti(charBytes, widthCharBytes);
-					if (utf8status & UTF8MaskInvalid)
-						pos++;
-					else
-						pos += utf8status & UTF8MaskWidth;
-				}
-			} else {
-				// Examine byte before position
-				pos--;
-				const unsigned char ch = cb.UCharAt(pos);
-				// If ch is not a trail byte then pos is valid intercharacter position
-				if (UTF8IsTrailByte(ch)) {
-					// If ch is a trail byte in a valid UTF-8 character then return start of character
-					Sci::Position startUTF = pos;
-					Sci::Position endUTF = pos;
-					if (InGoodUTF8(pos, startUTF, endUTF)) {
-						pos = startUTF;
-					}
-					// Else invalid UTF-8 so return position of isolated trail byte
-				}
-			}
-		} else {
-			if (moveDir > 0) {
-				const int mbsize = IsDBCSDualByteAt(pos) ? 2 : 1;
-				pos += mbsize;
-				if (pos > cb.Length())
-					pos = cb.Length();
-			} else {
-				// Anchor DBCS calculations at start of line because start of line can
-				// not be a DBCS trail byte.
-				const Sci::Position posStartLine = LineStartPosition(pos);
-				// How to Go Backward in a DBCS String
-				// https://msdn.microsoft.com/en-us/library/cc194792.aspx
-				// DBCS-Enabled Programs vs. Non-DBCS-Enabled Programs
-				// https://msdn.microsoft.com/en-us/library/cc194790.aspx
-				if ((pos - 1) <= posStartLine) {
-					return pos - 1;
-				} else if (IsDBCSLeadByteNoExcept(cb.CharAt(pos - 1))) {
-					// Should actually be trail byte
-					if (IsDBCSDualByteAt(pos - 2)) {
-						return pos - 2;
-					} else {
-						// Invalid byte pair so treat as one byte wide
-						return pos - 1;
-					}
-				} else {
-					// Otherwise, step back until a non-lead-byte is found.
-					Sci::Position posTemp = pos - 1;
-					while (posStartLine <= --posTemp && IsDBCSLeadByteNoExcept(cb.CharAt(posTemp))) {
-					}
-					// Now posTemp+1 must point to the beginning of a character,
-					// so figure out whether we went back an even or an odd
-					// number of bytes and go back 1 or 2 bytes, respectively.
-					const Sci::Position widthLast = ((pos - posTemp) & 1) + 1;
-					if ((widthLast == 2) && (IsDBCSDualByteAt(pos - widthLast))) {
-						return pos - widthLast;
-					}
-					// Byte before pos may be valid character or may be an invalid second byte
-					return pos - 1;
-				}
-			}
-		}
-	} else {
-		pos += increment;
-	}
-
-	return pos;
-}
-
-bool Document::NextCharacter(Sci::Position &pos, int moveDir) const noexcept {
-	// Returns true if pos changed
-	const Sci::Position posNext = NextPosition(pos, moveDir);
-	if (posNext == pos) {
-		return false;
-	} else {
-		pos = posNext;
-		return true;
-	}
-}
-
-CharacterExtracted Document::CharacterAfter(Sci::Position position) const noexcept {
-	if (position >= LengthNoExcept()) {
-		return CharacterExtracted(unicodeReplacementChar, 0);
-	}
-	const unsigned char leadByte = cb.UCharAt(position);
-	if (UTF8IsAscii(leadByte) || !dbcsCodePage) {
-		// Common case: ASCII character
-		return CharacterExtracted(leadByte, 1);
-	}
-	if (CpUtf8 == dbcsCodePage) {
-		const int widthCharBytes = UTF8BytesOfLead(leadByte);
-		unsigned char charBytes[UTF8MaxBytes] = { leadByte, 0, 0, 0 };
-		for (int b = 1; b < widthCharBytes; b++) {
-			charBytes[b] = cb.UCharAt(position + b);
-		}
-		return CharacterExtracted(charBytes, widthCharBytes);
-	} else {
-		if (IsDBCSLeadByteNoExcept(leadByte)) {
-			const unsigned char trailByte = cb.UCharAt(position + 1);
-			if (IsDBCSTrailByteNoExcept(trailByte)) {
-				return CharacterExtracted::DBCS(leadByte, trailByte);
-			}
-		}
-		return CharacterExtracted(leadByte, 1);
-	}
-}
-
-CharacterExtracted Document::CharacterBefore(Sci::Position position) const noexcept {
-	if (position <= 0) {
-		return CharacterExtracted(unicodeReplacementChar, 0);
-	}
-	const unsigned char previousByte = cb.UCharAt(position - 1);
-	if (0 == dbcsCodePage) {
-		return CharacterExtracted(previousByte, 1);
-	}
-	if (CpUtf8 == dbcsCodePage) {
-		if (UTF8IsAscii(previousByte)) {
-			return CharacterExtracted(previousByte, 1);
-		}
-		position--;
-		// If previousByte is not a trail byte then its invalid
-		if (UTF8IsTrailByte(previousByte)) {
-			// If previousByte is a trail byte in a valid UTF-8 character then find start of character
-			Sci::Position startUTF = position;
-			Sci::Position endUTF = position;
-			if (InGoodUTF8(position, startUTF, endUTF)) {
-				const Sci::Position widthCharBytes = endUTF - startUTF;
-				unsigned char charBytes[UTF8MaxBytes] = { 0, 0, 0, 0 };
-				for (Sci::Position b = 0; b < widthCharBytes; b++) {
-					charBytes[b] = cb.UCharAt(startUTF + b);
-				}
-				return CharacterExtracted(charBytes, widthCharBytes);
-			}
-			// Else invalid UTF-8 so return position of isolated trail byte
-		}
-		return CharacterExtracted(unicodeReplacementChar, 1);
-	} else {
-		// Moving backwards in DBCS is complex so use NextPosition
-		const Sci::Position posStartCharacter = NextPosition(position, -1);
-		return CharacterAfter(posStartCharacter);
-	}
-}
-
-// Return -1  on out-of-bounds
-Sci_Position SCI_METHOD Document::GetRelativePosition(Sci_Position positionStart, Sci_Position characterOffset) const noexcept {
-	Sci::Position pos = positionStart;
-	if (dbcsCodePage) {
-		const int increment = (characterOffset > 0) ? 1 : -1;
-		while (characterOffset != 0) {
-			const Sci::Position posNext = NextPosition(pos, increment);
-			if (posNext == pos)
-				return Sci::invalidPosition;
-			pos = posNext;
-			characterOffset -= increment;
-		}
-	} else {
-		pos = positionStart + characterOffset;
-		if (!IsValidIndex(pos, LengthNoExcept()))
-			return Sci::invalidPosition;
-	}
-	return pos;
-}
-
-Sci::Position Document::GetRelativePositionUTF16(Sci::Position positionStart, Sci::Position characterOffset) const noexcept {
-	Sci::Position pos = positionStart;
-	if (dbcsCodePage) {
-		const int increment = (characterOffset > 0) ? 1 : -1;
-		while (characterOffset != 0) {
-			const Sci::Position posNext = NextPosition(pos, increment);
-			if (posNext == pos)
-				return Sci::invalidPosition;
-			if (std::abs(pos - posNext) > 3)	// 4 byte character = 2*UTF16.
-				characterOffset -= increment;
-			pos = posNext;
-			characterOffset -= increment;
-		}
-	} else {
-		pos = positionStart + characterOffset;
-		if (!IsValidIndex(pos, LengthNoExcept()))
-			return Sci::invalidPosition;
-	}
-	return pos;
-}
-
-int SCI_METHOD Document::GetCharacterAndWidth(Sci_Position position, Sci_Position *pWidth) const noexcept {
-	int bytesInCharacter = 1;
-	const unsigned char leadByte = cb.UCharAt(position);
-	int character = leadByte;
-	if (!UTF8IsAscii(leadByte) && dbcsCodePage) {
-		if (CpUtf8 == dbcsCodePage) {
-			const int widthCharBytes = UTF8BytesOfLead(leadByte);
-			unsigned char charBytes[UTF8MaxBytes] = { leadByte, 0, 0, 0 };
-			for (int b = 1; b < widthCharBytes; b++) {
-				charBytes[b] = cb.UCharAt(position + b);
-			}
-			const int utf8status = UTF8ClassifyMulti(charBytes, widthCharBytes);
-			if (utf8status & UTF8MaskInvalid) {
-				// Report as singleton surrogate values which are invalid Unicode
-				character = 0xDC80 + character;
-			} else {
-				bytesInCharacter = utf8status & UTF8MaskWidth;
-				character = UnicodeFromUTF8(charBytes);
-			}
-		} else {
-			if (IsDBCSLeadByteNoExcept(leadByte)) {
-				const unsigned char trailByte = cb.UCharAt(position + 1);
-				if (IsDBCSTrailByteNoExcept(trailByte)) {
-					bytesInCharacter = 2;
-					character = (character << 8) | trailByte;
-				}
-			}
-		}
-	}
-	if (pWidth) {
-		*pWidth = bytesInCharacter;
-	}
-	return character;
-}
-
-int SCI_METHOD Document::CodePage() const noexcept {
-	return dbcsCodePage;
-}
-
-bool SCI_METHOD Document::IsDBCSLeadByte(unsigned char ch) const noexcept {
-	// Used by lexers so must match IDocument method exactly
-	return dbcsCharClass && dbcsCharClass->IsLeadByte(ch);
-}
-
-int Document::DBCSDrawBytes(const char *text, size_t length) const noexcept {
-	if (length <= 1) {
-		return static_cast<int>(length);
-	}
-	if (IsDBCSLeadByteNoExcept(text[0])) {
-		return 1 + IsDBCSTrailByteNoExcept(text[1]);
-	} else {
-		return 1;
-	}
-}
-
-bool Document::IsDBCSDualByteAt(Sci::Position pos) const noexcept {
-	return IsDBCSLeadByteNoExcept(cb.UCharAt(pos))
-		&& IsDBCSTrailByteNoExcept(cb.UCharAt(pos + 1));
-}
-
-// Need to break text into segments near end but taking into account the
-// encoding to not break inside a UTF-8 or DBCS character and also trying
-// to avoid breaking inside a pair of combining characters, or inside
-// ligatures.
-// TODO: implement grapheme cluster boundaries,
-// see https://www.unicode.org/reports/tr29/#Grapheme_Cluster_Boundaries.
-//
-// The segment length must always be long enough (more than 4 bytes)
-// so that there will be at least one whole character to make a segment.
-// For UTF-8, text must consist only of valid whole characters.
-// In preference order from best to worst:
-//   1) Break before or after spaces or controls
-//   2) Break at word and punctuation boundary for better kerning and ligature support
-//   3) Break after whole character, this may break combining characters
-
-size_t Document::SafeSegment(const char *text, size_t lengthSegment, EncodingFamily encodingFamily) const noexcept {
-	const char * const end = text + lengthSegment;
-	const char *it = end;
-	// check space first as most written language use spaces.
-	do {
-		if (IsBreakSpace(*it)) {
-			return it - text;
-		}
-		--it;
-	} while (it != text);
-
-	if (encodingFamily != EncodingFamily::dbcs) {
-		// backward iterate for UTF-8 and single byte encoding to find word and punctuation boundary.
-		it = end;
-		const CharacterClass ccPrev = charClass.GetClass(*it);
-		do {
-			--it;
-			const CharacterClass cc = charClass.GetClass(*it);
-			if (cc != ccPrev) {
-				return it - text + 1;
-			}
-		} while (it != text);
-
-		it = end;
-		if (encodingFamily != EncodingFamily::eightBit && ccPrev == CharacterClass::word) {
-#if 0
-			// for UTF-8 go back to the start of last character.
-			for (int trail = 0; trail < UTF8MaxBytes - 1 && UTF8IsTrailByte(*it); trail++) {
-				--it;
-			}
-#else
-			// for UTF-8 go back two code points to detect grapheme cluster boundary.
-			it -= 2*UTF8MaxBytes;
-			for (int tryCount = 0; tryCount < 2; tryCount++) {
-				// go back to the start of current character.
-				for (int trail = 0; trail < UTF8MaxBytes - 1 && UTF8IsTrailByte(*it); trail++) {
-					--it;
-				}
-				GraphemeBreakProperty prev = GraphemeBreakProperty::Sentinel;
-				do {
-					const int character = UnicodeFromUTF8(reinterpret_cast<const unsigned char *>(it));
-					const GraphemeBreakProperty current = CharClassify::GetGraphemeBreakProperty(character);
-					if (IsGraphemeClusterBoundary(prev, current)) {
-						return it - text;
-					}
-					prev = current;
-					it += UTF8BytesOfLead(static_cast<unsigned char>(*it));
-				} while (it < end);
-				// no boundary between last two code points, assume text ends with a longest sequence.
-				it -= longestUnicodeCharacterSquenceBytes + UTF8MaxBytes;
-			}
-#endif
-		}
-		return it - text;
-	}
-
-	{
-		// forward iterate for DBCS to find word and punctuation boundary.
-		size_t lastPunctuationBreak = 0;
-		size_t lastEncodingAllowedBreak = 0;
-		CharacterClass ccPrev = CharacterClass::space;
-		size_t j = 0;
-		do {
-			const unsigned char ch = text[j];
-			lastEncodingAllowedBreak = j++;
-
-			CharacterClass cc;
-			if (UTF8IsAscii(ch)) {
-				cc = charClass.GetClass(ch);
-			} else {
-				cc = CharacterClass::word;
-				j += IsDBCSLeadByteNoExcept(ch);
-			}
-			if (cc != ccPrev) {
-				ccPrev = cc;
-				lastPunctuationBreak = lastEncodingAllowedBreak;
-			}
-		} while (j < lengthSegment);
-		return lastPunctuationBreak ? lastPunctuationBreak : lastEncodingAllowedBreak;
-	}
-}
-
-EncodingFamily Document::CodePageFamily() const noexcept {
-	if (CpUtf8 == dbcsCodePage)
-		return EncodingFamily::unicode;
-	else if (dbcsCodePage)
-		return EncodingFamily::dbcs;
-	else
-		return EncodingFamily::eightBit;
-}
-
-void Document::ModifiedAt(Sci::Position pos) noexcept {
-	if (endStyled > pos)
-		endStyled = pos;
-}
-
-void Document::CheckReadOnly() noexcept {
-	if (cb.IsReadOnly() && enteredReadOnlyCount == 0) {
-		enteredReadOnlyCount++;
-		NotifyModifyAttempt();
-		enteredReadOnlyCount--;
-	}
-}
-
-void Document::TrimReplacement(std::string_view &text, Range &range) const noexcept {
-	while (!text.empty() && !range.Empty() && (text.front() == CharAt(range.start))) {
-		text.remove_prefix(1);
-		range.start++;
-	}
-	while (!text.empty() && !range.Empty() && (text.back() == CharAt(range.end-1))) {
-		text.remove_suffix(1);
-		range.end--;
-	}
-}
-
-// Document only modified by gateways DeleteChars, InsertString, Undo, Redo, and SetStyleAt.
-// SetStyleAt does not change the persistent state of a document
-
-bool Document::DeleteChars(Sci::Position pos, Sci::Position len) {
-	if (pos < 0)
-		return false;
-	if (len <= 0)
-		return false;
-	if ((pos + len) > LengthNoExcept())
-		return false;
-	CheckReadOnly();
-	if (enteredModification != 0) {
-		return false;
-	} else {
-		enteredModification++;
-		if (!cb.IsReadOnly()) {
-			NotifyModified(
-				DocModification(
-					ModificationFlags::BeforeDelete | ModificationFlags::User,
-					pos, len,
-					0, nullptr));
-			const Sci::Line prevLinesTotal = LinesTotal();
-			const bool startSavePoint = cb.IsSavePoint();
-			bool startSequence = false;
-			const char *text = cb.DeleteChars(pos, len, startSequence);
-			if (startSavePoint && cb.IsCollectingUndo())
-				NotifySavePoint(false);
-			if ((pos < LengthNoExcept()) || (pos == 0))
-				ModifiedAt(pos);
-			else
-				ModifiedAt(pos - 1);
-			NotifyModified(
-				DocModification(
-					ModificationFlags::DeleteText | ModificationFlags::User |
-					(startSequence ? ModificationFlags::StartAction : ModificationFlags::None),
-					pos, len,
-					LinesTotal() - prevLinesTotal, text));
-		}
-		enteredModification--;
-	}
-	return !cb.IsReadOnly();
-}
-
-namespace {
-
-struct WithoutPerLine {
-	CellBuffer *cb;
-	PerLine *pl;
-	constexpr WithoutPerLine(CellBuffer *cb_, PerLine *pl_) noexcept : cb(cb_), pl(pl_) {}
-	const char *InsertString(Sci::Position position, const char *s, Sci::Position insertLength, bool &startSequence) const {
-		cb->SetPerLine(nullptr);
-		return cb->InsertString(position, s, insertLength, startSequence);
-	}
-	~WithoutPerLine() {
-		cb->SetPerLine(pl);
-	}
-};
-
-}
-
-/**
- * Insert a string with a length.
- */
-Sci::Position Document::InsertString(Sci::Position position, const char *s, Sci::Position insertLength) {
-	if (insertLength <= 0) {
-		return 0;
-	}
-	CheckReadOnly();	// Application may change read only state here
-	if (cb.IsReadOnly()) {
-		return 0;
-	}
-	if (enteredModification != 0) {
-		return 0;
-	}
-	enteredModification++;
-	insertionSet = false;
-	insertion.clear();
-	NotifyModified(
-		DocModification(
-			ModificationFlags::InsertCheck,
-			position, insertLength,
-			0, s));
-	if (insertionSet) {
-		s = insertion.c_str();
-		insertLength = insertion.length();
-	}
-	NotifyModified(
-		DocModification(
-			ModificationFlags::BeforeInsert | ModificationFlags::User,
-			position, insertLength,
-			0, s));
-	const Sci::Line prevLinesTotal = LinesTotal();
-	const bool startSavePoint = cb.IsSavePoint();
-	bool startSequence = false;
-#if InsertString_WithoutPerLine
-	const char *text = nullptr;
-	if (insertLength > InsertString_WithoutPerLine && !IsActive()) {
-		// avoid calling InsertLine() or RemoveLine()
-		text = WithoutPerLine(&cb, this).InsertString(position, s, insertLength, startSequence);
-	} else {
-		text = cb.InsertString(position, s, insertLength, startSequence);
-	}
-#else
-	const char *text = cb.InsertString(position, s, insertLength, startSequence);
-#endif
-	if (startSavePoint && cb.IsCollectingUndo())
-		NotifySavePoint(false);
-	ModifiedAt(position);
-	NotifyModified(
-		DocModification(
-			ModificationFlags::InsertText | ModificationFlags::User |
-			(startSequence ? ModificationFlags::StartAction : ModificationFlags::None),
-			position, insertLength,
-			LinesTotal() - prevLinesTotal, text));
-	if (insertionSet) {	// Free memory as could be large
-		std::string().swap(insertion);
-	}
-	enteredModification--;
-	return insertLength;
-}
-
-Sci::Position Document::InsertString(Sci::Position position, std::string_view sv) {
-	return InsertString(position, sv.data(), sv.length());
-}
-
-void Document::ChangeInsertion(const char *s, Sci::Position length) {
-	insertionSet = true;
-	insertion.assign(s, length);
-}
-
-int SCI_METHOD Document::AddData(const char *data, Sci_Position length) {
-	try {
-		const Sci::Position position = LengthNoExcept();
-		InsertString(position, data, length);
-	} catch (std::bad_alloc &) {
-		return static_cast<int>(Status::BadAlloc);
-	} catch (...) {
-		return static_cast<int>(Status::Failure);
-	}
-	return static_cast<int>(Status::Ok);
-}
-
-void * SCI_METHOD Document::ConvertToDocument() noexcept {
-	return AsDocumentEditable();
-}
-
-Sci::Position Document::Undo() {
-	Sci::Position newPos = -1;
-	CheckReadOnly();
-	if ((enteredModification == 0) && (cb.IsCollectingUndo())) {
-		enteredModification++;
-		if (!cb.IsReadOnly()) {
-			const bool startSavePoint = cb.IsSavePoint();
-			bool multiLine = false;
-			const int steps = cb.StartUndo();
-			//Platform::DebugPrintf("Steps=%d\n", steps);
-			Sci::Position coalescedRemovePos = -1;
-			Sci::Position coalescedRemoveLen = 0;
-			Sci::Position prevRemoveActionPos = -1;
-			Sci::Position prevRemoveActionLen = 0;
-			for (int step = 0; step < steps; step++) {
-				const Sci::Line prevLinesTotal = LinesTotal();
-				const Action &action = cb.GetUndoStep();
-				if (action.at == ActionType::remove) {
-					NotifyModified(DocModification(
-						ModificationFlags::BeforeInsert | ModificationFlags::Undo, action));
-				} else if (action.at == ActionType::container) {
-					DocModification dm(ModificationFlags::Container | ModificationFlags::Undo);
-					dm.token = action.position;
-					NotifyModified(dm);
-					if (!action.mayCoalesce) {
-						coalescedRemovePos = -1;
-						coalescedRemoveLen = 0;
-						prevRemoveActionPos = -1;
-						prevRemoveActionLen = 0;
-					}
-				} else {
-					NotifyModified(DocModification(
-						ModificationFlags::BeforeDelete | ModificationFlags::Undo, action));
-				}
-				cb.PerformUndoStep();
-				if (action.at != ActionType::container) {
-					ModifiedAt(action.position);
-					newPos = action.position;
-				}
-
-				ModificationFlags modFlags = ModificationFlags::Undo;
-				// With undo, an insertion action becomes a deletion notification
-				if (action.at == ActionType::remove) {
-					newPos += action.lenData;
-					modFlags |= ModificationFlags::InsertText;
-					if ((coalescedRemoveLen > 0) &&
-						(action.position == prevRemoveActionPos || action.position == (prevRemoveActionPos + prevRemoveActionLen))) {
-						coalescedRemoveLen += action.lenData;
-						newPos = coalescedRemovePos + coalescedRemoveLen;
-					} else {
-						coalescedRemovePos = action.position;
-						coalescedRemoveLen = action.lenData;
-					}
-					prevRemoveActionPos = action.position;
-					prevRemoveActionLen = action.lenData;
-				} else if (action.at == ActionType::insert) {
-					modFlags |= ModificationFlags::DeleteText;
-					coalescedRemovePos = -1;
-					coalescedRemoveLen = 0;
-					prevRemoveActionPos = -1;
-					prevRemoveActionLen = 0;
-				}
-				if (steps > 1)
-					modFlags |= ModificationFlags::MultiStepUndoRedo;
-				const Sci::Line linesAdded = LinesTotal() - prevLinesTotal;
-				if (linesAdded != 0)
-					multiLine = true;
-				if (step == steps - 1) {
-					modFlags |= ModificationFlags::LastStepInUndoRedo;
-					if (multiLine)
-						modFlags |= ModificationFlags::MultilineUndoRedo;
-				}
-				NotifyModified(DocModification(modFlags, action.position, action.lenData,
-					linesAdded, action.Data()));
-			}
-
-			const bool endSavePoint = cb.IsSavePoint();
-			if (startSavePoint != endSavePoint)
-				NotifySavePoint(endSavePoint);
-		}
-		enteredModification--;
-	}
-	return newPos;
-}
-
-Sci::Position Document::Redo() {
-	Sci::Position newPos = -1;
-	CheckReadOnly();
-	if ((enteredModification == 0) && (cb.IsCollectingUndo())) {
-		enteredModification++;
-		if (!cb.IsReadOnly()) {
-			const bool startSavePoint = cb.IsSavePoint();
-			bool multiLine = false;
-			const int steps = cb.StartRedo();
-			for (int step = 0; step < steps; step++) {
-				const Sci::Line prevLinesTotal = LinesTotal();
-				const Action &action = cb.GetRedoStep();
-				if (action.at == ActionType::insert) {
-					NotifyModified(DocModification(
-						ModificationFlags::BeforeInsert | ModificationFlags::Redo, action));
-				} else if (action.at == ActionType::container) {
-					DocModification dm(ModificationFlags::Container | ModificationFlags::Redo);
-					dm.token = action.position;
-					NotifyModified(dm);
-				} else {
-					NotifyModified(DocModification(
-						ModificationFlags::BeforeDelete | ModificationFlags::Redo, action));
-				}
-				cb.PerformRedoStep();
-				if (action.at != ActionType::container) {
-					ModifiedAt(action.position);
-					newPos = action.position;
-				}
-
-				ModificationFlags modFlags = ModificationFlags::Redo;
-				if (action.at == ActionType::insert) {
-					newPos += action.lenData;
-					modFlags |= ModificationFlags::InsertText;
-				} else if (action.at == ActionType::remove) {
-					modFlags |= ModificationFlags::DeleteText;
-				}
-				if (steps > 1)
-					modFlags |= ModificationFlags::MultiStepUndoRedo;
-				const Sci::Line linesAdded = LinesTotal() - prevLinesTotal;
-				if (linesAdded != 0)
-					multiLine = true;
-				if (step == steps - 1) {
-					modFlags |= ModificationFlags::LastStepInUndoRedo;
-					if (multiLine)
-						modFlags |= ModificationFlags::MultilineUndoRedo;
-				}
-				NotifyModified(
-					DocModification(modFlags, action.position, action.lenData,
-						linesAdded, action.Data()));
-			}
-
-			const bool endSavePoint = cb.IsSavePoint();
-			if (startSavePoint != endSavePoint)
-				NotifySavePoint(endSavePoint);
-		}
-		enteredModification--;
-	}
-	return newPos;
-}
-
-void Document::DelChar(Sci::Position pos) {
-	DeleteChars(pos, LenChar(pos));
-}
-
-void Document::DelCharBack(Sci::Position pos) {
-	if (pos <= 0) {
-		return;
-	} else if (IsCrLf(pos - 2)) {
-		DeleteChars(pos - 2, 2);
-	} else if (dbcsCodePage) {
-		const Sci::Position startChar = NextPosition(pos, -1);
-		DeleteChars(startChar, pos - startChar);
-	} else {
-		DeleteChars(pos - 1, 1);
-	}
-}
-
-static constexpr Sci::Position NextTab(Sci::Position pos, Sci::Position tabSize) noexcept {
-	return ((pos / tabSize) + 1) * tabSize;
-}
-
-static std::string CreateIndentation(Sci::Position indent, int tabSize, bool insertSpaces) {
-	std::string indentation;
-	if (!insertSpaces) {
-		while (indent >= tabSize) {
-			indentation += '\t';
-			indent -= tabSize;
-		}
-	}
-	while (indent > 0) {
-		indentation += ' ';
-		indent--;
-	}
-	return indentation;
-}
-
-int SCI_METHOD Document::GetLineIndentation(Sci_Line line) const noexcept {
-	int indent = 0;
-	if (IsValidIndex(line, LinesTotal())) {
-		const Sci::Position lineStart = LineStart(line);
-		const Sci::Position length = LengthNoExcept();
-		for (Sci::Position i = lineStart; i < length; i++) {
-			const char ch = cb.CharAt(i);
-			if (ch == ' ')
-				indent++;
-			else if (ch == '\t')
-				indent = static_cast<int>(NextTab(indent, tabInChars));
-			else
-				return indent;
-		}
-	}
-	return indent;
-}
-
-Sci::Position Document::SetLineIndentation(Sci::Line line, Sci::Position indent) {
-	const int indentOfLine = GetLineIndentation(line);
-	indent = std::max<Sci::Position>(indent, 0);
-	if (indent != indentOfLine) {
-		const std::string linebuf = CreateIndentation(indent, tabInChars, !useTabs);
-		const Sci::Position thisLineStart = LineStart(line);
-		const Sci::Position indentPos = GetLineIndentPosition(line);
-		const UndoGroup ug(this);
-		DeleteChars(thisLineStart, indentPos - thisLineStart);
-		return thisLineStart + InsertString(thisLineStart, linebuf);
-	} else {
-		return GetLineIndentPosition(line);
-	}
-}
-
-Sci::Position Document::GetLineIndentPosition(Sci::Line line) const noexcept {
-	if (line < 0)
-		return 0;
-	Sci::Position pos = LineStart(line);
-	const Sci::Position length = LengthNoExcept();
-	while ((pos < length) && IsSpaceOrTab(cb.CharAt(pos))) {
-		pos++;
-	}
-	return pos;
-}
-
-Sci::Position Document::GetColumn(Sci::Position pos) const noexcept {
-	Sci::Position column = 0;
-	const Sci::Line line = SciLineFromPosition(pos);
-	if (IsValidIndex(line, LinesTotal())) {
-		for (Sci::Position i = LineStart(line); i < pos;) {
-			const char ch = cb.CharAt(i);
-			if (ch == '\t') {
-				column = NextTab(column, tabInChars);
-				i++;
-			} else if (ch == '\r') {
-				return column;
-			} else if (ch == '\n') {
-				return column;
-			} else if (UTF8IsAscii(ch)) {
-				column++;
-				i++;
-			} else if (i >= LengthNoExcept()) {
-				return column;
-			} else {
-				column++;
-				i = NextPosition(i, 1);
-			}
-		}
-	}
-	return column;
-}
-
-Sci::Position Document::CountCharacters(Sci::Position startPos, Sci::Position endPos) const noexcept {
-	startPos = MovePositionOutsideChar(startPos, 1, false);
-	endPos = MovePositionOutsideChar(endPos, -1, false);
-	Sci::Position count = 0;
-	Sci::Position i = startPos;
-	while (i < endPos) {
-		count++;
-		i = NextPosition(i, 1);
-	}
-	return count;
-}
-
-void Document::CountCharactersAndColumns(sptr_t lParam) const noexcept {
-	TextToFindFull *ft = reinterpret_cast<TextToFindFull *>(lParam);
-	const Sci::Position startPos = ft->chrg.cpMin;
-	const Sci::Position endPos = ft->chrg.cpMax;
-	Sci::Position count = ft->chrgText.cpMin;
-	Sci::Position column = ft->chrgText.cpMax;
-
-	Sci::Position i = startPos;
-	while (i < endPos) {
-		const unsigned char ch = cb.UCharAt(i);
-		if (ch == '\t') {
-			column = NextTab(column, tabInChars);
-			i++;
-		} else if (UTF8IsAscii(ch)) {
-			column++;
-			i++;
-		} else {
-			column++;
-			i = NextPosition(i, 1);
-		}
-		count++;
-	}
-
-	ft->chrgText.cpMin = count;
-	ft->chrgText.cpMax = column;
-}
-
-Sci::Position Document::CountUTF16(Sci::Position startPos, Sci::Position endPos) const noexcept {
-	startPos = MovePositionOutsideChar(startPos, 1, false);
-	endPos = MovePositionOutsideChar(endPos, -1, false);
-	Sci::Position count = 0;
-	Sci::Position i = startPos;
-	while (i < endPos) {
-		count++;
-		const Sci::Position next = NextPosition(i, 1);
-		if ((next - i) > 3)
-			count++;
-		i = next;
-	}
-	return count;
-}
-
-Sci::Position Document::FindColumn(Sci::Line line, Sci::Position column) const noexcept {
-	Sci::Position position = LineStart(line);
-	if (IsValidIndex(line, LinesTotal())) {
-		Sci::Position columnCurrent = 0;
-		while ((columnCurrent < column) && (position < LengthNoExcept())) {
-			const char ch = cb.CharAt(position);
-			if (ch == '\t') {
-				columnCurrent = NextTab(columnCurrent, tabInChars);
-				if (columnCurrent > column)
-					return position;
-				position++;
-			} else if (ch == '\r') {
-				return position;
-			} else if (ch == '\n') {
-				return position;
-			} else if (UTF8IsAscii(ch)) {
-				columnCurrent++;
-				position++;
-			} else {
-				columnCurrent++;
-				position = NextPosition(position, 1);
-			}
-		}
-	}
-	return position;
-}
-
-void Document::Indent(bool forwards, Sci::Line lineBottom, Sci::Line lineTop) {
-	// Dedent - suck white space off the front of the line to dedent by equivalent of a tab
-	for (Sci::Line line = lineBottom; line >= lineTop; line--) {
-		const Sci::Position indentOfLine = GetLineIndentation(line);
-		if (forwards) {
-			if (LineStart(line) < LineEnd(line)) {
-				SetLineIndentation(line, indentOfLine + IndentSize());
-			}
-		} else {
-			SetLineIndentation(line, indentOfLine - IndentSize());
-		}
-	}
-}
-
-// Convert line endings for a piece of text to a particular mode.
-// Stop at len or when a NUL is found.
-std::string Document::TransformLineEnds(const char *s, size_t len, EndOfLine eolModeWanted) {
-	std::string dest;
-	for (size_t i = 0; (i < len) && (s[i]); i++) {
-		if (IsEOLCharacter(s[i])) {
-			if (eolModeWanted == EndOfLine::Cr) {
-				dest.push_back('\r');
-			} else if (eolModeWanted == EndOfLine::Lf) {
-				dest.push_back('\n');
-			} else { // eolModeWanted == EndOfLine::CrLf
-				dest.push_back('\r');
-				dest.push_back('\n');
-			}
-			if ((s[i] == '\r') && (i + 1 < len) && (s[i + 1] == '\n')) {
-				i++;
-			}
-		} else {
-			dest.push_back(s[i]);
-		}
-	}
-	return dest;
-}
-
-void Document::ConvertLineEnds(EndOfLine eolModeSet) {
-	const UndoGroup ug(this);
-
-	for (Sci::Position pos = 0; pos < LengthNoExcept(); pos++) {
-		const char ch = cb.CharAt(pos);
-		if (ch == '\r') {
-			if (cb.CharAt(pos + 1) == '\n') {
-				// CRLF
-				if (eolModeSet == EndOfLine::Cr) {
-					DeleteChars(pos + 1, 1); // Delete the LF
-				} else if (eolModeSet == EndOfLine::Lf) {
-					DeleteChars(pos, 1); // Delete the CR
-				} else {
-					pos++;
-				}
-			} else {
-				// CR
-				if (eolModeSet == EndOfLine::CrLf) {
-					pos += InsertString(pos + 1, "\n", 1); // Insert LF
-				} else if (eolModeSet == EndOfLine::Lf) {
-					pos += InsertString(pos, "\n", 1); // Insert LF
-					DeleteChars(pos, 1); // Delete CR
-					pos--;
-				}
-			}
-		} else if (ch == '\n') {
-			// LF
-			if (eolModeSet == EndOfLine::CrLf) {
-				pos += InsertString(pos, "\r", 1); // Insert CR
-			} else if (eolModeSet == EndOfLine::Cr) {
-				pos += InsertString(pos, "\r", 1); // Insert CR
-				DeleteChars(pos, 1); // Delete LF
-				pos--;
-			}
-		}
-	}
-}
-
-std::string_view Document::EOLString() const noexcept {
-	if (eolMode == EndOfLine::CrLf) {
-		return "\r\n";
-	} else if (eolMode == EndOfLine::Cr) {
-		return "\r";
-	} else {
-		return "\n";
-	}
-}
-
-DocumentOption Document::Options() const noexcept {
-	return (IsLarge() ? DocumentOption::TextLarge : DocumentOption::Default) |
-		(cb.HasStyles() ? DocumentOption::Default : DocumentOption::StylesNone);
-}
-
-bool Document::IsWhiteLine(Sci::Line line) const noexcept {
-	Sci::Position currentChar = LineStart(line);
-	const Sci::Position endLine = LineEnd(line);
-	while (currentChar < endLine) {
-		if (!IsSpaceOrTab(cb.CharAt(currentChar))) {
-			return false;
-		}
-		++currentChar;
-	}
-	return true;
-}
-
-Sci::Position Document::ParaUp(Sci::Position pos) const noexcept {
-	Sci::Line line = SciLineFromPosition(pos);
-	const Sci::Position start = LineStart(line);
-	if (pos == start) {
-		line--;
-	}
-	while (line >= 0 && IsWhiteLine(line)) { // skip empty lines
-		line--;
-	}
-	while (line >= 0 && !IsWhiteLine(line)) { // skip non-empty lines
-		line--;
-	}
-	line++;
-	return LineStart(line);
-}
-
-Sci::Position Document::ParaDown(Sci::Position pos) const noexcept {
-	const Sci::Line maxLine = LinesTotal();
-	Sci::Line line = SciLineFromPosition(pos);
-	while (line < maxLine && !IsWhiteLine(line)) { // skip non-empty lines
-		line++;
-	}
-	while (line < maxLine && IsWhiteLine(line)) { // skip empty lines
-		line++;
-	}
-	if (line < maxLine)
-		return LineStart(line);
-	else // end of a document
-		return LineEnd(line - 1);
-}
-
-CharacterClass SCI_METHOD Document::GetCharacterClass(unsigned int ch) const noexcept {
-	if (dbcsCodePage && !IsASCIICharacter(ch)) {
-		if (CpUtf8 == dbcsCodePage) {
-			return CharClassify::ClassifyCharacter(ch);
-		} else {
-			return dbcsCharClass->ClassifyCharacter(ch);
-		}
-	}
-	return charClass.GetClass(static_cast<unsigned char>(ch));
-}
-
-/**
- * Used by commands that want to select whole words.
- * Finds the start of word at pos when delta < 0 or the end of the word when delta >= 0.
- */
-Sci::Position Document::ExtendWordSelect(Sci::Position pos, int delta, bool onlyWordCharacters) const noexcept {
-	CharacterClass ccStart = CharacterClass::word;
-	if (delta < 0) {
-		if (pos > 0) {
-			const CharacterExtracted ce = CharacterBefore(pos);
-			const CharacterClass ceStart = WordCharacterClass(ce.character);
-			if (!onlyWordCharacters || ceStart == ccStart || ceStart == CharacterClass::cjkWord) {
-				ccStart = ceStart;
-				pos -= ce.widthBytes;
-			} else {
-				return MovePositionOutsideChar(pos, delta, true);
-			}
-		}
-		//const int style = StyleIndexAt(pos);
-		while (pos > 0) {
-			const CharacterExtracted ce = CharacterBefore(pos);
-			if (/*StyleIndexAt(pos - 1) != style || */WordCharacterClass(ce.character) != ccStart)
-				break;
-			pos -= ce.widthBytes;
-		}
-	} else {
-		if (pos < LengthNoExcept()) {
-			const CharacterExtracted ce = CharacterAfter(pos);
-			const CharacterClass ceStart = WordCharacterClass(ce.character);
-			if (!onlyWordCharacters || ceStart == ccStart || ceStart == CharacterClass::cjkWord) {
-				ccStart = ceStart;
-				pos += ce.widthBytes;
-			} else {
-				return MovePositionOutsideChar(pos, delta, true);
-			}
-		}
-		//const int style = StyleIndexAt(pos - 1);
-		while (pos < LengthNoExcept()) {
-			const CharacterExtracted ce = CharacterAfter(pos);
-			if (/*StyleIndexAt(pos) != style || */WordCharacterClass(ce.character) != ccStart)
-				break;
-			pos += ce.widthBytes;
-		}
-	}
-	return MovePositionOutsideChar(pos, delta, true);
-}
-
-/**
- * Find the start of the next word in either a forward (delta >= 0) or backwards direction
- * (delta < 0).
- * This is looking for a transition between character classes although there is also some
- * additional movement to transit white space.
- * Used by cursor movement by word commands.
- */
-Sci::Position Document::NextWordStart(Sci::Position pos, int delta) const noexcept {
-	if (delta < 0) {
-		while (pos > 0) {
-			const CharacterExtracted ce = CharacterBefore(pos);
-			if (WordCharacterClass(ce.character) != CharacterClass::space)
-				break;
-			pos -= ce.widthBytes;
-		}
-		if (pos > 0) {
-			CharacterExtracted ce = CharacterBefore(pos);
-			const CharacterClass ccStart = WordCharacterClass(ce.character);
-			while (pos > 0) {
-				ce = CharacterBefore(pos);
-				if (WordCharacterClass(ce.character) != ccStart)
-					break;
-				pos -= ce.widthBytes;
-			}
-		}
-	} else {
-		CharacterExtracted ce = CharacterAfter(pos);
-		const CharacterClass ccStart = WordCharacterClass(ce.character);
-		while (pos < LengthNoExcept()) {
-			ce = CharacterAfter(pos);
-			if (WordCharacterClass(ce.character) != ccStart)
-				break;
-			pos += ce.widthBytes;
-		}
-		while (pos < LengthNoExcept()) {
-			ce = CharacterAfter(pos);
-			if (WordCharacterClass(ce.character) != CharacterClass::space)
-				break;
-			pos += ce.widthBytes;
-		}
-	}
-	return pos;
-}
-
-/**
- * Find the end of the next word in either a forward (delta >= 0) or backwards direction
- * (delta < 0).
- * This is looking for a transition between character classes although there is also some
- * additional movement to transit white space.
- * Used by cursor movement by word commands.
- */
-Sci::Position Document::NextWordEnd(Sci::Position pos, int delta) const noexcept {
-	if (delta < 0) {
-		if (pos > 0) {
-			CharacterExtracted ce = CharacterBefore(pos);
-			const CharacterClass ccStart = WordCharacterClass(ce.character);
-			if (ccStart != CharacterClass::space) {
-				while (pos > 0) {
-					ce = CharacterBefore(pos);
-					if (WordCharacterClass(ce.character) != ccStart)
-						break;
-					pos -= ce.widthBytes;
-				}
-			}
-			while (pos > 0) {
-				ce = CharacterBefore(pos);
-				if (WordCharacterClass(ce.character) != CharacterClass::space)
-					break;
-				pos -= ce.widthBytes;
-			}
-		}
-	} else {
-		while (pos < LengthNoExcept()) {
-			const CharacterExtracted ce = CharacterAfter(pos);
-			if (WordCharacterClass(ce.character) != CharacterClass::space)
-				break;
-			pos += ce.widthBytes;
-		}
-		if (pos < LengthNoExcept()) {
-			CharacterExtracted ce = CharacterAfter(pos);
-			const CharacterClass ccStart = WordCharacterClass(ce.character);
-			while (pos < LengthNoExcept()) {
-				ce = CharacterAfter(pos);
-				if (WordCharacterClass(ce.character) != ccStart)
-					break;
-				pos += ce.widthBytes;
-			}
-		}
-	}
-	return pos;
-}
-
-namespace {
-
-constexpr bool IsWordEdge(CharacterClass cc, CharacterClass ccNext) noexcept {
-	return (cc != ccNext) && (cc >= CharacterClass::punctuation);
-}
-
-class SearchThing {
-	char *buffer = nullptr;
-	size_t length = 0;
-public:
-	Sci::Position shiftTable[256];
-	void Allocate(size_t size) {
-		length = size;
-		if (size <= sizeof(shiftTable)) {
-			buffer = reinterpret_cast<char *>(shiftTable);
-		} else {
-			buffer = new char[size];
-		}
-		memset(buffer, 0, size);
-	}
-	~SearchThing() noexcept {
-		if (length > sizeof(shiftTable)) {
-			delete[] buffer;
-		}
-	}
-
-	char& operator[](size_t index) noexcept {
-		return buffer[index];
-	}
-	const char& operator[](size_t index) const noexcept {
-		return buffer[index];
-	}
-	size_t size() const noexcept {
-		return length;
-	}
-	char* data() noexcept {
-		return buffer;
-	}
-	const char* data() const noexcept {
-		return buffer;
-	}
-};
-
-}
-
-/**
- * Check that the character at the given position is a word or punctuation character and that
- * the previous character is of a different character class.
- */
-bool Document::IsWordStartAt(Sci::Position pos) const noexcept {
-	if (pos >= LengthNoExcept())
-		return false;
-	if (pos >= 0) {
-		const CharacterClass ccPos = WordCharacterClass(CharacterAfter(pos).character);
-		// At start of document, treat as if space before so can be word start
-		const CharacterClass ccPrev = (pos > 0) ? WordCharacterClass(CharacterBefore(pos).character) : CharacterClass::space;
-		return IsWordEdge(ccPos, ccPrev);
-	}
-	return true;
-}
-
-/**
- * Check that the character before the given position is a word or punctuation character and that
- * the next character is of a different character class.
- */
-bool Document::IsWordEndAt(Sci::Position pos) const noexcept {
-	if (pos <= 0)
-		return false;
-	if (pos <= LengthNoExcept()) {
-		// At end of document, treat as if space after so can be word end
-		const CharacterClass ccPos = (pos < LengthNoExcept()) ? WordCharacterClass(CharacterAfter(pos).character) : CharacterClass::space;
-		const CharacterClass ccPrev = WordCharacterClass(CharacterBefore(pos).character);
-		return IsWordEdge(ccPrev, ccPos);
-	}
-	return true;
-}
-
-/**
- * Check that the given range is has transitions between character classes at both
- * ends and where the characters on the inside are word or punctuation characters.
- */
-bool Document::IsWordAt(Sci::Position start, Sci::Position end) const noexcept {
-	return (start < end) && IsWordStartAt(start) && IsWordEndAt(end);
-}
-
-bool Document::MatchesWordOptions(bool word, bool wordStart, Sci::Position pos, Sci::Position length) const noexcept {
-	return (!word && !wordStart) ||
-		(word && IsWordAt(pos, pos + length)) ||
-		(wordStart && IsWordStartAt(pos));
-}
-
-bool Document::HasCaseFolder() const noexcept {
-	return pcf != nullptr;
-}
-
-void Document::SetCaseFolder(std::unique_ptr<CaseFolder> pcf_) noexcept {
-	pcf = std::move(pcf_);
-}
-
-CharacterExtracted Document::ExtractCharacter(Sci::Position position) const noexcept {
-	const unsigned char leadByte = cb.UCharAt(position);
-	if (UTF8IsAscii(leadByte)) {
-		// Common case: ASCII character
-		return CharacterExtracted(leadByte, 1);
-	}
-	const int widthCharBytes = UTF8BytesOfLead(leadByte);
-	unsigned char charBytes[UTF8MaxBytes] = { leadByte, 0, 0, 0 };
-	for (int b = 1; b < widthCharBytes; b++) {
-		charBytes[b] = cb.UCharAt(position + b);
-	}
-	return CharacterExtracted(charBytes, widthCharBytes);
-}
-
-/**
- * Find text in document, supporting both forward and backward
- * searches (just pass minPos > maxPos to do a backward search)
- * Has not been tested with backwards DBCS searches yet.
- */
-Sci::Position Document::FindText(Sci::Position minPos, Sci::Position maxPos, const char *search, FindOption flags, Sci::Position *length) {
-	if (*length <= 0) {
-		return minPos;
-	}
-	if (FlagSet(flags, FindOption::RegExp)) {
-		if (!regex) {
-			regex = std::unique_ptr<RegexSearchBase>(CreateRegexSearch(&charClass));
-		}
-		return regex->FindText(this, minPos, maxPos, search, flags, length);
-	} else {
-		const bool caseSensitive = FlagSet(flags, FindOption::MatchCase);
-		const bool word = FlagSet(flags, FindOption::WholeWord);
-		const bool wordStart = FlagSet(flags, FindOption::WordStart);
-
-		const Sci::Position direction = maxPos - minPos;
-		//const bool forward = direction >= 0;
-		const int increment = (direction >= 0) ? 1 : -1;
-		// table for the condition: forward ? (pos < endSearch) : (pos >= endSearch)
-		//                   direction >= 0  direction < 0
-		// pos >= endSearch: break           continue
-		// pos < endSearch:  continue        break
-		// i.e. continue search when direction and (pos - endSearch) have opposite signs,
-		// which can be wrote as: (direction ^ (pos - endSearch)) < 0
-
-		// Range endpoints should not be inside DBCS characters, but just in case, move them.
-		const Sci::Position startPos = MovePositionOutsideChar(minPos, increment, false);
-		const Sci::Position endPos = MovePositionOutsideChar(maxPos, increment, false);
-
-		// Compute actual search ranges needed
-		const Sci::Position lengthFind = *length;
-
-		//Platform::DebugPrintf("Find %d %d %s %d\n", startPos, endPos, search, lengthFind);
-		const Sci::Position limitPos = std::max(startPos, endPos);
-		Sci::Position pos = startPos;
-		if (direction < 0 && !caseSensitive) {
-			// Back all of a character
-			pos = NextPosition(pos, -1);
-		}
-		const SplitView cbView = cb.AllView();
-		SearchThing searchThing;
-		if (caseSensitive) {
-			const unsigned char * const searchData = reinterpret_cast<const unsigned char *>(search);
-			// Boyer-Moore-Horspool-Sunday Algorithm / Quick Search Algorithm
-			// https://www-igm.univ-mlv.fr/~lecroq/string/index.html
-			// https://www-igm.univ-mlv.fr/~lecroq/string/node19.html
-			// https://www.inf.hs-flensburg.de/lang/algorithmen/pattern/sundayen.htm
-			auto& shiftTable = searchThing.shiftTable;
-			if (lengthFind != 1) {
-				Sci::Position shift = lengthFind;
-				const Sci::Position value = (shift + 1) * increment;
-				//std::fill_n(shiftTable, std::size(shiftTable), value);
-				//__stosq((uint64_t *)(&shiftTable[0]), value, 256);
-				//__stosd((uint32_t *)(&shiftTable[0]), value, 256);
-				for (auto &it : shiftTable) {
-					it = value;
-				}
-				if (direction >= 0) {
-					const unsigned char *ptr = searchData;
-					while (*ptr != 0) {
-						shiftTable[*ptr++] = shift--;
-					}
-				} else {
-					const unsigned char *ptr = searchData + shift - 1;
-					shift = -shift;
-					while (ptr >= searchData) {
-						shiftTable[*ptr--] = shift++;
-					}
-				}
-			}
-
-			const Sci::Position endSearch = (startPos <= endPos) ? endPos - lengthFind + 1 : endPos;
-			const unsigned char charStartSearch = searchData[0];
-			const unsigned char safeChar = (direction >= 0) ? forwardSafeChar : backwardSafeChar;
-			const Sci::Position skip = (direction >= 0) ? lengthFind : -1;
-			if (direction < 0) {
-				pos = MovePositionOutsideChar(pos - lengthFind, -1, false);
-			}
-			//while (forward ? (pos < endSearch) : (pos >= endSearch)) {
-			while ((direction ^ (pos - endSearch)) < 0) {
-				const unsigned char leadByte = cbView.CharAt(pos);
-				if (charStartSearch == leadByte) {
-					bool found = (pos + lengthFind) <= limitPos;
-					for (Sci::Position indexSearch = 1; (indexSearch < lengthFind) && found; indexSearch++) {
-						const unsigned char ch = cbView.CharAt(pos + indexSearch);
-						found = ch == searchData[indexSearch];
-					}
-					if (found && MatchesWordOptions(word, wordStart, pos, lengthFind)) {
-						return pos;
-					}
-				}
-
-				if (lengthFind == 1) {
-					if (leadByte <= safeChar) {
-						pos += increment;
-					} else {
-						if (!NextCharacter(pos, increment)) {
-							break;
-						}
-					}
-				} else {
-					const unsigned char nextByte = cbView.CharAt(pos + skip);
-					pos += shiftTable[nextByte];
-					if (nextByte > safeChar) {
-						pos = MovePositionOutsideChar(pos, increment, false);
-					}
-				}
-			}
-		} else if (CpUtf8 == dbcsCodePage) {
-			constexpr size_t maxFoldingExpansion = 4;
-			searchThing.Allocate((lengthFind + 1) * UTF8MaxBytes * maxFoldingExpansion + 1);
-			const size_t lenSearch = pcf->Fold(searchThing.data(), searchThing.size(), search, lengthFind);
-			const unsigned char * const searchData = reinterpret_cast<const unsigned char *>(searchThing.data());
-			//while (forward ? (pos < endPos) : (pos >= endPos)) {
-			while ((direction ^ (pos - endPos)) < 0) {
-				int widthFirstCharacter = 1;
-				Sci::Position posIndexDocument = pos;
-				size_t indexSearch = 0;
-				bool characterMatches = true;
-				for (;;) {
-					const unsigned char leadByte = cbView.CharAt(posIndexDocument);
-					int widthChar = 1;
-					size_t lenFlat = 1;
-					if (UTF8IsAscii(leadByte)) {
-						if ((posIndexDocument + 1) > limitPos) {
-							break;
-						}
-						characterMatches = searchData[indexSearch] == MakeLowerCase(leadByte);
-					} else {
-						char bytes[UTF8MaxBytes + 1]{ static_cast<char>(leadByte) };
-						const int widthCharBytes = UTF8BytesOfLead(leadByte);
-						for (int b = 1; b < widthCharBytes; b++) {
-							bytes[b] = cbView.CharAt(posIndexDocument + b);
-						}
-						widthChar = UTF8ClassifyMulti(reinterpret_cast<const unsigned char *>(bytes), widthCharBytes) & UTF8MaskWidth;
-						if (!indexSearch) {
-							widthFirstCharacter = widthChar;
-						}
-						if ((posIndexDocument + widthChar) > limitPos) {
-							break;
-						}
-						char folded[UTF8MaxBytes * maxFoldingExpansion + 1];
-						lenFlat = pcf->Fold(folded, sizeof(folded), bytes, widthChar);
-						// memcmp may examine lenFlat bytes in both arguments so assert it doesn't read past end of searchThing
-						assert((indexSearch + lenFlat) <= searchThing.size());
-						// Does folded match the buffer
-						characterMatches = 0 == memcmp(folded, searchData + indexSearch, lenFlat);
-					}
-					if (!characterMatches) {
-						break;
-					}
-					posIndexDocument += widthChar;
-					indexSearch += lenFlat;
-					if (indexSearch >= lenSearch) {
-						break;
-					}
-				}
-				if (characterMatches && (indexSearch == lenSearch)) {
-					if (MatchesWordOptions(word, wordStart, pos, posIndexDocument - pos)) {
-						*length = posIndexDocument - pos;
-						return pos;
-					}
-				}
-				if (direction >= 0) {
-					pos += widthFirstCharacter;
-				} else {
-					if (!NextCharacter(pos, increment)) {
-						break;
-					}
-				}
-			}
-		} else if (dbcsCodePage) {
-			constexpr size_t maxBytesCharacter = 2;
-			constexpr size_t maxFoldingExpansion = 4;
-			searchThing.Allocate((lengthFind + 1) * maxBytesCharacter * maxFoldingExpansion + 1);
-			const size_t lenSearch = pcf->Fold(searchThing.data(), searchThing.size(), search, lengthFind);
-			const unsigned char * const searchData = reinterpret_cast<const unsigned char *>(searchThing.data());
-			//while (forward ? (pos < endPos) : (pos >= endPos)) {
-			while ((direction ^ (pos - endPos)) < 0) {
-				int widthFirstCharacter = 0;
-				Sci::Position indexDocument = 0;
-				size_t indexSearch = 0;
-				bool characterMatches = true;
-				for (;;) {
-					const unsigned char leadByte = cbView.CharAt(pos + indexDocument);
-					const int widthChar = 1 + IsDBCSLeadByteNoExcept(leadByte);
-					if (!widthFirstCharacter) {
-						widthFirstCharacter = widthChar;
-					}
-					if ((pos + indexDocument + widthChar) > limitPos) {
-						break;
-					}
-					size_t lenFlat = 1;
-					if (widthChar == 1) {
-						characterMatches = searchData[indexSearch] == MakeLowerCase(leadByte);
-					} else {
-						const char bytes[maxBytesCharacter + 1] {
-							static_cast<char>(leadByte),
-							cbView.CharAt(pos + indexDocument + 1)
-						};
-						char folded[maxBytesCharacter * maxFoldingExpansion + 1];
-						lenFlat = pcf->Fold(folded, sizeof(folded), bytes, widthChar);
-						// memcmp may examine lenFlat bytes in both arguments so assert it doesn't read past end of searchThing
-						assert((indexSearch + lenFlat) <= searchThing.size());
-						// Does folded match the buffer
-						characterMatches = 0 == memcmp(folded, searchData + indexSearch, lenFlat);
-					}
-					if (!characterMatches) {
-						break;
-					}
-					indexDocument += widthChar;
-					indexSearch += lenFlat;
-					if (indexSearch >= lenSearch) {
-						break;
-					}
-				}
-				if (characterMatches && (indexSearch == lenSearch)) {
-					if (MatchesWordOptions(word, wordStart, pos, indexDocument)) {
-						*length = indexDocument;
-						return pos;
-					}
-				}
-				if (direction >= 0) {
-					pos += widthFirstCharacter;
-				} else {
-					if (!NextCharacter(pos, increment)) {
-						break;
-					}
-				}
-			}
-		} else {
-			const Sci::Position endSearch = (startPos <= endPos) ? endPos - lengthFind + 1 : endPos;
-			searchThing.Allocate(lengthFind + 1);
-			pcf->Fold(searchThing.data(), searchThing.size(), search, lengthFind);
-			const char * const searchData = searchThing.data();
-			//while (forward ? (pos < endSearch) : (pos >= endSearch)) {
-			while ((direction ^ (pos - endSearch)) < 0) {
-				bool found = (pos + lengthFind) <= limitPos;
-				for (Sci::Position indexSearch = 0; (indexSearch < lengthFind) && found; indexSearch++) {
-					const char ch = cbView.CharAt(pos + indexSearch);
-					const char chTest = searchData[indexSearch];
-					if (UTF8IsAscii(ch)) {
-						found = chTest == MakeLowerCase(ch);
-					} else {
-						char folded[2];
-						pcf->Fold(folded, sizeof(folded), &ch, 1);
-						found = folded[0] == chTest;
-					}
-				}
-				if (found && MatchesWordOptions(word, wordStart, pos, lengthFind)) {
-					return pos;
-				}
-				pos += increment;
-			}
-		}
-	}
-	//Platform::DebugPrintf("Not found\n");
-	return -1;
-}
-
-const char *Document::SubstituteByPosition(const char *text, Sci::Position *length) {
-	if (regex)
-		return regex->SubstituteByPosition(this, text, length);
-	else
-		return nullptr;
-}
-
-LineCharacterIndexType Document::LineCharacterIndex() const noexcept {
-	return cb.LineCharacterIndex();
-}
-
-void Document::AllocateLineCharacterIndex(LineCharacterIndexType lineCharacterIndex) {
-	return cb.AllocateLineCharacterIndex(lineCharacterIndex);
-}
-
-void Document::ReleaseLineCharacterIndex(LineCharacterIndexType lineCharacterIndex) {
-	return cb.ReleaseLineCharacterIndex(lineCharacterIndex);
-}
-
-void Document::AllocateLines(Sci::Line lines) {
-	cb.AllocateLines(lines);
-}
-
-void Document::SetDefaultCharClasses(bool includeWordClass) noexcept {
-	charClass.SetDefaultCharClasses(includeWordClass);
-}
-
-void Document::SetCharClasses(const unsigned char *chars, CharacterClass newCharClass) noexcept {
-	charClass.SetCharClasses(chars, newCharClass);
-}
-
-void Document::SetCharClassesEx(const unsigned char *chars, size_t length) noexcept {
-	charClass.SetCharClassesEx(chars, length);
-}
-
-int Document::GetCharsOfClass(CharacterClass characterClass, unsigned char *buffer) const noexcept {
-	return charClass.GetCharsOfClass(characterClass, buffer);
-}
-
-#if 0
-void Document::SetCharacterCategoryOptimization(int countCharacters) {
-	charMap.Optimize(countCharacters);
-}
-
-int Document::CharacterCategoryOptimization() const noexcept {
-	return charMap.Size();
-}
-#endif
-
-void SCI_METHOD Document::StartStyling(Sci_Position position) noexcept {
-	endStyled = position;
-}
-
-bool SCI_METHOD Document::SetStyleFor(Sci_Position length, unsigned char style) {
-	if (enteredStyling != 0 || !cb.HasStyles()) {
-		return false;
-	} else {
-		enteredStyling++;
-		const Sci::Position prevEndStyled = endStyled;
-		if (cb.SetStyleFor(endStyled, length, style)) {
-			const DocModification mh(ModificationFlags::ChangeStyle | ModificationFlags::User,
-				prevEndStyled, length);
-			NotifyModified(mh);
-		}
-		endStyled += length;
-		enteredStyling--;
-		return true;
-	}
-}
-
-bool SCI_METHOD Document::SetStyles(Sci_Position length, const unsigned char *styles) {
-	if (enteredStyling != 0 || !cb.HasStyles()) {
-		return false;
-	} else {
-		enteredStyling++;
-		bool didChange = false;
-		Sci::Position startMod = 0;
-		Sci::Position endMod = 0;
-		for (int iPos = 0; iPos < length; iPos++, endStyled++) {
-			PLATFORM_ASSERT(endStyled < LengthNoExcept());
-			if (cb.SetStyleAt(endStyled, styles[iPos])) {
-				if (!didChange) {
-					startMod = endStyled;
-				}
-				didChange = true;
-				endMod = endStyled;
-			}
-		}
-		if (didChange) {
-			const DocModification mh(ModificationFlags::ChangeStyle | ModificationFlags::User,
-				startMod, endMod - startMod + 1);
-			NotifyModified(mh);
-		}
-		enteredStyling--;
-		return true;
-	}
-}
-
-void Document::EnsureStyledTo(Sci::Position pos) {
-	if ((enteredStyling == 0) && (pos > GetEndStyled())) {
-		IncrementStyleClock();
-		if (pli && !pli->UseContainerLexing()) {
-			const Sci::Position endStyledTo = LineStartPosition(GetEndStyled());
-			pli->Colourise(endStyledTo, pos);
-		} else {
-			// Ask the watchers to style, and stop as soon as one responds.
-			for (auto it = watchers.begin();
-				(pos > GetEndStyled()) && (it != watchers.end()); ++it) {
-				it->watcher->NotifyStyleNeeded(this, it->userData, pos);
-			}
-		}
-	}
-}
-
-void Document::StyleToAdjustingLineDuration(Sci::Position pos) {
-	const Sci::Position stylingStart = GetEndStyled();
-	const ElapsedPeriod epStyling;
-	EnsureStyledTo(pos);
-	const Sci::Position bytesBeingStyled = GetEndStyled() - stylingStart;
-	durationStyleOneUnit.AddSample(bytesBeingStyled, epStyling.Duration());
-}
-
-void Document::LexerChanged(bool hasStyles_) { //! removed in Scintilla 5.3
-	if (cb.EnsureStyleBuffer(hasStyles_)) {
-		endStyled = 0;
-	}
-}
-
-LexInterface *Document::GetLexInterface() const noexcept {
-	return pli.get();
-}
-
-void Document::SetLexInterface(std::unique_ptr<LexInterface> pLexInterface) noexcept {
-	pli = std::move(pLexInterface);
-}
-
-int SCI_METHOD Document::SetLineState(Sci_Line line, int state) {
-	const int statePrevious = States()->SetLineState(line, state, LinesTotal());
-	if (state != statePrevious) {
-		const DocModification mh(ModificationFlags::ChangeLineState, LineStart(line), 0, 0, nullptr, line);
-		NotifyModified(mh);
-	}
-	return statePrevious;
-}
-
-int SCI_METHOD Document::GetLineState(Sci_Line line) const noexcept {
-	return States()->GetLineState(line);
-}
-
-void SCI_METHOD Document::ChangeLexerState(Sci_Position start, Sci_Position end) {
-	const DocModification mh(ModificationFlags::LexerState, start,
-		end - start, 0, nullptr, 0);
-	NotifyModified(mh);
-}
-
-StyledText Document::MarginStyledText(Sci::Line line) const noexcept {
-	const LineAnnotation *pla = Margins();
-	return StyledText(pla->Length(line), pla->Text(line),
-		pla->MultipleStyles(line), pla->Style(line), pla->Styles(line));
-}
-
-void Document::MarginSetText(Sci::Line line, const char *text) {
-	Margins()->SetText(line, text);
-	const DocModification mh(ModificationFlags::ChangeMargin, LineStart(line),
-		0, 0, nullptr, line);
-	NotifyModified(mh);
-}
-
-void Document::MarginSetStyle(Sci::Line line, int style) {
-	Margins()->SetStyle(line, style);
-	NotifyModified(DocModification(ModificationFlags::ChangeMargin, LineStart(line),
-		0, 0, nullptr, line));
-}
-
-void Document::MarginSetStyles(Sci::Line line, const unsigned char *styles) {
-	Margins()->SetStyles(line, styles);
-	NotifyModified(DocModification(ModificationFlags::ChangeMargin, LineStart(line),
-		0, 0, nullptr, line));
-}
-
-void Document::MarginClearAll() {
-	const Sci::Line maxEditorLine = LinesTotal();
-	for (Sci::Line l = 0; l < maxEditorLine; l++) {
-		MarginSetText(l, nullptr);
-	}
-	// Free remaining data
-	Margins()->ClearAll();
-}
-
-StyledText Document::AnnotationStyledText(Sci::Line line) const noexcept {
-	const LineAnnotation *pla = Annotations();
-	return StyledText(pla->Length(line), pla->Text(line),
-		pla->MultipleStyles(line), pla->Style(line), pla->Styles(line));
-}
-
-void Document::AnnotationSetText(Sci::Line line, const char *text) {
-	if (IsValidIndex(line, LinesTotal())) {
-		const Sci::Line linesBefore = AnnotationLines(line);
-		Annotations()->SetText(line, text);
-		const int linesAfter = AnnotationLines(line);
-		DocModification mh(ModificationFlags::ChangeAnnotation, LineStart(line),
-			0, 0, nullptr, line);
-		mh.annotationLinesAdded = linesAfter - linesBefore;
-		NotifyModified(mh);
-	}
-}
-
-void Document::AnnotationSetStyle(Sci::Line line, int style) {
-	if (IsValidIndex(line, LinesTotal())) {
-		Annotations()->SetStyle(line, style);
-		const DocModification mh(ModificationFlags::ChangeAnnotation, LineStart(line),
-			0, 0, nullptr, line);
-		NotifyModified(mh);
-	}
-}
-
-void Document::AnnotationSetStyles(Sci::Line line, const unsigned char *styles) {
-	if (IsValidIndex(line, LinesTotal())) {
-		Annotations()->SetStyles(line, styles);
-	}
-}
-
-int Document::AnnotationLines(Sci::Line line) const noexcept {
-	return Annotations()->Lines(line);
-}
-
-void Document::AnnotationClearAll() {
-	if (Annotations()->Empty()) {
-		return;
-	}
-	const Sci::Line maxEditorLine = LinesTotal();
-	for (Sci::Line l = 0; l < maxEditorLine; l++) {
-		AnnotationSetText(l, nullptr);
-	}
-	// Free remaining data
-	Annotations()->ClearAll();
-}
-
-StyledText Document::EOLAnnotationStyledText(Sci::Line line) const noexcept {
-	const LineAnnotation *pla = EOLAnnotations();
-	return StyledText(pla->Length(line), pla->Text(line),
-		pla->MultipleStyles(line), pla->Style(line), pla->Styles(line));
-}
-
-void Document::EOLAnnotationSetText(Sci::Line line, const char *text) {
-	if (IsValidIndex(line, LinesTotal())) {
-		EOLAnnotations()->SetText(line, text);
-		const DocModification mh(ModificationFlags::ChangeEOLAnnotation, LineStart(line),
-			0, 0, nullptr, line);
-		NotifyModified(mh);
-	}
-}
-
-void Document::EOLAnnotationSetStyle(Sci::Line line, int style) {
-	if (IsValidIndex(line, LinesTotal())) {
-		EOLAnnotations()->SetStyle(line, style);
-		const DocModification mh(ModificationFlags::ChangeEOLAnnotation, LineStart(line),
-			0, 0, nullptr, line);
-		NotifyModified(mh);
-	}
-}
-
-void Document::EOLAnnotationClearAll() {
-	if (EOLAnnotations()->Empty()) {
-		return;
-	}
-	const Sci::Line maxEditorLine = LinesTotal();
-	for (Sci::Line l = 0; l < maxEditorLine; l++) {
-		EOLAnnotationSetText(l, nullptr);
-	}
-	// Free remaining data
-	EOLAnnotations()->ClearAll();
-}
-
-void Document::IncrementStyleClock() noexcept {
-	styleClock = (styleClock + 1) % 0x100000;
-}
-
-void SCI_METHOD Document::DecorationSetCurrentIndicator(int indicator) noexcept {
-	decorations->SetCurrentIndicator(indicator);
-}
-
-void SCI_METHOD Document::DecorationFillRange(Sci_Position position, int value, Sci_Position fillLength) {
-	const FillResult<Sci::Position> fr = decorations->FillRange(
-		position, value, fillLength);
-	if (fr.changed) {
-		const DocModification mh(ModificationFlags::ChangeIndicator | ModificationFlags::User,
-			fr.position, fr.fillLength);
-		NotifyModified(mh);
-	}
-}
-
-bool Document::AddWatcher(DocWatcher *watcher, void *userData) {
-	const WatcherWithUserData wwud(watcher, userData);
-	const auto it = std::find(watchers.begin(), watchers.end(), wwud);
-	if (it != watchers.end())
-		return false;
-	watchers.push_back(wwud);
-	return true;
-}
-
-bool Document::RemoveWatcher(DocWatcher *watcher, void *userData) noexcept {
-	try {
-		// This can never fail as WatcherWithUserData constructor and == are noexcept
-		// but std::find is not noexcept.
-		auto it = std::find(watchers.begin(), watchers.end(), WatcherWithUserData(watcher, userData));
-		if (it != watchers.end()) {
-			watchers.erase(it);
-			return true;
-		}
-	} catch (...) {
-		// Ignore any exception
-	}
-	return false;
-}
-
-void Document::NotifyModifyAttempt() noexcept {
-	for (const auto &watcher : watchers) {
-		watcher.watcher->NotifyModifyAttempt(this, watcher.userData);
-	}
-}
-
-void Document::BeginDelaySavePoint() noexcept {
-	delaySavePoint = cb.IsSavePoint();
-}
-
-void Document::EndDelaySavePoint() noexcept {
-	const bool startSavePoint = *delaySavePoint;
-	delaySavePoint.reset();
-	const bool endSavePoint = cb.IsSavePoint();
-	if (startSavePoint != endSavePoint) {
-		NotifySavePoint(endSavePoint);
-	}
-}
-
-void Document::NotifySavePoint(bool atSavePoint) noexcept {
-	if (delaySavePoint) {
-		return;
-	}
-	for (const auto &watcher : watchers) {
-		watcher.watcher->NotifySavePoint(this, watcher.userData, atSavePoint);
-	}
-}
-
-void Document::NotifyModified(DocModification mh) {
-	if (FlagSet(mh.modificationType, ModificationFlags::InsertText)) {
-		decorations->InsertSpace(mh.position, mh.length);
-	} else if (FlagSet(mh.modificationType, ModificationFlags::DeleteText)) {
-		decorations->DeleteRange(mh.position, mh.length);
-	}
-	for (const auto &watcher : watchers) {
-		watcher.watcher->NotifyModified(this, mh, watcher.userData);
-	}
-}
-
-bool Document::IsWordPartSeparator(unsigned int ch) const noexcept {
-	// can be simplified to `return ch == '_';`
-	return (ch < 0x80) && (charClass.GetClass(static_cast<uint8_t>(ch)) == CharacterClass::word) && IsPunctuation(ch);
-}
-
-Sci::Position Document::WordPartLeft(Sci::Position pos) const noexcept {
-	if (pos > 0) {
-		pos -= CharacterBefore(pos).widthBytes;
-		CharacterExtracted ceStart = CharacterAfter(pos);
-		if (IsWordPartSeparator(ceStart.character)) {
-			while (pos > 0 && IsWordPartSeparator(CharacterAfter(pos).character)) {
-				pos -= CharacterBefore(pos).widthBytes;
-			}
-		}
-		if (pos > 0) {
-			ceStart = CharacterAfter(pos);
-			pos -= CharacterBefore(pos).widthBytes;
-			if (!IsASCIICharacter(ceStart.character)) {
-				while (pos > 0 && !IsASCIICharacter(CharacterAfter(pos).character)) {
-					pos -= CharacterBefore(pos).widthBytes;
-				}
-				if (IsASCIICharacter(CharacterAfter(pos).character))
-					pos += CharacterAfter(pos).widthBytes;
-			} else if (IsLowerCase(ceStart.character)) {
-				while (pos > 0 && IsLowerCase(CharacterAfter(pos).character)) {
-					pos -= CharacterBefore(pos).widthBytes;
-				}
-				ceStart = CharacterAfter(pos);
-				if (!IsUpperCase(ceStart.character) && !IsLowerCase(ceStart.character))
-					pos += CharacterAfter(pos).widthBytes;
-			} else if (IsUpperCase(ceStart.character)) {
-				while (pos > 0 && IsUpperCase(CharacterAfter(pos).character)) {
-					pos -= CharacterBefore(pos).widthBytes;
-				}
-				if (!IsUpperCase(CharacterAfter(pos).character))
-					pos += CharacterAfter(pos).widthBytes;
-			} else if (IsADigit(ceStart.character)) {
-				while (pos > 0 && IsADigit(CharacterAfter(pos).character)) {
-					pos -= CharacterBefore(pos).widthBytes;
-				}
-				if (!IsADigit(CharacterAfter(pos).character))
-					pos += CharacterAfter(pos).widthBytes;
-			} else if (IsGraphic(ceStart.character)) {
-				while (pos > 0 && IsPunctuation(CharacterAfter(pos).character)) {
-					pos -= CharacterBefore(pos).widthBytes;
-				}
-				if (!IsPunctuation(CharacterAfter(pos).character))
-					pos += CharacterAfter(pos).widthBytes;
-			} else if (isspacechar(ceStart.character)) {
-				while (pos > 0 && isspacechar(CharacterAfter(pos).character)) {
-					pos -= CharacterBefore(pos).widthBytes;
-				}
-				if (!isspacechar(CharacterAfter(pos).character))
-					pos += CharacterAfter(pos).widthBytes;
-			} else {
-				pos += CharacterAfter(pos).widthBytes;
-			}
-		}
-	}
-	return pos;
-}
-
-Sci::Position Document::WordPartRight(Sci::Position pos) const noexcept {
-	CharacterExtracted ceStart = CharacterAfter(pos);
-	const Sci::Position length = Length();
-	while (pos < length && IsWordPartSeparator(ceStart.character)) {
-		pos += ceStart.widthBytes;
-		ceStart = CharacterAfter(pos);
-	}
-	if (!IsASCIICharacter(ceStart.character)) {
-		while (pos < length && !IsASCIICharacter(ceStart.character)) {
-			pos += ceStart.widthBytes;
-			ceStart = CharacterAfter(pos);
-		}
-	} else if (IsLowerCase(ceStart.character)) {
-		while (pos < length && IsLowerCase(ceStart.character)) {
-			pos += ceStart.widthBytes;
-			ceStart = CharacterAfter(pos);
-		}
-	} else if (IsUpperCase(ceStart.character)) {
-		CharacterExtracted cePos = CharacterAfter(pos + ceStart.widthBytes);
-		if (IsLowerCase(cePos.character)) {
-			pos += ceStart.widthBytes;
-			ceStart = cePos;
-			while (pos < length && IsLowerCase(ceStart.character)) {
-				pos += ceStart.widthBytes;
-				ceStart = CharacterAfter(pos);
-			}
-		} else {
-			while (pos < length && IsUpperCase(ceStart.character)) {
-				pos += ceStart.widthBytes;
-				ceStart = CharacterAfter(pos);
-			}
-		}
-		if (IsLowerCase(ceStart.character)) {
-			cePos = CharacterBefore(pos);
-			if (IsUpperCase(cePos.character)) {
-				pos -= cePos.widthBytes;
-			}
-		}
-	} else if (IsADigit(ceStart.character)) {
-		while (pos < length && IsADigit(ceStart.character)) {
-			pos += ceStart.widthBytes;
-			ceStart = CharacterAfter(pos);
-		}
-	} else if (IsGraphic(ceStart.character)) {
-		while (pos < length && IsPunctuation(ceStart.character)) {
-			pos += ceStart.widthBytes;
-			ceStart = CharacterAfter(pos);
-		}
-	} else if (isspacechar(ceStart.character)) {
-		while (pos < length && isspacechar(ceStart.character)) {
-			pos += ceStart.widthBytes;
-			ceStart = CharacterAfter(pos);
-		}
-	} else {
-		pos += ceStart.widthBytes;
-	}
-	return pos;
-}
-
-Sci::Position Document::ExtendStyleRange(Sci::Position pos, int delta, bool singleLine) const noexcept {
-	const char sStart = cb.StyleAt(pos);
-	if (delta < 0) {
-		while (pos > 0 && (cb.StyleAt(pos) == sStart) && (!singleLine || !IsEOLCharacter(cb.CharAt(pos))))
-			pos--;
-		pos++;
-	} else {
-		while (pos < LengthNoExcept() && (cb.StyleAt(pos) == sStart) && (!singleLine || !IsEOLCharacter(cb.CharAt(pos))))
-			pos++;
-	}
-	return pos;
-}
-
-static constexpr char BraceOpposite(char ch) noexcept {
-	if (AnyOf<'(', ')'>(ch)) {
-		return '(' + ')' - ch;
-	}
-	if (AnyOf<'[', ']', '{', '}'>(ch)) {
-		return ('[' + ']' + (ch & 32)*2) - ch;
-	}
-	if (AnyOf<'<', '>'>(ch)) {
-		return '<' + '>' - ch;
-	}
-	return '\0';
-}
-
-// TODO: should be able to extend styled region to find matching brace
-Sci::Position Document::BraceMatch(Sci::Position position, Sci::Position /*maxReStyle*/, Sci::Position startPos, bool useStartPos) const noexcept {
-	const char chBrace = CharAt(position);
-	const char chSeek = BraceOpposite(chBrace);
-	if (chSeek == '\0')
-		return -1;
-	const int styBrace = StyleIndexAt(position);
-	const int direction = (chBrace < chSeek) ? 1 : -1;
-	int depth = 1;
-	position = useStartPos ? startPos : NextPosition(position, direction);
-	const Sci::Position length = LengthNoExcept();
-	while (IsValidIndex(position, length)) {
-		const char chAtPos = CharAt(position);
-		const int styAtPos = StyleIndexAt(position);
-		if ((position > GetEndStyled()) || (styAtPos == styBrace)) {
-			if (chAtPos == chBrace)
-				depth++;
-			if (chAtPos == chSeek)
-				depth--;
-			if (depth == 0)
-				return position;
-		}
-		const Sci::Position positionBeforeMove = position;
-		position = NextPosition(position, direction);
-		if (position == positionBeforeMove)
-			break;
-	}
-	return -1;
-}
-
-namespace {
-
-// Define a way for the Regular Expression code to access the document
-class DocumentIndexer final : public CharacterIndexer {
-	const Document *pdoc;
-	Sci::Position end;
-public:
-	DocumentIndexer(const Document *pdoc_, Sci::Position end_) noexcept :
-		pdoc(pdoc_), end(end_) {}
-
-	char CharAt(Sci::Position index) const noexcept override {
-		if (IsValidIndex(index, end))
-			return pdoc->CharAt(index);
-		else
-			return '\0';
-	}
-
-	Sci::Position MovePositionOutsideChar(Sci::Position pos, Sci::Position moveDir) const noexcept override {
-		return pdoc->MovePositionOutsideChar(pos, moveDir, false);
-	}
-};
-
-/**
- * Implementation of RegexSearchBase for the default built-in regular expression engine
- */
-class BuiltinRegex final : public RegexSearchBase {
-public:
-	explicit BuiltinRegex(const CharClassify *charClassTable) : search(charClassTable) {}
-
-	Sci::Position FindText(const Document *doc, Sci::Position minPos, Sci::Position maxPos, const char *pattern, FindOption flags, Sci::Position *length) override;
-
-	const char *SubstituteByPosition(const Document *doc, const char *text, Sci::Position *length) override;
-
-#if defined(BOOST_REGEX_STANDALONE) || !defined(NO_CXX11_REGEX)
-	Sci::Position CxxRegexFindText(const Document *doc, Sci::Position minPos, Sci::Position maxPos, const char *pattern, FindOption flags, Sci::Position *length);
-#endif
-
-private:
-#if defined(BOOST_REGEX_STANDALONE)
-	boost::wregex regexUTF8;
-	boost::regex regexByte;
-#elif !defined(NO_CXX11_REGEX)
-	std::wregex regexUTF8;
-	std::regex regexByte;
-#endif
-	RESearch search;
-#if defined(BOOST_REGEX_STANDALONE) || !defined(NO_CXX11_REGEX)
-	// cache for previous pattern to avoid recompile
-	FindOption previousFlags = FindOption::None;
-	std::string cachedPattern;
-#endif
-	std::string substituted;
-};
-
-/**
-* RESearchRange keeps track of search range.
-*/
-class RESearchRange {
-public:
-	const Document *doc;
-	int increment;
-	Sci::Position startPos;
-	Sci::Position endPos;
-	Sci::Line lineRangeStart;
-	Sci::Line lineRangeEnd;
-	Sci::Line lineRangeBreak;
-	RESearchRange(const Document *doc_, Sci::Position minPos, Sci::Position maxPos) noexcept : doc(doc_) {
-		increment = (minPos <= maxPos) ? 1 : -1;
-
-		// Range endpoints should not be inside DBCS characters or between a CR and LF,
-		// but just in case, move them.
-		startPos = doc->MovePositionOutsideChar(minPos, 1, true);
-		endPos = doc->MovePositionOutsideChar(maxPos, 1, true);
-
-		lineRangeStart = doc->SciLineFromPosition(startPos);
-		lineRangeEnd = doc->SciLineFromPosition(endPos);
-		lineRangeBreak = lineRangeEnd + increment;
-	}
-	Range LineRange(Sci::Line line, Sci::Position lineStartPos, Sci::Position lineEndPos) const noexcept {
-		Range range(lineStartPos, lineEndPos);
-		if (increment > 0) {
-			if (line == lineRangeStart)
-				range.start = startPos;
-			if (line == lineRangeEnd)
-				range.end = endPos;
-		} else {
-			if (line == lineRangeEnd)
-				range.start = endPos;
-			if (line == lineRangeStart)
-				range.end = startPos;
-		}
-		return range;
-	}
-};
-
-#if defined(BOOST_REGEX_STANDALONE) || !defined(NO_CXX11_REGEX)
-
-class ByteIterator {
-public:
-	using iterator_category = std::bidirectional_iterator_tag;
-	using value_type = char;
-	using difference_type = ptrdiff_t;
-	using pointer = char*;
-	using reference = char&;
-
-	const Document *doc;
-	Sci::Position position;
-	explicit ByteIterator(const Document *doc_ = nullptr, Sci::Position position_ = 0, [[maybe_unused]] bool start = false) noexcept :
-		doc(doc_), position(position_) {}
-	char operator*() const noexcept {
-		return doc->CharAt(position);
-	}
-	ByteIterator &operator++() noexcept {
-		position++;
-		return *this;
-	}
-	ByteIterator operator++(int) noexcept {
-		ByteIterator retVal(*this);
-		position++;
-		return retVal;
-	}
-	ByteIterator &operator--() noexcept {
-		position--;
-		return *this;
-	}
-	bool operator==(const ByteIterator &other) const noexcept {
-		return position == other.position;
-	}
-	bool operator!=(const ByteIterator &other) const noexcept {
-		return position != other.position;
-	}
-	Sci::Position Pos() const noexcept {
-		return doc->MovePositionOutsideChar(position, -1, false);
-	}
-	Sci::Position PosRoundUp() const noexcept {
-		return doc->MovePositionOutsideChar(position, 1, false);
-	}
-};
-
-// On Windows, wchar_t is 16 bits wide and on Unix it is 32 bits wide.
-// Would be better to use sizeof(wchar_t) or similar to differentiate
-// but easier for now to hard-code platforms.
-// C++11 has char16_t and char32_t but neither Clang nor Visual C++
-// appear to allow specializing basic_regex over these.
-
-#ifdef _WIN32
-
-// On Windows, report non-BMP characters as 2 separate surrogates as that
-// matches wregex since it is based on wchar_t.
-class UTF8Iterator {
-	// These 3 fields determine the iterator position and are used for comparisons
-	const Document *doc;
-	Sci::Position position;
-	unsigned int characterIndex = 0;
-	// Remaining fields are derived from the determining fields so are excluded in comparisons
-	unsigned int lenBytes = 0;
-	unsigned int lenCharacters = 0;
-	wchar_t buffered[2]{};
-public:
-	using iterator_category = std::bidirectional_iterator_tag;
-	using value_type = wchar_t;
-	using difference_type = ptrdiff_t;
-	using pointer = wchar_t*;
-	using reference = wchar_t&;
-
-	explicit UTF8Iterator(const Document *doc_ = nullptr, Sci::Position position_ = 0, bool start = false) noexcept :
-		doc(doc_), position(position_) {
-		if (start) {
-			ReadCharacter();
-		}
-	}
-	wchar_t operator*() const noexcept {
-		assert(lenCharacters != 0);
-		return buffered[characterIndex];
-	}
-	UTF8Iterator &operator++() noexcept {
-		if ((characterIndex + 1) < (lenCharacters)) {
-			characterIndex++;
-		} else {
-			position += lenBytes;
-			ReadCharacter();
-			characterIndex = 0;
-		}
-		return *this;
-	}
-	UTF8Iterator operator++(int) noexcept {
-		UTF8Iterator retVal(*this);
-		if ((characterIndex + 1) < (lenCharacters)) {
-			characterIndex++;
-		} else {
-			position += lenBytes;
-			ReadCharacter();
-			characterIndex = 0;
-		}
-		return retVal;
-	}
-	UTF8Iterator &operator--() noexcept {
-		if (characterIndex) {
-			characterIndex--;
-		} else {
-			position = doc->NextPosition(position, -1);
-			ReadCharacter();
-			characterIndex = lenCharacters - 1;
-		}
-		return *this;
-	}
-	bool operator==(const UTF8Iterator &other) const noexcept {
-		// Only test the determining fields, not the character widths and values derived from this
-		return position == other.position &&
-			characterIndex == other.characterIndex;
-	}
-	bool operator!=(const UTF8Iterator &other) const noexcept {
-		// Only test the determining fields, not the character widths and values derived from this
-		return position != other.position ||
-			characterIndex != other.characterIndex;
-	}
-	Sci::Position Pos() const noexcept {
-		return position;
-	}
-	Sci::Position PosRoundUp() const noexcept {
-		if (characterIndex)
-			return position + lenBytes;	// Force to end of character
-		else
-			return position;
-	}
-private:
-	void ReadCharacter() noexcept {
-		const CharacterExtracted charExtracted = doc->ExtractCharacter(position);
-		lenBytes = charExtracted.widthBytes;
-		lenCharacters = UTF16FromUTF32Character(charExtracted.character, buffered);
-	}
-};
-
-#else
-
-// On Unix, report non-BMP characters as single characters
-
-class UTF8Iterator {
-	const Document *doc;
-	Sci::Position position;
-public:
-	using iterator_category = std::bidirectional_iterator_tag;
-	using value_type = wchar_t;
-	using difference_type = ptrdiff_t;
-	using pointer = wchar_t*;
-	using reference = wchar_t&;
-
-	explicit UTF8Iterator(const Document *doc_ = nullptr, Sci::Position position_ = 0, [[maybe_unused]] bool start = false) noexcept :
-		doc(doc_), position(position_) {}
-	wchar_t operator*() const noexcept {
-		const CharacterExtracted charExtracted = doc->ExtractCharacter(position);
-		return charExtracted.character;
-	}
-	UTF8Iterator &operator++() noexcept {
-		position = doc->NextPosition(position, 1);
-		return *this;
-	}
-	UTF8Iterator operator++(int) noexcept {
-		UTF8Iterator retVal(*this);
-		position = doc->NextPosition(position, 1);
-		return retVal;
-	}
-	UTF8Iterator &operator--() noexcept {
-		position = doc->NextPosition(position, -1);
-		return *this;
-	}
-	bool operator==(const UTF8Iterator &other) const noexcept {
-		return position == other.position;
-	}
-	bool operator!=(const UTF8Iterator &other) const noexcept {
-		return position != other.position;
-	}
-	Sci::Position Pos() const noexcept {
-		return position;
-	}
-	Sci::Position PosRoundUp() const noexcept {
-		return position;
-	}
-};
-
-#endif // _WIN32
-
-#if defined(BOOST_REGEX_STANDALONE)
-
-boost::regex_constants::match_flag_type MatchFlags(const Document *doc, Sci::Position startPos, Sci::Position endPos) noexcept {
-	boost::regex_constants::match_flag_type flagsMatch = boost::regex_constants::match_default
-		| boost::regex_constants::match_not_dot_newline;
-	if (!doc->IsLineStartPosition(startPos)) {
-		flagsMatch |= boost::regex_constants::match_not_bol;
-	}
-	if (!doc->IsLineEndPosition(endPos)) {
-		flagsMatch |= boost::regex_constants::match_not_eol;
-	}
-	return flagsMatch;
-}
-
-template<typename Iterator, typename Regex>
-bool MatchOnLines(const Document *doc, const Regex &regexp, const RESearchRange &resr, RESearch &search) {
-	boost::match_results<Iterator> match;
-
-	bool matched = false;
-	if (resr.increment > 0) {
-		Iterator itStart(doc, resr.startPos, true);
-		Iterator itEnd(doc, resr.endPos);
-		const boost::regex_constants::match_flag_type flagsMatch = MatchFlags(doc, resr.startPos, resr.endPos);
-		matched = boost::regex_search(itStart, itEnd, match, regexp, flagsMatch);
-	} else {
-		// Line by line.
-		for (Sci::Line line = resr.lineRangeStart; line != resr.lineRangeBreak; line += resr.increment) {
-			const Range lineRange = resr.LineRange(line);
-			Iterator itStart(doc, lineRange.start, true);
-			Iterator itEnd(doc, lineRange.end);
-			boost::regex_constants::match_flag_type flagsMatch = MatchFlags(doc, lineRange.start, lineRange.end);
-			matched = boost::regex_search(itStart, itEnd, match, regexp, flagsMatch);
-			// Check for the last match on this line.
-			if (matched) {
-				flagsMatch |= boost::regex_constants::match_not_bol;
-				Sci::Position endPos = match[0].second.PosRoundUp();
-				while (endPos < lineRange.end) {
-					if (match[0].first == match[0].second) {
-						// empty match
-						endPos = doc->NextPosition(endPos, 1);
-					}
-					Iterator itNext(doc, endPos, true);
-					boost::match_results<Iterator> matchNext;
-					if (boost::regex_search(itNext, itEnd, matchNext, regexp, flagsMatch)) {
-						match = matchNext;
-						endPos = match[0].second.PosRoundUp();
-					} else {
-						break;
-					}
-				}
-				break;
-			}
-		}
-	}
-	if (matched) {
-		const int maxTag = std::min(static_cast<int>(match.size()), RESearch::MAXTAG);
-		for (int co = 0; co < maxTag; co++) {
-			search.bopat[co] = match[co].first.Pos();
-			search.eopat[co] = match[co].second.PosRoundUp();
-		}
-	}
-	return matched;
-}
-
-Sci::Position BuiltinRegex::CxxRegexFindText(const Document *doc, Sci::Position minPos, Sci::Position maxPos, const char *pattern,
-	FindOption flags, Sci::Position *length) {
-	const RESearchRange resr(doc, minPos, maxPos);
-	try {
-		boost::regex::flag_type flagsRe = boost::regex::ECMAScript;
-		if (!FlagSet(flags, FindOption::MatchCase)) {
-			flagsRe = flagsRe | boost::regex::icase;
-		}
-
-		// Clear the RESearch so can fill in matches
-		search.Clear();
-
-		const size_t patternLen = *length;
-		bool matched = flags != previousFlags || patternLen != cachedPattern.length()
-			|| memcmp(pattern, cachedPattern.data(), patternLen) != 0;
-		if (CpUtf8 == doc->dbcsCodePage) {
-			if (matched) {
-				const std::wstring ws = WStringFromUTF8(pattern);
-				regexUTF8.assign(ws, flagsRe);
-				previousFlags = flags;
-				cachedPattern.assign(pattern, patternLen);
-			}
-			matched = MatchOnLines<UTF8Iterator>(doc, regexUTF8, resr, search);
-		} else {
-			if (matched) {
-				regexByte.assign(pattern, patternLen, flagsRe);
-				previousFlags = flags;
-				cachedPattern.assign(pattern, patternLen);
-			}
-			matched = MatchOnLines<ByteIterator>(doc, regexByte, resr, search);
-		}
-
-		Sci::Position posMatch = -1;
-		if (matched) {
-			posMatch = search.bopat[0];
-			*length = search.eopat[0] - search.bopat[0];
-		}
-		return posMatch;
-	} catch (const boost::regex_error &) {
-		// Failed to create regular expression
-		throw RegexError();
-	} catch (...) {
-		// Failed in some other way
-		return -1;
-	}
-}
-
-#elif !defined(NO_CXX11_REGEX)
-
-#ifdef _MSC_VER
-#define REGEX_MULTILINE
-#endif
-
-std::regex_constants::match_flag_type MatchFlags(const Document *doc, Sci::Position startPos, Sci::Position endPos, Sci::Position lineStartPos, Sci::Position lineEndPos) noexcept {
-	std::regex_constants::match_flag_type flagsMatch = std::regex_constants::match_default;
-	if (startPos != lineStartPos) {
-#if defined(_LIBCPP_VERSION)
-		flagsMatch |= std::regex_constants::match_not_bol;
-		if (!doc->IsWordStartAt(startPos)) {
-			flagsMatch |= std::regex_constants::match_not_bow;
-		}
-#else
-		flagsMatch |= std::regex_constants::match_prev_avail;
-#endif
-	}
-	if (endPos != lineEndPos) {
-		flagsMatch |= std::regex_constants::match_not_eol;
-		if (!doc->IsWordEndAt(endPos)) {
-			flagsMatch |= std::regex_constants::match_not_eow;
-		}
-	}
-	return flagsMatch;
-}
-
-template<typename Iterator, typename Regex>
-bool MatchOnLines(const Document *doc, const Regex &regexp, const RESearchRange &resr, RESearch &search) {
-	std::match_results<Iterator> match;
-
-	// MSVC and libc++ have problems with ^ and $ matching line ends inside a range.
-	// CRLF line ends are also a problem as ^ and $ only treat LF as a line end.
-	// The std::regex::multiline option was added to C++17 to improve behaviour but
-	// has not been implemented by compiler runtimes with MSVC always in multiline
-	// mode and libc++ and libstdc++ always in single-line mode.
-	// If multiline regex worked well then the line by line iteration could be removed
-	// for the forwards case and replaced with the following:
-	bool matched = false;
-#ifdef REGEX_MULTILINE
-	if (resr.increment > 0) {
-<<<<<<< HEAD
-		Iterator itStart(doc, resr.startPos, true);
-=======
-		const Sci::Position lineStartPos = doc->LineStart(resr.lineRangeStart);
-		const Sci::Position lineEndPos = doc->LineEnd(resr.lineRangeEnd);
-		Iterator itStart(doc, resr.startPos);
->>>>>>> 632a09e6
-		Iterator itEnd(doc, resr.endPos);
-		const std::regex_constants::match_flag_type flagsMatch = MatchFlags(doc, resr.startPos, resr.endPos, lineStartPos, lineEndPos);
-		matched = std::regex_search(itStart, itEnd, match, regexp, flagsMatch);
-		goto labelMatched;
-	}
-#endif
-	{
-		// Line by line.
-		for (Sci::Line line = resr.lineRangeStart; line != resr.lineRangeBreak; line += resr.increment) {
-<<<<<<< HEAD
-			const Range lineRange = resr.LineRange(line);
-			Iterator itStart(doc, lineRange.start, true);
-=======
-			const Sci::Position lineStartPos = doc->LineStart(line);
-			const Sci::Position lineEndPos = doc->LineEnd(line);
-			const Range lineRange = resr.LineRange(line, lineStartPos, lineEndPos);
-			Iterator itStart(doc, lineRange.start);
->>>>>>> 632a09e6
-			Iterator itEnd(doc, lineRange.end);
-			const std::regex_constants::match_flag_type flagsMatch = MatchFlags(doc, lineRange.start, lineRange.end, lineStartPos, lineEndPos);
-			std::regex_iterator<Iterator> it(itStart, itEnd, regexp, flagsMatch);
-			for (const std::regex_iterator<Iterator> last; it != last; ++it) {
-				match = *it;
-				matched = true;
-#ifndef REGEX_MULTILINE
-<<<<<<< HEAD
-			if (resr.increment < 0) {
-#endif
-				flagsMatch |= std::regex_constants::match_not_bol;
-				Sci::Position endPos = match[0].second.PosRoundUp();
-				while (endPos < lineRange.end) {
-					if (match[0].first == match[0].second) {
-						// empty match
-						endPos = doc->NextPosition(endPos, 1);
-					}
-					Iterator itNext(doc, endPos, true);
-					std::match_results<Iterator> matchNext;
-					if (std::regex_search(itNext, itEnd, matchNext, regexp, flagsMatch)) {
-						match = matchNext;
-						endPos = match[0].second.PosRoundUp();
-					} else {
-						break;
-					}
-=======
-				if (resr.increment > 0) {
-					break;
->>>>>>> 632a09e6
-				}
-#endif
-			}
-			if (matched) {
-				break;
-			}
-		}
-	}
-#ifdef REGEX_MULTILINE
-labelMatched:
-#endif
-	if (matched) {
-		const size_t maxTag = std::min<size_t>(match.size(), RESearch::MAXTAG);
-		for (size_t co = 0; co < maxTag; co++) {
-			search.bopat[co] = match[co].first.Pos();
-			search.eopat[co] = match[co].second.PosRoundUp();
-		}
-	}
-	return matched;
-}
-
-Sci::Position BuiltinRegex::CxxRegexFindText(const Document *doc, Sci::Position minPos, Sci::Position maxPos, const char *pattern, FindOption flags, Sci::Position *length) {
-	const RESearchRange resr(doc, minPos, maxPos);
-	try {
-		//const ElapsedPeriod ep;
-		std::regex::flag_type flagsRe = std::regex::ECMAScript;
-		// Flags that appear to have no effect:
-		// | std::regex::collate | std::regex::extended;
-		if (!FlagSet(flags, FindOption::MatchCase)) {
-			flagsRe = flagsRe | std::regex::icase;
-		}
-
-#if defined(REGEX_MULTILINE) && !defined(_MSC_VER)
-		flagsRe = flagsRe | std::regex::multiline;
-#endif
-
-		// Clear the RESearch so can fill in matches
-		search.Clear();
-
-		const size_t patternLen = *length;
-		bool matched = flags != previousFlags || patternLen != cachedPattern.length()
-			|| memcmp(pattern, cachedPattern.data(), patternLen) != 0;
-		if (CpUtf8 == doc->dbcsCodePage) {
-			if (matched) {
-				const std::wstring ws = WStringFromUTF8(pattern);
-				regexUTF8.assign(ws, flagsRe);
-				previousFlags = flags;
-				cachedPattern.assign(pattern, patternLen);
-			}
-			matched = MatchOnLines<UTF8Iterator>(doc, regexUTF8, resr, search);
-		} else {
-			if (matched) {
-				regexByte.assign(pattern, patternLen, flagsRe);
-				previousFlags = flags;
-				cachedPattern.assign(pattern, patternLen);
-			}
-			matched = MatchOnLines<ByteIterator>(doc, regexByte, resr, search);
-		}
-
-		Sci::Position posMatch = -1;
-		if (matched) {
-			posMatch = search.bopat[0];
-			*length = search.eopat[0] - search.bopat[0];
-		}
-		// Example - search in doc/ScintillaHistory.html for
-		// [[:upper:]]eta[[:space:]]
-		// On MacBook, normally around 1 second but with locale imbued -> 14 seconds.
-		//const double durSearch = ep.Duration();
-		//Platform::DebugPrintf("Search:%9.6g \n", durSearch);
-		return posMatch;
-	} catch (const std::regex_error &) {
-		// Failed to create regular expression
-		throw RegexError();
-	} catch (...) {
-		// Failed in some other way
-		return -1;
-	}
-}
-
-#endif // BOOST_REGEX_STANDALONE
-
-#endif // BOOST_REGEX_STANDALONE || !NO_CXX11_REGEX
-
-Sci::Position BuiltinRegex::FindText(const Document *doc, Sci::Position minPos, Sci::Position maxPos, const char *pattern, FindOption flags, Sci::Position *length) {
-#if defined(BOOST_REGEX_STANDALONE) || !defined(NO_CXX11_REGEX)
-	if (FlagSet(flags, FindOption::Cxx11RegEx)) {
-		return CxxRegexFindText(doc, minPos, maxPos, pattern, flags, length);
-	}
-#endif
-
-	const RESearchRange resr(doc, minPos, maxPos);
-	const size_t patternLen = *length;
-	const char *errmsg = search.Compile(pattern, patternLen, flags);
-	if (errmsg) {
-		return -1;
-	}
-	// Find a variable in a property file: \$(\([A-Za-z0-9_.]+\))
-	// Replace first '.' with '-' in each property file variable reference:
-	//     Search: \$(\([A-Za-z0-9_-]+\)\.\([A-Za-z0-9_.]+\))
-	//     Replace: $(\1-\2)
-	Sci::Position pos = -1;
-	Sci::Position lenRet = 0;
-	const bool searchforLineStart = pattern[0] == '^';
-	const char searchEnd = pattern[patternLen - 1];
-	const char searchEndPrev = (patternLen > 1) ? pattern[patternLen - 2] : '\0';
-	const bool searchforLineEnd = (searchEnd == '$') && (searchEndPrev != '\\');
-	for (Sci::Line line = resr.lineRangeStart; line != resr.lineRangeBreak; line += resr.increment) {
-		const Sci::Position lineStartPos = doc->LineStart(line);
-		const Sci::Position lineEndPos = doc->LineEnd(line);
-		Sci::Position startOfLine = lineStartPos;
-		Sci::Position endOfLine = lineEndPos;
-
-		if (resr.increment > 0) {
-			if (line == resr.lineRangeStart) {
-				if ((resr.startPos != startOfLine) && searchforLineStart)
-					continue;	// Can't match start of line if start position after start of line
-				startOfLine = resr.startPos;
-			}
-			if (line == resr.lineRangeEnd) {
-				if ((resr.endPos != endOfLine) && searchforLineEnd)
-					continue;	// Can't match end of line if end position before end of line
-				endOfLine = resr.endPos;
-			}
-		} else {
-			if (line == resr.lineRangeEnd) {
-				if ((resr.endPos != startOfLine) && searchforLineStart)
-					continue;	// Can't match start of line if end position after start of line
-				startOfLine = resr.endPos;
-			}
-			if (line == resr.lineRangeStart) {
-				if ((resr.startPos != endOfLine) && searchforLineEnd)
-					continue;	// Can't match end of line if start position before end of line
-				endOfLine = resr.startPos;
-			}
-		}
-
-		const DocumentIndexer di(doc, endOfLine);
-		search.SetLineRange(lineStartPos, lineEndPos);
-		int success = search.Execute(di, startOfLine, endOfLine);
-		if (success) {
-			Sci::Position endPos = search.eopat[0];
-			// There can be only one start of a line, so no need to look for last match in line
-			if ((resr.increment < 0) && !searchforLineStart) {
-				// Check for the last match on this line.
-				while (success && (endPos < endOfLine)) {
-					const RESearch::MatchPositions bopat = search.bopat;
-					const RESearch::MatchPositions eopat = search.eopat;
-					pos = endPos;
-					if (pos == bopat[0]) {
-						// empty match
-						pos = doc->NextPosition(pos, 1);
-					}
-					success = search.Execute(di, pos, endOfLine);
-					if (success) {
-						endPos = search.eopat[0];
-					} else {
-						search.bopat = bopat;
-						search.eopat = eopat;
-					}
-				}
-			}
-			pos = search.bopat[0];
-			lenRet = endPos - pos;
-			break;
-		}
-	}
-	*length = lenRet;
-	return pos;
-}
-
-<<<<<<< HEAD
-const char *BuiltinRegex::SubstituteByPosition(Document *doc, const char *text, Sci::Position *length) {
-	// boost::regex or std::regex version of this function should be substituted by wrapping format method of
-	// match_results for max compatibility. eg. catch group $0-$9. see detail:
-	// https://www.boost.org/doc/libs/1_83_0/libs/regex/doc/html/boost_regex/format/boost_format_syntax.html
-	// https://en.cppreference.com/w/cpp/regex/match_results/format
-=======
-const char *BuiltinRegex::SubstituteByPosition(const Document *doc, const char *text, Sci::Position *length) {
->>>>>>> 632a09e6
-	substituted.clear();
-	for (Sci::Position j = 0; j < *length; j++) {
-		if (text[j] == '\\') {
-			const char chNext = text[++j];
-			if (chNext >= '0' && chNext <= '9') {
-				const unsigned int patNum = chNext - '0';
-				const Sci::Position startPos = search.bopat[patNum];
-				const Sci::Position len = search.eopat[patNum] - startPos;
-				if (len > 0) {	// Will be null if try for a match that did not occur
-					const size_t size = substituted.length();
-					substituted.resize(size + len);
-					doc->GetCharRange(substituted.data() + size, startPos, len);
-				}
-			} else {
-				switch (chNext) {
-				case 'a':
-					substituted.push_back('\a');
-					break;
-				case 'b':
-					substituted.push_back('\b');
-					break;
-				case 'f':
-					substituted.push_back('\f');
-					break;
-				case 'n':
-					substituted.push_back('\n');
-					break;
-				case 'r':
-					substituted.push_back('\r');
-					break;
-				case 't':
-					substituted.push_back('\t');
-					break;
-				case 'v':
-					substituted.push_back('\v');
-					break;
-				case '\\':
-					substituted.push_back('\\');
-					break;
-				default:
-					substituted.push_back('\\');
-					j--;
-				}
-			}
-		} else {
-			substituted.push_back(text[j]);
-		}
-	}
-	*length = substituted.length();
-	return substituted.c_str();
-}
-
-}
-
-RegexSearchBase *Scintilla::Internal::CreateRegexSearch(const CharClassify *charClassTable) {
-	return new BuiltinRegex(charClassTable);
-}
+// Scintilla source code edit control
+/** @file Document.cxx
+ ** Text document that handles notifications, DBCS, styling, words and end of line.
+ **/
+// Copyright 1998-2011 by Neil Hodgson <neilh@scintilla.org>
+// The License.txt file describes the conditions under which this software may be distributed.
+
+#include <cstddef>
+#include <cstdlib>
+#include <cstdint>
+#include <cassert>
+#include <cstring>
+#include <cstdio>
+#include <cmath>
+#include <climits>
+
+#include <stdexcept>
+#include <string>
+#include <string_view>
+#include <vector>
+#include <array>
+#include <forward_list>
+#include <optional>
+#include <algorithm>
+#include <memory>
+
+#if defined(BOOST_REGEX_STANDALONE)
+#if defined(_WIN32) && !defined(__GNUC__)
+#include <windows.h>
+#endif
+#include <boost/regex.hpp>
+#elif !defined(NO_CXX11_REGEX)
+#include <regex>
+#endif
+
+#include "ScintillaTypes.h"
+#include "ScintillaMessages.h"
+#include "ScintillaStructures.h"
+#include "ILoader.h"
+#include "ILexer.h"
+
+#include "Debugging.h"
+//#include "VectorISA.h"
+
+#include "CharacterSet.h"
+//#include "CharacterCategory.h"
+#include "Position.h"
+#include "SplitVector.h"
+#include "Partitioning.h"
+#include "RunStyles.h"
+#include "CellBuffer.h"
+#include "PerLine.h"
+#include "CharClassify.h"
+#include "Decoration.h"
+#include "CaseFolder.h"
+#include "Document.h"
+#include "RESearch.h"
+#include "UniConversion.h"
+#include "ElapsedPeriod.h"
+
+using namespace Scintilla;
+using namespace Scintilla::Internal;
+using namespace Lexilla;
+
+LexInterface::LexInterface(Document *pdoc_) noexcept : pdoc(pdoc_), performingStyle(false) {
+}
+
+LexInterface::~LexInterface() noexcept = default;
+
+void LexInterface::Colourise(Sci::Position start, Sci::Position end) {
+	if (pdoc && instance && !performingStyle) {
+		// Protect against reentrance, which may occur, for example, when
+		// fold points are discovered while performing styling and the folding
+		// code looks for child lines which may trigger styling.
+		performingStyle = true;
+
+		const Sci::Position lengthDoc = pdoc->LengthNoExcept();
+		if (end < 0) {
+			end = lengthDoc;
+		}
+		const Sci::Position len = end - start;
+
+		PLATFORM_ASSERT(len >= 0);
+		PLATFORM_ASSERT(start + len <= lengthDoc);
+
+		if (len > 0) {
+			int styleStart = 0;
+			if (start > 0) {
+				styleStart = pdoc->StyleIndexAt(start - 1);
+			}
+			instance->Lex(start, len, styleStart, pdoc);
+			instance->Fold(start, len, styleStart, pdoc);
+		}
+
+		performingStyle = false;
+	}
+}
+
+bool LexInterface::UseContainerLexing() const noexcept {
+	return !instance;
+}
+
+LineEndType LexInterface::LineEndTypesSupported() const noexcept {
+	if (instance) {
+		return static_cast<LineEndType>(instance->LineEndTypesSupported());
+	}
+	return LineEndType::Default;
+}
+
+void ActionDuration::AddSample(Sci::Position numberActions, double durationOfActions) noexcept {
+	// Only adjust for multiple actions to avoid instability
+	if (numberActions < unitBytes) {
+		return;
+	}
+
+	// Alpha value for exponential smoothing.
+	// Most recent value contributes 25% to smoothed value.
+	constexpr double alpha = 0.25;
+
+	const double durationOne = (unitBytes * durationOfActions) / numberActions;
+	const double duration_ = alpha * durationOne + (1.0 - alpha) * duration;
+	//duration = Clamp(duration_, minDuration, maxDuration);
+	duration = std::max(duration_, minDuration);
+	//printf("%s actions=%.9f / %zd, one=%.9f, value=%.9f, [%.9f, %.8f, %.6f]\n", __func__,
+	//	durationOfActions, numberActions, durationOne, duration_, duration, minDuration, maxDuration);
+}
+
+int ActionDuration::ActionsInAllowedTime(double secondsAllowed) const noexcept {
+	const int actions = std::clamp(static_cast<int>(secondsAllowed / duration), 8, 0x10000);
+	return actions * unitBytes;
+}
+
+CharacterExtracted::CharacterExtracted(const unsigned char *charBytes, size_t widthCharBytes) noexcept {
+	const int utf8status = UTF8ClassifyMulti(charBytes, widthCharBytes);
+	if (utf8status & UTF8MaskInvalid) {
+		// Treat as invalid and use up just one byte
+		character = unicodeReplacementChar;
+		widthBytes = 1;
+	} else {
+		character = UnicodeFromUTF8(charBytes);
+		widthBytes = utf8status & UTF8MaskWidth;
+	}
+}
+
+Document::Document(DocumentOption options) :
+	cb(!FlagSet(options, DocumentOption::StylesNone), FlagSet(options, DocumentOption::TextLarge)),
+	durationStyleOneUnit(1e-6) {
+	refCount = 0;
+#ifdef _WIN32
+	eolMode = EndOfLine::CrLf;
+#else
+	eolMode = EndOfLine::Lf;
+#endif
+	dbcsCodePage = CpUtf8;
+	lineEndBitSet = LineEndType::Default;
+	endStyled = 0;
+	styleClock = 0;
+	enteredModification = 0;
+	enteredStyling = 0;
+	enteredReadOnlyCount = 0;
+	matchesValid = false;
+	insertionSet = false;
+	tabInChars = 8;
+	indentInChars = 0;
+	actualIndentInChars = 8;
+	useTabs = true;
+	tabIndents = true;
+	forwardSafeChar = 0x80;
+	backwardSafeChar = 0x80;
+	backspaceUnindents = false;
+
+	perLineData[ldMarkers] = std::make_unique<LineMarkers>();
+	perLineData[ldLevels] = std::make_unique<LineLevels>();
+	perLineData[ldState] = std::make_unique<LineState>();
+	perLineData[ldMargin] = std::make_unique<LineAnnotation>();
+	perLineData[ldAnnotation] = std::make_unique<LineAnnotation>();
+	perLineData[ldEOLAnnotation] = std::make_unique<LineAnnotation>();
+
+	decorations = DecorationListCreate(IsLarge());
+
+	cb.SetPerLine(this);
+	cb.SetUTF8Substance(CpUtf8 == dbcsCodePage);
+}
+
+Document::~Document() {
+	for (const auto &watcher : watchers) {
+		watcher.watcher->NotifyDeleted(this, watcher.userData);
+	}
+}
+
+// Increase reference count and return its previous value.
+int SCI_METHOD Document::AddRef() noexcept {
+	return refCount++;
+}
+
+// Decrease reference count and return its previous value.
+// Delete the document if reference count reaches zero.
+int SCI_METHOD Document::Release() noexcept {
+	const int curRefCount = --refCount;
+	if (curRefCount == 0)
+		delete this;
+	return curRefCount;
+}
+
+void Document::Init() {
+	for (const auto &pl : perLineData) {
+		if (pl)
+			pl->Init();
+	}
+}
+
+bool Document::IsActive() const noexcept {
+	return std::any_of(std::begin(perLineData), std::end(perLineData),
+	[](const auto &pl) noexcept {
+		return pl->IsActive();
+	});
+}
+
+void Document::InsertLine(Sci::Line line) {
+	for (const auto &pl : perLineData) {
+		if (pl)
+			pl->InsertLine(line);
+	}
+}
+
+void Document::InsertLines(Sci::Line line, Sci::Line lines) {
+	for (const auto &pl : perLineData) {
+		if (pl)
+			pl->InsertLines(line, lines);
+	}
+}
+
+void Document::RemoveLine(Sci::Line line) {
+	for (const auto &pl : perLineData) {
+		if (pl)
+			pl->RemoveLine(line);
+	}
+}
+
+LineMarkers *Document::Markers() const noexcept {
+	return static_cast<LineMarkers *>(perLineData[ldMarkers].get());
+}
+
+LineLevels *Document::Levels() const noexcept {
+	return static_cast<LineLevels *>(perLineData[ldLevels].get());
+}
+
+LineState *Document::States() const noexcept {
+	return static_cast<LineState *>(perLineData[ldState].get());
+}
+
+LineAnnotation *Document::Margins() const noexcept {
+	return static_cast<LineAnnotation *>(perLineData[ldMargin].get());
+}
+
+LineAnnotation *Document::Annotations() const noexcept {
+	return static_cast<LineAnnotation *>(perLineData[ldAnnotation].get());
+}
+
+LineAnnotation *Document::EOLAnnotations() const noexcept {
+	return static_cast<LineAnnotation *>(perLineData[ldEOLAnnotation].get());
+}
+
+LineEndType Document::LineEndTypesSupported() const noexcept {
+	if ((CpUtf8 == dbcsCodePage) && pli)
+		return pli->LineEndTypesSupported();
+	else
+		return LineEndType::Default;
+}
+
+bool Document::SetDBCSCodePage(int dbcsCodePage_) {
+	if (dbcsCodePage != dbcsCodePage_) {
+		dbcsCodePage = dbcsCodePage_;
+		pcf.reset();
+		cb.SetLineEndTypes(lineEndBitSet & LineEndTypesSupported());
+		cb.SetUTF8Substance(CpUtf8 == dbcsCodePage);
+		DBCSCharClassify *classify = nullptr;
+		forwardSafeChar = 0xff;
+		backwardSafeChar = 0xff;
+		if (dbcsCodePage) {
+			forwardSafeChar = 0x80;
+			backwardSafeChar = 0x80;
+			if (CpUtf8 != dbcsCodePage) {
+				// minimum trail byte
+				switch (dbcsCodePage) {
+				default:
+					backwardSafeChar = 0x40 - 1;
+					break;
+				case 949:
+					backwardSafeChar = 0x41 - 1;
+					break;
+				case 1361:
+					backwardSafeChar = 0x31 - 1;
+					break;
+				}
+				classify = new DBCSCharClassify(dbcsCodePage);
+			}
+		}
+		dbcsCharClass.reset(classify);
+		regex.reset();
+		ModifiedAt(0);	// Need to restyle whole document
+		return true;
+	} else {
+		return false;
+	}
+}
+
+bool Document::SetLineEndTypesAllowed(LineEndType lineEndBitSet_) {
+	if (lineEndBitSet != lineEndBitSet_) {
+		lineEndBitSet = lineEndBitSet_;
+		const LineEndType lineEndBitSetActive = lineEndBitSet & LineEndTypesSupported();
+		if (lineEndBitSetActive != cb.GetLineEndTypes()) {
+			ModifiedAt(0);
+			cb.SetLineEndTypes(lineEndBitSetActive);
+			return true;
+		} else {
+			return false;
+		}
+	} else {
+		return false;
+	}
+}
+
+void Document::SetSavePoint() noexcept {
+	cb.SetSavePoint();
+	NotifySavePoint(true);
+}
+
+void Document::TentativeUndo() {
+	if (!TentativeActive())
+		return;
+	CheckReadOnly();
+	if (enteredModification == 0) {
+		enteredModification++;
+		if (!cb.IsReadOnly()) {
+			const bool startSavePoint = cb.IsSavePoint();
+			bool multiLine = false;
+			const int steps = cb.TentativeSteps();
+			//Platform::DebugPrintf("Steps=%d\n", steps);
+			for (int step = 0; step < steps; step++) {
+				const Sci::Line prevLinesTotal = LinesTotal();
+				const Action &action = cb.GetUndoStep();
+				if (action.at == ActionType::remove) {
+					NotifyModified(DocModification(
+						ModificationFlags::BeforeInsert | ModificationFlags::Undo, action));
+				} else if (action.at == ActionType::container) {
+					DocModification dm(ModificationFlags::Container | ModificationFlags::Undo);
+					dm.token = action.position;
+					NotifyModified(dm);
+				} else {
+					NotifyModified(DocModification(
+						ModificationFlags::BeforeDelete | ModificationFlags::Undo, action));
+				}
+				cb.PerformUndoStep();
+				if (action.at != ActionType::container) {
+					ModifiedAt(action.position);
+				}
+
+				ModificationFlags modFlags = ModificationFlags::Undo;
+				// With undo, an insertion action becomes a deletion notification
+				if (action.at == ActionType::remove) {
+					modFlags |= ModificationFlags::InsertText;
+				} else if (action.at == ActionType::insert) {
+					modFlags |= ModificationFlags::DeleteText;
+				}
+				if (steps > 1)
+					modFlags |= ModificationFlags::MultiStepUndoRedo;
+				const Sci::Line linesAdded = LinesTotal() - prevLinesTotal;
+				if (linesAdded != 0)
+					multiLine = true;
+				if (step == steps - 1) {
+					modFlags |= ModificationFlags::LastStepInUndoRedo;
+					if (multiLine)
+						modFlags |= ModificationFlags::MultilineUndoRedo;
+				}
+				NotifyModified(DocModification(modFlags, action.position, action.lenData,
+					linesAdded, action.Data()));
+			}
+
+			const bool endSavePoint = cb.IsSavePoint();
+			if (startSavePoint != endSavePoint) {
+				NotifySavePoint(endSavePoint);
+			}
+
+			cb.TentativeCommit();
+		}
+		enteredModification--;
+	}
+}
+
+MarkerMask Document::GetMark(Sci::Line line, bool includeChangeHistory) const noexcept {
+	MarkerMask marksHistory = 0;
+	if (includeChangeHistory && (line < LinesTotal())) {
+		MarkerMask marksEdition = 0;
+
+		const Sci::Position start = LineStart(line);
+		const Sci::Position lineNext = LineStart(line + 1);
+		for (Sci::Position position = start; position < lineNext;) {
+			const int edition = EditionAt(position);
+			if (edition) {
+				marksEdition |= 1U << (edition - 1);
+			}
+			position = EditionEndRun(position);
+		}
+		const Sci::Position lineEnd = LineEnd(line);
+		for (Sci::Position position = start; position <= lineEnd;) {
+			marksEdition |= EditionDeletesAt(position);
+			position = EditionNextDelete(position);
+		}
+
+		/* Bits: RevertedToOrigin, Saved, Modified, RevertedToModified */
+		constexpr unsigned int editionShift = static_cast<unsigned int>(MarkerOutline::HistoryRevertedToOrigin);
+		marksHistory = marksEdition << editionShift;
+	}
+	return marksHistory | Markers()->MarkValue(line);
+}
+
+Sci::Line Document::MarkerNext(Sci::Line lineStart, MarkerMask mask) const noexcept {
+	return Markers()->MarkerNext(lineStart, mask);
+}
+
+int Document::AddMark(Sci::Line line, int markerNum) {
+	const Sci::Line lines = LinesTotal();
+	if (IsValidIndex(line, lines)) {
+		const int prev = Markers()->AddMark(line, markerNum, lines);
+		const DocModification mh(ModificationFlags::ChangeMarker, LineStart(line), 0, 0, nullptr, line);
+		NotifyModified(mh);
+		return prev;
+	} else {
+		return -1;
+	}
+}
+
+void Document::AddMarkSet(Sci::Line line, MarkerMask valueSet) {
+	const Sci::Line lines = LinesTotal();
+	if (!IsValidIndex(line, lines)) {
+		return;
+	}
+	MarkerMask m = valueSet;
+	for (int i = 0; m; i++, m >>= 1) {
+		if (m & 1)
+			Markers()->AddMark(line, i, lines);
+	}
+	const DocModification mh(ModificationFlags::ChangeMarker, LineStart(line), 0, 0, nullptr, line);
+	NotifyModified(mh);
+}
+
+void Document::DeleteMark(Sci::Line line, int markerNum) {
+	Markers()->DeleteMark(line, markerNum, false);
+	const DocModification mh(ModificationFlags::ChangeMarker, LineStart(line), 0, 0, nullptr, line);
+	NotifyModified(mh);
+}
+
+void Document::DeleteMarkFromHandle(int markerHandle) {
+	Markers()->DeleteMarkFromHandle(markerHandle);
+	DocModification mh(ModificationFlags::ChangeMarker);
+	mh.line = -1;
+	NotifyModified(mh);
+}
+
+void Document::DeleteAllMarks(int markerNum) {
+	bool someChanges = false;
+	const Sci::Line lines = LinesTotal();
+	for (Sci::Line line = 0; line < lines; line++) {
+		if (Markers()->DeleteMark(line, markerNum, true))
+			someChanges = true;
+	}
+	if (someChanges) {
+		DocModification mh(ModificationFlags::ChangeMarker);
+		mh.line = -1;
+		NotifyModified(mh);
+	}
+}
+
+Sci::Line Document::LineFromHandle(int markerHandle) const noexcept {
+	return Markers()->LineFromHandle(markerHandle);
+}
+
+int Document::MarkerNumberFromLine(Sci::Line line, int which) const noexcept {
+	return Markers()->NumberFromLine(line, which);
+}
+
+int Document::MarkerHandleFromLine(Sci::Line line, int which) const noexcept {
+	return Markers()->HandleFromLine(line, which);
+}
+
+Sci_Position SCI_METHOD Document::LineStart(Sci_Line line) const noexcept {
+	return cb.LineStart(line);
+}
+
+Range Document::LineRange(Sci::Line line) const noexcept {
+	return {cb.LineStart(line), cb.LineStart(line + 1)};
+}
+
+bool Document::IsLineStartPosition(Sci::Position position) const noexcept {
+	return LineStartPosition(position) == position;
+}
+
+Sci_Position SCI_METHOD Document::LineEnd(Sci_Line line) const noexcept {
+	return cb.LineEnd(line);
+}
+
+void SCI_METHOD Document::SetErrorStatus(int status) noexcept {
+	// Tell the watchers an error has occurred.
+	for (const auto &watcher : watchers) {
+		watcher.watcher->NotifyErrorOccurred(this, watcher.userData, static_cast<Status>(status));
+	}
+}
+
+Sci_Line SCI_METHOD Document::LineFromPosition(Sci_Position pos) const noexcept {
+	return cb.LineFromPosition(pos);
+}
+
+Sci::Line Document::SciLineFromPosition(Sci::Position pos) const noexcept {
+	// Avoids casting in callers for this very common function
+	return cb.LineFromPosition(pos);
+}
+
+Sci::Position Document::LineStartPosition(Sci::Position position) const noexcept {
+	return cb.LineStart(cb.LineFromPosition(position));
+}
+
+Sci::Position Document::LineEndPosition(Sci::Position position) const noexcept {
+	return cb.LineEnd(cb.LineFromPosition(position));
+}
+
+bool Document::IsLineEndPosition(Sci::Position position) const noexcept {
+	return LineEndPosition(position) == position;
+}
+
+bool Document::IsPositionInLineEnd(Sci::Position position) const noexcept {
+	return position >= LineEndPosition(position);
+}
+
+Sci::Position Document::VCHomePosition(Sci::Position position) const noexcept {
+	const Sci::Line line = SciLineFromPosition(position);
+	const Sci::Position startPosition = LineStart(line);
+	const Sci::Position endLine = LineEnd(line);
+	Sci::Position startText = startPosition;
+	while (startText < endLine && IsSpaceOrTab(cb.CharAt(startText))) {
+		startText++;
+	}
+	if (position == startText)
+		return startPosition;
+	else
+		return startText;
+}
+
+Sci::Position Document::IndexLineStart(Sci::Line line, LineCharacterIndexType lineCharacterIndex) const noexcept {
+	return cb.IndexLineStart(line, lineCharacterIndex);
+}
+
+Sci::Line Document::LineFromPositionIndex(Sci::Position pos, LineCharacterIndexType lineCharacterIndex) const noexcept {
+	return cb.LineFromPositionIndex(pos, lineCharacterIndex);
+}
+
+Sci::Line Document::LineFromPositionAfter(Sci::Line line, Sci::Position length) const noexcept {
+	const Sci::Position posAfter = cb.LineStart(line) + length;
+	if (posAfter >= LengthNoExcept()) {
+		return LinesTotal();
+	}
+	const Sci::Line lineAfter = SciLineFromPosition(posAfter);
+	// Want to make some progress so return next line
+	return lineAfter + (line == lineAfter);
+}
+
+int SCI_METHOD Document::SetLevel(Sci_Line line, int level) {
+	const int prev = Levels()->SetLevel(line, level, LinesTotal());
+	if (prev != level) {
+		DocModification mh(ModificationFlags::ChangeFold | ModificationFlags::ChangeMarker,
+			LineStart(line), 0, 0, nullptr, line);
+		mh.foldLevelNow = static_cast<FoldLevel>(level);
+		mh.foldLevelPrev = static_cast<FoldLevel>(prev);
+		NotifyModified(mh);
+	}
+	return prev;
+}
+
+FoldLevel Document::GetFoldLevel(Sci_Position line) const noexcept {
+	return static_cast<FoldLevel>(Levels()->GetLevel(line));
+}
+
+int SCI_METHOD Document::GetLevel(Sci_Line line) const noexcept {
+	return Levels()->GetLevel(line);
+}
+
+void Document::ClearLevels() {
+	Levels()->ClearLevels();
+}
+
+static constexpr bool IsSubordinate(FoldLevel levelStart, FoldLevel levelTry) noexcept {
+	if (LevelIsWhitespace(levelTry))
+		return true;
+	else
+		return LevelNumber(levelStart) < LevelNumber(levelTry);
+}
+
+Sci::Line Document::GetLastChild(Sci::Line lineParent, FoldLevel level, Sci::Line lastLine) {
+	if (level == FoldLevel::None) {
+		level = GetFoldLevel(lineParent);
+	}
+	const FoldLevel levelStart = LevelNumberPart(level);
+	const Sci::Line maxLine = LinesTotal() - 1;
+	if (lastLine < 0 || lastLine > maxLine) {
+		lastLine = maxLine;
+	}
+	Sci::Line lineEndStyled = SciLineFromPosition(GetEndStyled()) - 1;
+	Sci::Line lineMaxSubord = lineParent;
+	while (lineMaxSubord < maxLine) {
+		if (lineMaxSubord >= lineEndStyled) {
+			// two or more lines are required to make stable fold for most lexer
+			EnsureStyledTo(LineStart(lineMaxSubord + 2 + 1));
+			// LexerBase::Fold() already moved one line back
+			lineEndStyled = SciLineFromPosition(GetEndStyled()) - 1;
+		}
+		if (!IsSubordinate(levelStart, GetFoldLevel(lineMaxSubord + 1)))
+			break;
+		if ((lineMaxSubord >= lastLine) && !LevelIsWhitespace(GetFoldLevel(lineMaxSubord)))
+			break;
+		lineMaxSubord++;
+	}
+	if (lineMaxSubord > lineParent) {
+		if (levelStart > LevelNumberPart(GetFoldLevel(lineMaxSubord + 1))) {
+			// Have chewed up some whitespace that belongs to a parent so seek back
+			if (LevelIsWhitespace(GetFoldLevel(lineMaxSubord))) {
+				lineMaxSubord--;
+			}
+		}
+	}
+	return lineMaxSubord;
+}
+
+Sci::Line Document::GetFoldParent(Sci::Line line) const noexcept {
+	return Levels()->GetFoldParent(line);
+}
+
+void Document::GetHighlightDelimiters(HighlightDelimiter &highlightDelimiter, Sci::Line line, Sci::Line lastLine) {
+	const FoldLevel level = GetFoldLevel(line);
+	const Sci::Line lookLastLine = std::max(line, lastLine) + 1;
+
+	Sci::Line lookLine = line;
+	FoldLevel lookLineLevel = level;
+	FoldLevel lookLineLevelNum = LevelNumberPart(lookLineLevel);
+	while ((lookLine > 0) && (LevelIsWhitespace(lookLineLevel) ||
+		(LevelIsHeader(lookLineLevel) && (lookLineLevelNum >= LevelNumberPart(GetFoldLevel(lookLine + 1)))))) {
+		lookLineLevel = GetFoldLevel(--lookLine);
+		lookLineLevelNum = LevelNumberPart(lookLineLevel);
+	}
+
+	Sci::Line beginFoldBlock = LevelIsHeader(lookLineLevel) ? lookLine : GetFoldParent(lookLine);
+	if (beginFoldBlock < 0) {
+		highlightDelimiter.Clear();
+		return;
+	}
+
+	Sci::Line endFoldBlock = GetLastChild(beginFoldBlock, {}, lookLastLine);
+	Sci::Line firstChangeableLineBefore = -1;
+	if (endFoldBlock < line) {
+		lookLine = beginFoldBlock - 1;
+		lookLineLevel = GetFoldLevel(lookLine);
+		lookLineLevelNum = LevelNumberPart(lookLineLevel);
+		while ((lookLine >= 0) && (lookLineLevelNum >= FoldLevel::Base)) {
+			if (LevelIsHeader(lookLineLevel)) {
+				if (GetLastChild(lookLine, lookLineLevel, lookLastLine) == line) {
+					beginFoldBlock = lookLine;
+					endFoldBlock = line;
+					firstChangeableLineBefore = line - 1;
+				}
+			}
+			if ((lookLine > 0) && (lookLineLevelNum == FoldLevel::Base) && (LevelNumberPart(GetFoldLevel(lookLine - 1)) > lookLineLevelNum))
+				break;
+			lookLineLevel = GetFoldLevel(--lookLine);
+			lookLineLevelNum = LevelNumberPart(lookLineLevel);
+		}
+	}
+	if (firstChangeableLineBefore < 0) {
+		for (lookLine = line - 1, lookLineLevel = GetFoldLevel(lookLine), lookLineLevelNum = LevelNumberPart(lookLineLevel);
+			lookLine >= beginFoldBlock;
+			lookLineLevel = GetFoldLevel(--lookLine), lookLineLevelNum = LevelNumberPart(lookLineLevel)) {
+			if (LevelIsWhitespace(lookLineLevel) || (lookLineLevelNum > LevelNumberPart(level))) {
+				firstChangeableLineBefore = lookLine;
+				break;
+			}
+		}
+	}
+	if (firstChangeableLineBefore < 0)
+		firstChangeableLineBefore = beginFoldBlock - 1;
+
+	Sci::Line firstChangeableLineAfter = -1;
+	for (lookLine = line + 1, lookLineLevel = GetFoldLevel(lookLine), lookLineLevelNum = LevelNumberPart(lookLineLevel);
+		lookLine <= endFoldBlock;
+		lookLineLevel = GetFoldLevel(++lookLine), lookLineLevelNum = LevelNumberPart(lookLineLevel)) {
+		if (LevelIsHeader(lookLineLevel) && (lookLineLevelNum < LevelNumberPart(GetFoldLevel(lookLine + 1)))) {
+			firstChangeableLineAfter = lookLine;
+			break;
+		}
+	}
+	if (firstChangeableLineAfter < 0)
+		firstChangeableLineAfter = endFoldBlock + 1;
+
+	highlightDelimiter.beginFoldBlock = beginFoldBlock;
+	highlightDelimiter.endFoldBlock = endFoldBlock;
+	highlightDelimiter.firstChangeableLineBefore = firstChangeableLineBefore;
+	highlightDelimiter.firstChangeableLineAfter = firstChangeableLineAfter;
+}
+
+Sci::Position Document::ClampPositionIntoDocument(Sci::Position pos) const noexcept {
+	return std::clamp<Sci::Position>(pos, 0, LengthNoExcept());
+}
+
+bool Document::IsCrLf(Sci::Position pos) const noexcept {
+	if (!IsValidIndex(pos, LengthNoExcept())) {
+		return false;
+	}
+	return (cb.CharAt(pos) == '\r') && (cb.CharAt(pos + 1) == '\n');
+}
+
+int Document::LenChar(Sci::Position pos, bool *invalid) const noexcept {
+	if (!IsValidIndex(pos, LengthNoExcept())) {
+		// Returning 1 instead of 0 to defend against hanging with a loop that goes (or starts) out of bounds.
+		return 1;
+	}
+
+	const unsigned char leadByte = cb.UCharAt(pos);
+	if (leadByte == '\r' && cb.CharAt(pos + 1) == '\n') {
+		return 2;
+	}
+	if (UTF8IsAscii(leadByte) || !dbcsCodePage) {
+		// Common case: ASCII character
+		return 1;
+	}
+	if (CpUtf8 == dbcsCodePage) {
+		const int widthCharBytes = UTF8BytesOfLead(leadByte);
+		unsigned char charBytes[UTF8MaxBytes] = { leadByte, 0, 0, 0 };
+		for (int b = 1; b < widthCharBytes; b++) {
+			charBytes[b] = cb.UCharAt(pos + b);
+		}
+		const int utf8status = UTF8ClassifyMulti(charBytes, widthCharBytes);
+		if (utf8status & UTF8MaskInvalid) {
+			// Treat as invalid and use up just one byte
+			if (invalid) {
+				*invalid = true;
+			}
+			return 1;
+		} else {
+			return utf8status & UTF8MaskWidth;
+		}
+	} else {
+		const bool lead = IsDBCSLeadByteNoExcept(leadByte);
+		if (lead && IsDBCSTrailByteNoExcept(cb.UCharAt(pos + 1))) {
+			return 2;
+		} else {
+			if (invalid) {
+				*invalid = lead;
+			}
+			return 1;
+		}
+	}
+}
+
+bool Document::InGoodUTF8(Sci::Position pos, Sci::Position &start, Sci::Position &end) const noexcept {
+	Sci::Position trail = pos;
+	while ((trail > 0) && (pos - trail < UTF8MaxBytes) && UTF8IsTrailByte(cb.CharAt(trail - 1))) {
+		trail--;
+	}
+	start = (trail > 0) ? trail - 1 : trail;
+
+	const unsigned char leadByte = cb.UCharAt(start);
+	const int widthCharBytes = UTF8BytesOfLead(leadByte);
+	if (widthCharBytes == 1) {
+		return false;
+	} else {
+		const int trailBytes = widthCharBytes - 1;
+		const Sci::Position len = pos - start;
+		if (len > trailBytes)
+			// pos too far from lead
+			return false;
+		unsigned char charBytes[UTF8MaxBytes] = { leadByte, 0, 0, 0 };
+		for (Sci::Position b = 1; b < widthCharBytes && ((start + b) < cb.Length()); b++) {
+			charBytes[b] = cb.CharAt(start + b);
+		}
+		const int utf8status = UTF8ClassifyMulti(charBytes, widthCharBytes);
+		if (utf8status & UTF8MaskInvalid)
+			return false;
+		end = start + widthCharBytes;
+		return true;
+	}
+}
+
+// Normalise a position so that it is not part way through a multi-byte character.
+// This can occur in two situations -
+// When lines are terminated with \r\n pairs which should be treated as one character.
+// When displaying DBCS text such as Japanese.
+// If moving, move the position in the indicated direction.
+Sci::Position Document::MovePositionOutsideChar(Sci::Position pos, Sci::Position moveDir, bool checkLineEnd) const noexcept {
+	//Platform::DebugPrintf("NoCRLF %d %d\n", pos, moveDir);
+	// If out of range, just return minimum/maximum value.
+	if (pos <= 0)
+		return 0;
+	if (pos >= cb.Length())
+		return cb.Length();
+
+	// PLATFORM_ASSERT(pos > 0 && pos < LengthNoExcept());
+	if (checkLineEnd && IsCrLf(pos - 1)) {
+		if (moveDir > 0)
+			return pos + 1;
+		else
+			return pos - 1;
+	}
+
+	if (dbcsCodePage) {
+		if (CpUtf8 == dbcsCodePage) {
+			const unsigned char ch = cb.UCharAt(pos);
+			// If ch is not a trail byte then pos is valid intercharacter position
+			if (UTF8IsTrailByte(ch)) {
+				Sci::Position startUTF = pos;
+				Sci::Position endUTF = pos;
+				if (InGoodUTF8(pos, startUTF, endUTF)) {
+					// ch is a trail byte within a UTF-8 character
+					if (moveDir > 0)
+						pos = endUTF;
+					else
+						pos = startUTF;
+				}
+				// Else invalid UTF-8 so return position of isolated trail byte
+			}
+		} else {
+			// Anchor DBCS calculations at start of line because start of line can
+			// not be a DBCS trail byte.
+			const Sci::Position posStartLine = LineStartPosition(pos);
+			if (pos == posStartLine)
+				return pos;
+
+			// Step back until a non-lead-byte is found.
+			Sci::Position posCheck = pos;
+			while ((posCheck > posStartLine) && IsDBCSLeadByteNoExcept(cb.CharAt(posCheck - 1))) {
+				posCheck--;
+			}
+
+			// Check from known start of character.
+			while (posCheck < pos) {
+				const int mbsize = IsDBCSDualByteAt(posCheck) ? 2 : 1;
+				if (posCheck + mbsize == pos) {
+					return pos;
+				} else if (posCheck + mbsize > pos) {
+					if (moveDir > 0) {
+						return posCheck + mbsize;
+					} else {
+						return posCheck;
+					}
+				}
+				posCheck += mbsize;
+			}
+		}
+	}
+
+	return pos;
+}
+
+// NextPosition moves between valid positions - it can not handle a position in the middle of a
+// multi-byte character. It is used to iterate through text more efficiently than MovePositionOutsideChar.
+// A \r\n pair is treated as two characters.
+Sci::Position Document::NextPosition(Sci::Position pos, int moveDir) const noexcept {
+	// If out of range, just return minimum/maximum value.
+	const int increment = (moveDir > 0) ? 1 : -1;
+	if (pos + increment <= 0)
+		return 0;
+	if (pos + increment >= cb.Length())
+		return cb.Length();
+
+	if (dbcsCodePage) {
+		if (CpUtf8 == dbcsCodePage) {
+			if (moveDir > 0) {
+				// Simple forward movement case so can avoid some checks
+				const unsigned char leadByte = cb.UCharAt(pos);
+				if (UTF8IsAscii(leadByte)) {
+					// Single byte character or invalid
+					pos++;
+				} else {
+					const int widthCharBytes = UTF8BytesOfLead(leadByte);
+					unsigned char charBytes[UTF8MaxBytes] = { leadByte, 0 , 0, 0 };
+					for (int b = 1; b < widthCharBytes; b++) {
+						charBytes[b] = cb.CharAt(pos + b);
+					}
+					const int utf8status = UTF8ClassifyMulti(charBytes, widthCharBytes);
+					if (utf8status & UTF8MaskInvalid)
+						pos++;
+					else
+						pos += utf8status & UTF8MaskWidth;
+				}
+			} else {
+				// Examine byte before position
+				pos--;
+				const unsigned char ch = cb.UCharAt(pos);
+				// If ch is not a trail byte then pos is valid intercharacter position
+				if (UTF8IsTrailByte(ch)) {
+					// If ch is a trail byte in a valid UTF-8 character then return start of character
+					Sci::Position startUTF = pos;
+					Sci::Position endUTF = pos;
+					if (InGoodUTF8(pos, startUTF, endUTF)) {
+						pos = startUTF;
+					}
+					// Else invalid UTF-8 so return position of isolated trail byte
+				}
+			}
+		} else {
+			if (moveDir > 0) {
+				const int mbsize = IsDBCSDualByteAt(pos) ? 2 : 1;
+				pos += mbsize;
+				if (pos > cb.Length())
+					pos = cb.Length();
+			} else {
+				// Anchor DBCS calculations at start of line because start of line can
+				// not be a DBCS trail byte.
+				const Sci::Position posStartLine = LineStartPosition(pos);
+				// How to Go Backward in a DBCS String
+				// https://msdn.microsoft.com/en-us/library/cc194792.aspx
+				// DBCS-Enabled Programs vs. Non-DBCS-Enabled Programs
+				// https://msdn.microsoft.com/en-us/library/cc194790.aspx
+				if ((pos - 1) <= posStartLine) {
+					return pos - 1;
+				} else if (IsDBCSLeadByteNoExcept(cb.CharAt(pos - 1))) {
+					// Should actually be trail byte
+					if (IsDBCSDualByteAt(pos - 2)) {
+						return pos - 2;
+					} else {
+						// Invalid byte pair so treat as one byte wide
+						return pos - 1;
+					}
+				} else {
+					// Otherwise, step back until a non-lead-byte is found.
+					Sci::Position posTemp = pos - 1;
+					while (posStartLine <= --posTemp && IsDBCSLeadByteNoExcept(cb.CharAt(posTemp))) {
+					}
+					// Now posTemp+1 must point to the beginning of a character,
+					// so figure out whether we went back an even or an odd
+					// number of bytes and go back 1 or 2 bytes, respectively.
+					const Sci::Position widthLast = ((pos - posTemp) & 1) + 1;
+					if ((widthLast == 2) && (IsDBCSDualByteAt(pos - widthLast))) {
+						return pos - widthLast;
+					}
+					// Byte before pos may be valid character or may be an invalid second byte
+					return pos - 1;
+				}
+			}
+		}
+	} else {
+		pos += increment;
+	}
+
+	return pos;
+}
+
+bool Document::NextCharacter(Sci::Position &pos, int moveDir) const noexcept {
+	// Returns true if pos changed
+	const Sci::Position posNext = NextPosition(pos, moveDir);
+	if (posNext == pos) {
+		return false;
+	} else {
+		pos = posNext;
+		return true;
+	}
+}
+
+CharacterExtracted Document::CharacterAfter(Sci::Position position) const noexcept {
+	if (position >= LengthNoExcept()) {
+		return CharacterExtracted(unicodeReplacementChar, 0);
+	}
+	const unsigned char leadByte = cb.UCharAt(position);
+	if (UTF8IsAscii(leadByte) || !dbcsCodePage) {
+		// Common case: ASCII character
+		return CharacterExtracted(leadByte, 1);
+	}
+	if (CpUtf8 == dbcsCodePage) {
+		const int widthCharBytes = UTF8BytesOfLead(leadByte);
+		unsigned char charBytes[UTF8MaxBytes] = { leadByte, 0, 0, 0 };
+		for (int b = 1; b < widthCharBytes; b++) {
+			charBytes[b] = cb.UCharAt(position + b);
+		}
+		return CharacterExtracted(charBytes, widthCharBytes);
+	} else {
+		if (IsDBCSLeadByteNoExcept(leadByte)) {
+			const unsigned char trailByte = cb.UCharAt(position + 1);
+			if (IsDBCSTrailByteNoExcept(trailByte)) {
+				return CharacterExtracted::DBCS(leadByte, trailByte);
+			}
+		}
+		return CharacterExtracted(leadByte, 1);
+	}
+}
+
+CharacterExtracted Document::CharacterBefore(Sci::Position position) const noexcept {
+	if (position <= 0) {
+		return CharacterExtracted(unicodeReplacementChar, 0);
+	}
+	const unsigned char previousByte = cb.UCharAt(position - 1);
+	if (0 == dbcsCodePage) {
+		return CharacterExtracted(previousByte, 1);
+	}
+	if (CpUtf8 == dbcsCodePage) {
+		if (UTF8IsAscii(previousByte)) {
+			return CharacterExtracted(previousByte, 1);
+		}
+		position--;
+		// If previousByte is not a trail byte then its invalid
+		if (UTF8IsTrailByte(previousByte)) {
+			// If previousByte is a trail byte in a valid UTF-8 character then find start of character
+			Sci::Position startUTF = position;
+			Sci::Position endUTF = position;
+			if (InGoodUTF8(position, startUTF, endUTF)) {
+				const Sci::Position widthCharBytes = endUTF - startUTF;
+				unsigned char charBytes[UTF8MaxBytes] = { 0, 0, 0, 0 };
+				for (Sci::Position b = 0; b < widthCharBytes; b++) {
+					charBytes[b] = cb.UCharAt(startUTF + b);
+				}
+				return CharacterExtracted(charBytes, widthCharBytes);
+			}
+			// Else invalid UTF-8 so return position of isolated trail byte
+		}
+		return CharacterExtracted(unicodeReplacementChar, 1);
+	} else {
+		// Moving backwards in DBCS is complex so use NextPosition
+		const Sci::Position posStartCharacter = NextPosition(position, -1);
+		return CharacterAfter(posStartCharacter);
+	}
+}
+
+// Return -1  on out-of-bounds
+Sci_Position SCI_METHOD Document::GetRelativePosition(Sci_Position positionStart, Sci_Position characterOffset) const noexcept {
+	Sci::Position pos = positionStart;
+	if (dbcsCodePage) {
+		const int increment = (characterOffset > 0) ? 1 : -1;
+		while (characterOffset != 0) {
+			const Sci::Position posNext = NextPosition(pos, increment);
+			if (posNext == pos)
+				return Sci::invalidPosition;
+			pos = posNext;
+			characterOffset -= increment;
+		}
+	} else {
+		pos = positionStart + characterOffset;
+		if (!IsValidIndex(pos, LengthNoExcept()))
+			return Sci::invalidPosition;
+	}
+	return pos;
+}
+
+Sci::Position Document::GetRelativePositionUTF16(Sci::Position positionStart, Sci::Position characterOffset) const noexcept {
+	Sci::Position pos = positionStart;
+	if (dbcsCodePage) {
+		const int increment = (characterOffset > 0) ? 1 : -1;
+		while (characterOffset != 0) {
+			const Sci::Position posNext = NextPosition(pos, increment);
+			if (posNext == pos)
+				return Sci::invalidPosition;
+			if (std::abs(pos - posNext) > 3)	// 4 byte character = 2*UTF16.
+				characterOffset -= increment;
+			pos = posNext;
+			characterOffset -= increment;
+		}
+	} else {
+		pos = positionStart + characterOffset;
+		if (!IsValidIndex(pos, LengthNoExcept()))
+			return Sci::invalidPosition;
+	}
+	return pos;
+}
+
+int SCI_METHOD Document::GetCharacterAndWidth(Sci_Position position, Sci_Position *pWidth) const noexcept {
+	int bytesInCharacter = 1;
+	const unsigned char leadByte = cb.UCharAt(position);
+	int character = leadByte;
+	if (!UTF8IsAscii(leadByte) && dbcsCodePage) {
+		if (CpUtf8 == dbcsCodePage) {
+			const int widthCharBytes = UTF8BytesOfLead(leadByte);
+			unsigned char charBytes[UTF8MaxBytes] = { leadByte, 0, 0, 0 };
+			for (int b = 1; b < widthCharBytes; b++) {
+				charBytes[b] = cb.UCharAt(position + b);
+			}
+			const int utf8status = UTF8ClassifyMulti(charBytes, widthCharBytes);
+			if (utf8status & UTF8MaskInvalid) {
+				// Report as singleton surrogate values which are invalid Unicode
+				character = 0xDC80 + character;
+			} else {
+				bytesInCharacter = utf8status & UTF8MaskWidth;
+				character = UnicodeFromUTF8(charBytes);
+			}
+		} else {
+			if (IsDBCSLeadByteNoExcept(leadByte)) {
+				const unsigned char trailByte = cb.UCharAt(position + 1);
+				if (IsDBCSTrailByteNoExcept(trailByte)) {
+					bytesInCharacter = 2;
+					character = (character << 8) | trailByte;
+				}
+			}
+		}
+	}
+	if (pWidth) {
+		*pWidth = bytesInCharacter;
+	}
+	return character;
+}
+
+int SCI_METHOD Document::CodePage() const noexcept {
+	return dbcsCodePage;
+}
+
+bool SCI_METHOD Document::IsDBCSLeadByte(unsigned char ch) const noexcept {
+	// Used by lexers so must match IDocument method exactly
+	return dbcsCharClass && dbcsCharClass->IsLeadByte(ch);
+}
+
+int Document::DBCSDrawBytes(const char *text, size_t length) const noexcept {
+	if (length <= 1) {
+		return static_cast<int>(length);
+	}
+	if (IsDBCSLeadByteNoExcept(text[0])) {
+		return 1 + IsDBCSTrailByteNoExcept(text[1]);
+	} else {
+		return 1;
+	}
+}
+
+bool Document::IsDBCSDualByteAt(Sci::Position pos) const noexcept {
+	return IsDBCSLeadByteNoExcept(cb.UCharAt(pos))
+		&& IsDBCSTrailByteNoExcept(cb.UCharAt(pos + 1));
+}
+
+// Need to break text into segments near end but taking into account the
+// encoding to not break inside a UTF-8 or DBCS character and also trying
+// to avoid breaking inside a pair of combining characters, or inside
+// ligatures.
+// TODO: implement grapheme cluster boundaries,
+// see https://www.unicode.org/reports/tr29/#Grapheme_Cluster_Boundaries.
+//
+// The segment length must always be long enough (more than 4 bytes)
+// so that there will be at least one whole character to make a segment.
+// For UTF-8, text must consist only of valid whole characters.
+// In preference order from best to worst:
+//   1) Break before or after spaces or controls
+//   2) Break at word and punctuation boundary for better kerning and ligature support
+//   3) Break after whole character, this may break combining characters
+
+size_t Document::SafeSegment(const char *text, size_t lengthSegment, EncodingFamily encodingFamily) const noexcept {
+	const char * const end = text + lengthSegment;
+	const char *it = end;
+	// check space first as most written language use spaces.
+	do {
+		if (IsBreakSpace(*it)) {
+			return it - text;
+		}
+		--it;
+	} while (it != text);
+
+	if (encodingFamily != EncodingFamily::dbcs) {
+		// backward iterate for UTF-8 and single byte encoding to find word and punctuation boundary.
+		it = end;
+		const CharacterClass ccPrev = charClass.GetClass(*it);
+		do {
+			--it;
+			const CharacterClass cc = charClass.GetClass(*it);
+			if (cc != ccPrev) {
+				return it - text + 1;
+			}
+		} while (it != text);
+
+		it = end;
+		if (encodingFamily != EncodingFamily::eightBit && ccPrev == CharacterClass::word) {
+#if 0
+			// for UTF-8 go back to the start of last character.
+			for (int trail = 0; trail < UTF8MaxBytes - 1 && UTF8IsTrailByte(*it); trail++) {
+				--it;
+			}
+#else
+			// for UTF-8 go back two code points to detect grapheme cluster boundary.
+			it -= 2*UTF8MaxBytes;
+			for (int tryCount = 0; tryCount < 2; tryCount++) {
+				// go back to the start of current character.
+				for (int trail = 0; trail < UTF8MaxBytes - 1 && UTF8IsTrailByte(*it); trail++) {
+					--it;
+				}
+				GraphemeBreakProperty prev = GraphemeBreakProperty::Sentinel;
+				do {
+					const int character = UnicodeFromUTF8(reinterpret_cast<const unsigned char *>(it));
+					const GraphemeBreakProperty current = CharClassify::GetGraphemeBreakProperty(character);
+					if (IsGraphemeClusterBoundary(prev, current)) {
+						return it - text;
+					}
+					prev = current;
+					it += UTF8BytesOfLead(static_cast<unsigned char>(*it));
+				} while (it < end);
+				// no boundary between last two code points, assume text ends with a longest sequence.
+				it -= longestUnicodeCharacterSquenceBytes + UTF8MaxBytes;
+			}
+#endif
+		}
+		return it - text;
+	}
+
+	{
+		// forward iterate for DBCS to find word and punctuation boundary.
+		size_t lastPunctuationBreak = 0;
+		size_t lastEncodingAllowedBreak = 0;
+		CharacterClass ccPrev = CharacterClass::space;
+		size_t j = 0;
+		do {
+			const unsigned char ch = text[j];
+			lastEncodingAllowedBreak = j++;
+
+			CharacterClass cc;
+			if (UTF8IsAscii(ch)) {
+				cc = charClass.GetClass(ch);
+			} else {
+				cc = CharacterClass::word;
+				j += IsDBCSLeadByteNoExcept(ch);
+			}
+			if (cc != ccPrev) {
+				ccPrev = cc;
+				lastPunctuationBreak = lastEncodingAllowedBreak;
+			}
+		} while (j < lengthSegment);
+		return lastPunctuationBreak ? lastPunctuationBreak : lastEncodingAllowedBreak;
+	}
+}
+
+EncodingFamily Document::CodePageFamily() const noexcept {
+	if (CpUtf8 == dbcsCodePage)
+		return EncodingFamily::unicode;
+	else if (dbcsCodePage)
+		return EncodingFamily::dbcs;
+	else
+		return EncodingFamily::eightBit;
+}
+
+void Document::ModifiedAt(Sci::Position pos) noexcept {
+	if (endStyled > pos)
+		endStyled = pos;
+}
+
+void Document::CheckReadOnly() noexcept {
+	if (cb.IsReadOnly() && enteredReadOnlyCount == 0) {
+		enteredReadOnlyCount++;
+		NotifyModifyAttempt();
+		enteredReadOnlyCount--;
+	}
+}
+
+void Document::TrimReplacement(std::string_view &text, Range &range) const noexcept {
+	while (!text.empty() && !range.Empty() && (text.front() == CharAt(range.start))) {
+		text.remove_prefix(1);
+		range.start++;
+	}
+	while (!text.empty() && !range.Empty() && (text.back() == CharAt(range.end-1))) {
+		text.remove_suffix(1);
+		range.end--;
+	}
+}
+
+// Document only modified by gateways DeleteChars, InsertString, Undo, Redo, and SetStyleAt.
+// SetStyleAt does not change the persistent state of a document
+
+bool Document::DeleteChars(Sci::Position pos, Sci::Position len) {
+	if (pos < 0)
+		return false;
+	if (len <= 0)
+		return false;
+	if ((pos + len) > LengthNoExcept())
+		return false;
+	CheckReadOnly();
+	if (enteredModification != 0) {
+		return false;
+	} else {
+		enteredModification++;
+		if (!cb.IsReadOnly()) {
+			NotifyModified(
+				DocModification(
+					ModificationFlags::BeforeDelete | ModificationFlags::User,
+					pos, len,
+					0, nullptr));
+			const Sci::Line prevLinesTotal = LinesTotal();
+			const bool startSavePoint = cb.IsSavePoint();
+			bool startSequence = false;
+			const char *text = cb.DeleteChars(pos, len, startSequence);
+			if (startSavePoint && cb.IsCollectingUndo())
+				NotifySavePoint(false);
+			if ((pos < LengthNoExcept()) || (pos == 0))
+				ModifiedAt(pos);
+			else
+				ModifiedAt(pos - 1);
+			NotifyModified(
+				DocModification(
+					ModificationFlags::DeleteText | ModificationFlags::User |
+					(startSequence ? ModificationFlags::StartAction : ModificationFlags::None),
+					pos, len,
+					LinesTotal() - prevLinesTotal, text));
+		}
+		enteredModification--;
+	}
+	return !cb.IsReadOnly();
+}
+
+namespace {
+
+struct WithoutPerLine {
+	CellBuffer *cb;
+	PerLine *pl;
+	constexpr WithoutPerLine(CellBuffer *cb_, PerLine *pl_) noexcept : cb(cb_), pl(pl_) {}
+	const char *InsertString(Sci::Position position, const char *s, Sci::Position insertLength, bool &startSequence) const {
+		cb->SetPerLine(nullptr);
+		return cb->InsertString(position, s, insertLength, startSequence);
+	}
+	~WithoutPerLine() {
+		cb->SetPerLine(pl);
+	}
+};
+
+}
+
+/**
+ * Insert a string with a length.
+ */
+Sci::Position Document::InsertString(Sci::Position position, const char *s, Sci::Position insertLength) {
+	if (insertLength <= 0) {
+		return 0;
+	}
+	CheckReadOnly();	// Application may change read only state here
+	if (cb.IsReadOnly()) {
+		return 0;
+	}
+	if (enteredModification != 0) {
+		return 0;
+	}
+	enteredModification++;
+	insertionSet = false;
+	insertion.clear();
+	NotifyModified(
+		DocModification(
+			ModificationFlags::InsertCheck,
+			position, insertLength,
+			0, s));
+	if (insertionSet) {
+		s = insertion.c_str();
+		insertLength = insertion.length();
+	}
+	NotifyModified(
+		DocModification(
+			ModificationFlags::BeforeInsert | ModificationFlags::User,
+			position, insertLength,
+			0, s));
+	const Sci::Line prevLinesTotal = LinesTotal();
+	const bool startSavePoint = cb.IsSavePoint();
+	bool startSequence = false;
+#if InsertString_WithoutPerLine
+	const char *text = nullptr;
+	if (insertLength > InsertString_WithoutPerLine && !IsActive()) {
+		// avoid calling InsertLine() or RemoveLine()
+		text = WithoutPerLine(&cb, this).InsertString(position, s, insertLength, startSequence);
+	} else {
+		text = cb.InsertString(position, s, insertLength, startSequence);
+	}
+#else
+	const char *text = cb.InsertString(position, s, insertLength, startSequence);
+#endif
+	if (startSavePoint && cb.IsCollectingUndo())
+		NotifySavePoint(false);
+	ModifiedAt(position);
+	NotifyModified(
+		DocModification(
+			ModificationFlags::InsertText | ModificationFlags::User |
+			(startSequence ? ModificationFlags::StartAction : ModificationFlags::None),
+			position, insertLength,
+			LinesTotal() - prevLinesTotal, text));
+	if (insertionSet) {	// Free memory as could be large
+		std::string().swap(insertion);
+	}
+	enteredModification--;
+	return insertLength;
+}
+
+Sci::Position Document::InsertString(Sci::Position position, std::string_view sv) {
+	return InsertString(position, sv.data(), sv.length());
+}
+
+void Document::ChangeInsertion(const char *s, Sci::Position length) {
+	insertionSet = true;
+	insertion.assign(s, length);
+}
+
+int SCI_METHOD Document::AddData(const char *data, Sci_Position length) {
+	try {
+		const Sci::Position position = LengthNoExcept();
+		InsertString(position, data, length);
+	} catch (std::bad_alloc &) {
+		return static_cast<int>(Status::BadAlloc);
+	} catch (...) {
+		return static_cast<int>(Status::Failure);
+	}
+	return static_cast<int>(Status::Ok);
+}
+
+void * SCI_METHOD Document::ConvertToDocument() noexcept {
+	return AsDocumentEditable();
+}
+
+Sci::Position Document::Undo() {
+	Sci::Position newPos = -1;
+	CheckReadOnly();
+	if ((enteredModification == 0) && (cb.IsCollectingUndo())) {
+		enteredModification++;
+		if (!cb.IsReadOnly()) {
+			const bool startSavePoint = cb.IsSavePoint();
+			bool multiLine = false;
+			const int steps = cb.StartUndo();
+			//Platform::DebugPrintf("Steps=%d\n", steps);
+			Sci::Position coalescedRemovePos = -1;
+			Sci::Position coalescedRemoveLen = 0;
+			Sci::Position prevRemoveActionPos = -1;
+			Sci::Position prevRemoveActionLen = 0;
+			for (int step = 0; step < steps; step++) {
+				const Sci::Line prevLinesTotal = LinesTotal();
+				const Action &action = cb.GetUndoStep();
+				if (action.at == ActionType::remove) {
+					NotifyModified(DocModification(
+						ModificationFlags::BeforeInsert | ModificationFlags::Undo, action));
+				} else if (action.at == ActionType::container) {
+					DocModification dm(ModificationFlags::Container | ModificationFlags::Undo);
+					dm.token = action.position;
+					NotifyModified(dm);
+					if (!action.mayCoalesce) {
+						coalescedRemovePos = -1;
+						coalescedRemoveLen = 0;
+						prevRemoveActionPos = -1;
+						prevRemoveActionLen = 0;
+					}
+				} else {
+					NotifyModified(DocModification(
+						ModificationFlags::BeforeDelete | ModificationFlags::Undo, action));
+				}
+				cb.PerformUndoStep();
+				if (action.at != ActionType::container) {
+					ModifiedAt(action.position);
+					newPos = action.position;
+				}
+
+				ModificationFlags modFlags = ModificationFlags::Undo;
+				// With undo, an insertion action becomes a deletion notification
+				if (action.at == ActionType::remove) {
+					newPos += action.lenData;
+					modFlags |= ModificationFlags::InsertText;
+					if ((coalescedRemoveLen > 0) &&
+						(action.position == prevRemoveActionPos || action.position == (prevRemoveActionPos + prevRemoveActionLen))) {
+						coalescedRemoveLen += action.lenData;
+						newPos = coalescedRemovePos + coalescedRemoveLen;
+					} else {
+						coalescedRemovePos = action.position;
+						coalescedRemoveLen = action.lenData;
+					}
+					prevRemoveActionPos = action.position;
+					prevRemoveActionLen = action.lenData;
+				} else if (action.at == ActionType::insert) {
+					modFlags |= ModificationFlags::DeleteText;
+					coalescedRemovePos = -1;
+					coalescedRemoveLen = 0;
+					prevRemoveActionPos = -1;
+					prevRemoveActionLen = 0;
+				}
+				if (steps > 1)
+					modFlags |= ModificationFlags::MultiStepUndoRedo;
+				const Sci::Line linesAdded = LinesTotal() - prevLinesTotal;
+				if (linesAdded != 0)
+					multiLine = true;
+				if (step == steps - 1) {
+					modFlags |= ModificationFlags::LastStepInUndoRedo;
+					if (multiLine)
+						modFlags |= ModificationFlags::MultilineUndoRedo;
+				}
+				NotifyModified(DocModification(modFlags, action.position, action.lenData,
+					linesAdded, action.Data()));
+			}
+
+			const bool endSavePoint = cb.IsSavePoint();
+			if (startSavePoint != endSavePoint)
+				NotifySavePoint(endSavePoint);
+		}
+		enteredModification--;
+	}
+	return newPos;
+}
+
+Sci::Position Document::Redo() {
+	Sci::Position newPos = -1;
+	CheckReadOnly();
+	if ((enteredModification == 0) && (cb.IsCollectingUndo())) {
+		enteredModification++;
+		if (!cb.IsReadOnly()) {
+			const bool startSavePoint = cb.IsSavePoint();
+			bool multiLine = false;
+			const int steps = cb.StartRedo();
+			for (int step = 0; step < steps; step++) {
+				const Sci::Line prevLinesTotal = LinesTotal();
+				const Action &action = cb.GetRedoStep();
+				if (action.at == ActionType::insert) {
+					NotifyModified(DocModification(
+						ModificationFlags::BeforeInsert | ModificationFlags::Redo, action));
+				} else if (action.at == ActionType::container) {
+					DocModification dm(ModificationFlags::Container | ModificationFlags::Redo);
+					dm.token = action.position;
+					NotifyModified(dm);
+				} else {
+					NotifyModified(DocModification(
+						ModificationFlags::BeforeDelete | ModificationFlags::Redo, action));
+				}
+				cb.PerformRedoStep();
+				if (action.at != ActionType::container) {
+					ModifiedAt(action.position);
+					newPos = action.position;
+				}
+
+				ModificationFlags modFlags = ModificationFlags::Redo;
+				if (action.at == ActionType::insert) {
+					newPos += action.lenData;
+					modFlags |= ModificationFlags::InsertText;
+				} else if (action.at == ActionType::remove) {
+					modFlags |= ModificationFlags::DeleteText;
+				}
+				if (steps > 1)
+					modFlags |= ModificationFlags::MultiStepUndoRedo;
+				const Sci::Line linesAdded = LinesTotal() - prevLinesTotal;
+				if (linesAdded != 0)
+					multiLine = true;
+				if (step == steps - 1) {
+					modFlags |= ModificationFlags::LastStepInUndoRedo;
+					if (multiLine)
+						modFlags |= ModificationFlags::MultilineUndoRedo;
+				}
+				NotifyModified(
+					DocModification(modFlags, action.position, action.lenData,
+						linesAdded, action.Data()));
+			}
+
+			const bool endSavePoint = cb.IsSavePoint();
+			if (startSavePoint != endSavePoint)
+				NotifySavePoint(endSavePoint);
+		}
+		enteredModification--;
+	}
+	return newPos;
+}
+
+void Document::DelChar(Sci::Position pos) {
+	DeleteChars(pos, LenChar(pos));
+}
+
+void Document::DelCharBack(Sci::Position pos) {
+	if (pos <= 0) {
+		return;
+	} else if (IsCrLf(pos - 2)) {
+		DeleteChars(pos - 2, 2);
+	} else if (dbcsCodePage) {
+		const Sci::Position startChar = NextPosition(pos, -1);
+		DeleteChars(startChar, pos - startChar);
+	} else {
+		DeleteChars(pos - 1, 1);
+	}
+}
+
+static constexpr Sci::Position NextTab(Sci::Position pos, Sci::Position tabSize) noexcept {
+	return ((pos / tabSize) + 1) * tabSize;
+}
+
+static std::string CreateIndentation(Sci::Position indent, int tabSize, bool insertSpaces) {
+	std::string indentation;
+	if (!insertSpaces) {
+		while (indent >= tabSize) {
+			indentation += '\t';
+			indent -= tabSize;
+		}
+	}
+	while (indent > 0) {
+		indentation += ' ';
+		indent--;
+	}
+	return indentation;
+}
+
+int SCI_METHOD Document::GetLineIndentation(Sci_Line line) const noexcept {
+	int indent = 0;
+	if (IsValidIndex(line, LinesTotal())) {
+		const Sci::Position lineStart = LineStart(line);
+		const Sci::Position length = LengthNoExcept();
+		for (Sci::Position i = lineStart; i < length; i++) {
+			const char ch = cb.CharAt(i);
+			if (ch == ' ')
+				indent++;
+			else if (ch == '\t')
+				indent = static_cast<int>(NextTab(indent, tabInChars));
+			else
+				return indent;
+		}
+	}
+	return indent;
+}
+
+Sci::Position Document::SetLineIndentation(Sci::Line line, Sci::Position indent) {
+	const int indentOfLine = GetLineIndentation(line);
+	indent = std::max<Sci::Position>(indent, 0);
+	if (indent != indentOfLine) {
+		const std::string linebuf = CreateIndentation(indent, tabInChars, !useTabs);
+		const Sci::Position thisLineStart = LineStart(line);
+		const Sci::Position indentPos = GetLineIndentPosition(line);
+		const UndoGroup ug(this);
+		DeleteChars(thisLineStart, indentPos - thisLineStart);
+		return thisLineStart + InsertString(thisLineStart, linebuf);
+	} else {
+		return GetLineIndentPosition(line);
+	}
+}
+
+Sci::Position Document::GetLineIndentPosition(Sci::Line line) const noexcept {
+	if (line < 0)
+		return 0;
+	Sci::Position pos = LineStart(line);
+	const Sci::Position length = LengthNoExcept();
+	while ((pos < length) && IsSpaceOrTab(cb.CharAt(pos))) {
+		pos++;
+	}
+	return pos;
+}
+
+Sci::Position Document::GetColumn(Sci::Position pos) const noexcept {
+	Sci::Position column = 0;
+	const Sci::Line line = SciLineFromPosition(pos);
+	if (IsValidIndex(line, LinesTotal())) {
+		for (Sci::Position i = LineStart(line); i < pos;) {
+			const char ch = cb.CharAt(i);
+			if (ch == '\t') {
+				column = NextTab(column, tabInChars);
+				i++;
+			} else if (ch == '\r') {
+				return column;
+			} else if (ch == '\n') {
+				return column;
+			} else if (UTF8IsAscii(ch)) {
+				column++;
+				i++;
+			} else if (i >= LengthNoExcept()) {
+				return column;
+			} else {
+				column++;
+				i = NextPosition(i, 1);
+			}
+		}
+	}
+	return column;
+}
+
+Sci::Position Document::CountCharacters(Sci::Position startPos, Sci::Position endPos) const noexcept {
+	startPos = MovePositionOutsideChar(startPos, 1, false);
+	endPos = MovePositionOutsideChar(endPos, -1, false);
+	Sci::Position count = 0;
+	Sci::Position i = startPos;
+	while (i < endPos) {
+		count++;
+		i = NextPosition(i, 1);
+	}
+	return count;
+}
+
+void Document::CountCharactersAndColumns(sptr_t lParam) const noexcept {
+	TextToFindFull *ft = reinterpret_cast<TextToFindFull *>(lParam);
+	const Sci::Position startPos = ft->chrg.cpMin;
+	const Sci::Position endPos = ft->chrg.cpMax;
+	Sci::Position count = ft->chrgText.cpMin;
+	Sci::Position column = ft->chrgText.cpMax;
+
+	Sci::Position i = startPos;
+	while (i < endPos) {
+		const unsigned char ch = cb.UCharAt(i);
+		if (ch == '\t') {
+			column = NextTab(column, tabInChars);
+			i++;
+		} else if (UTF8IsAscii(ch)) {
+			column++;
+			i++;
+		} else {
+			column++;
+			i = NextPosition(i, 1);
+		}
+		count++;
+	}
+
+	ft->chrgText.cpMin = count;
+	ft->chrgText.cpMax = column;
+}
+
+Sci::Position Document::CountUTF16(Sci::Position startPos, Sci::Position endPos) const noexcept {
+	startPos = MovePositionOutsideChar(startPos, 1, false);
+	endPos = MovePositionOutsideChar(endPos, -1, false);
+	Sci::Position count = 0;
+	Sci::Position i = startPos;
+	while (i < endPos) {
+		count++;
+		const Sci::Position next = NextPosition(i, 1);
+		if ((next - i) > 3)
+			count++;
+		i = next;
+	}
+	return count;
+}
+
+Sci::Position Document::FindColumn(Sci::Line line, Sci::Position column) const noexcept {
+	Sci::Position position = LineStart(line);
+	if (IsValidIndex(line, LinesTotal())) {
+		Sci::Position columnCurrent = 0;
+		while ((columnCurrent < column) && (position < LengthNoExcept())) {
+			const char ch = cb.CharAt(position);
+			if (ch == '\t') {
+				columnCurrent = NextTab(columnCurrent, tabInChars);
+				if (columnCurrent > column)
+					return position;
+				position++;
+			} else if (ch == '\r') {
+				return position;
+			} else if (ch == '\n') {
+				return position;
+			} else if (UTF8IsAscii(ch)) {
+				columnCurrent++;
+				position++;
+			} else {
+				columnCurrent++;
+				position = NextPosition(position, 1);
+			}
+		}
+	}
+	return position;
+}
+
+void Document::Indent(bool forwards, Sci::Line lineBottom, Sci::Line lineTop) {
+	// Dedent - suck white space off the front of the line to dedent by equivalent of a tab
+	for (Sci::Line line = lineBottom; line >= lineTop; line--) {
+		const Sci::Position indentOfLine = GetLineIndentation(line);
+		if (forwards) {
+			if (LineStart(line) < LineEnd(line)) {
+				SetLineIndentation(line, indentOfLine + IndentSize());
+			}
+		} else {
+			SetLineIndentation(line, indentOfLine - IndentSize());
+		}
+	}
+}
+
+// Convert line endings for a piece of text to a particular mode.
+// Stop at len or when a NUL is found.
+std::string Document::TransformLineEnds(const char *s, size_t len, EndOfLine eolModeWanted) {
+	std::string dest;
+	for (size_t i = 0; (i < len) && (s[i]); i++) {
+		if (IsEOLCharacter(s[i])) {
+			if (eolModeWanted == EndOfLine::Cr) {
+				dest.push_back('\r');
+			} else if (eolModeWanted == EndOfLine::Lf) {
+				dest.push_back('\n');
+			} else { // eolModeWanted == EndOfLine::CrLf
+				dest.push_back('\r');
+				dest.push_back('\n');
+			}
+			if ((s[i] == '\r') && (i + 1 < len) && (s[i + 1] == '\n')) {
+				i++;
+			}
+		} else {
+			dest.push_back(s[i]);
+		}
+	}
+	return dest;
+}
+
+void Document::ConvertLineEnds(EndOfLine eolModeSet) {
+	const UndoGroup ug(this);
+
+	for (Sci::Position pos = 0; pos < LengthNoExcept(); pos++) {
+		const char ch = cb.CharAt(pos);
+		if (ch == '\r') {
+			if (cb.CharAt(pos + 1) == '\n') {
+				// CRLF
+				if (eolModeSet == EndOfLine::Cr) {
+					DeleteChars(pos + 1, 1); // Delete the LF
+				} else if (eolModeSet == EndOfLine::Lf) {
+					DeleteChars(pos, 1); // Delete the CR
+				} else {
+					pos++;
+				}
+			} else {
+				// CR
+				if (eolModeSet == EndOfLine::CrLf) {
+					pos += InsertString(pos + 1, "\n", 1); // Insert LF
+				} else if (eolModeSet == EndOfLine::Lf) {
+					pos += InsertString(pos, "\n", 1); // Insert LF
+					DeleteChars(pos, 1); // Delete CR
+					pos--;
+				}
+			}
+		} else if (ch == '\n') {
+			// LF
+			if (eolModeSet == EndOfLine::CrLf) {
+				pos += InsertString(pos, "\r", 1); // Insert CR
+			} else if (eolModeSet == EndOfLine::Cr) {
+				pos += InsertString(pos, "\r", 1); // Insert CR
+				DeleteChars(pos, 1); // Delete LF
+				pos--;
+			}
+		}
+	}
+}
+
+std::string_view Document::EOLString() const noexcept {
+	if (eolMode == EndOfLine::CrLf) {
+		return "\r\n";
+	} else if (eolMode == EndOfLine::Cr) {
+		return "\r";
+	} else {
+		return "\n";
+	}
+}
+
+DocumentOption Document::Options() const noexcept {
+	return (IsLarge() ? DocumentOption::TextLarge : DocumentOption::Default) |
+		(cb.HasStyles() ? DocumentOption::Default : DocumentOption::StylesNone);
+}
+
+bool Document::IsWhiteLine(Sci::Line line) const noexcept {
+	Sci::Position currentChar = LineStart(line);
+	const Sci::Position endLine = LineEnd(line);
+	while (currentChar < endLine) {
+		if (!IsSpaceOrTab(cb.CharAt(currentChar))) {
+			return false;
+		}
+		++currentChar;
+	}
+	return true;
+}
+
+Sci::Position Document::ParaUp(Sci::Position pos) const noexcept {
+	Sci::Line line = SciLineFromPosition(pos);
+	const Sci::Position start = LineStart(line);
+	if (pos == start) {
+		line--;
+	}
+	while (line >= 0 && IsWhiteLine(line)) { // skip empty lines
+		line--;
+	}
+	while (line >= 0 && !IsWhiteLine(line)) { // skip non-empty lines
+		line--;
+	}
+	line++;
+	return LineStart(line);
+}
+
+Sci::Position Document::ParaDown(Sci::Position pos) const noexcept {
+	const Sci::Line maxLine = LinesTotal();
+	Sci::Line line = SciLineFromPosition(pos);
+	while (line < maxLine && !IsWhiteLine(line)) { // skip non-empty lines
+		line++;
+	}
+	while (line < maxLine && IsWhiteLine(line)) { // skip empty lines
+		line++;
+	}
+	if (line < maxLine)
+		return LineStart(line);
+	else // end of a document
+		return LineEnd(line - 1);
+}
+
+CharacterClass SCI_METHOD Document::GetCharacterClass(unsigned int ch) const noexcept {
+	if (dbcsCodePage && !IsASCIICharacter(ch)) {
+		if (CpUtf8 == dbcsCodePage) {
+			return CharClassify::ClassifyCharacter(ch);
+		} else {
+			return dbcsCharClass->ClassifyCharacter(ch);
+		}
+	}
+	return charClass.GetClass(static_cast<unsigned char>(ch));
+}
+
+/**
+ * Used by commands that want to select whole words.
+ * Finds the start of word at pos when delta < 0 or the end of the word when delta >= 0.
+ */
+Sci::Position Document::ExtendWordSelect(Sci::Position pos, int delta, bool onlyWordCharacters) const noexcept {
+	CharacterClass ccStart = CharacterClass::word;
+	if (delta < 0) {
+		if (pos > 0) {
+			const CharacterExtracted ce = CharacterBefore(pos);
+			const CharacterClass ceStart = WordCharacterClass(ce.character);
+			if (!onlyWordCharacters || ceStart == ccStart || ceStart == CharacterClass::cjkWord) {
+				ccStart = ceStart;
+				pos -= ce.widthBytes;
+			} else {
+				return MovePositionOutsideChar(pos, delta, true);
+			}
+		}
+		//const int style = StyleIndexAt(pos);
+		while (pos > 0) {
+			const CharacterExtracted ce = CharacterBefore(pos);
+			if (/*StyleIndexAt(pos - 1) != style || */WordCharacterClass(ce.character) != ccStart)
+				break;
+			pos -= ce.widthBytes;
+		}
+	} else {
+		if (pos < LengthNoExcept()) {
+			const CharacterExtracted ce = CharacterAfter(pos);
+			const CharacterClass ceStart = WordCharacterClass(ce.character);
+			if (!onlyWordCharacters || ceStart == ccStart || ceStart == CharacterClass::cjkWord) {
+				ccStart = ceStart;
+				pos += ce.widthBytes;
+			} else {
+				return MovePositionOutsideChar(pos, delta, true);
+			}
+		}
+		//const int style = StyleIndexAt(pos - 1);
+		while (pos < LengthNoExcept()) {
+			const CharacterExtracted ce = CharacterAfter(pos);
+			if (/*StyleIndexAt(pos) != style || */WordCharacterClass(ce.character) != ccStart)
+				break;
+			pos += ce.widthBytes;
+		}
+	}
+	return MovePositionOutsideChar(pos, delta, true);
+}
+
+/**
+ * Find the start of the next word in either a forward (delta >= 0) or backwards direction
+ * (delta < 0).
+ * This is looking for a transition between character classes although there is also some
+ * additional movement to transit white space.
+ * Used by cursor movement by word commands.
+ */
+Sci::Position Document::NextWordStart(Sci::Position pos, int delta) const noexcept {
+	if (delta < 0) {
+		while (pos > 0) {
+			const CharacterExtracted ce = CharacterBefore(pos);
+			if (WordCharacterClass(ce.character) != CharacterClass::space)
+				break;
+			pos -= ce.widthBytes;
+		}
+		if (pos > 0) {
+			CharacterExtracted ce = CharacterBefore(pos);
+			const CharacterClass ccStart = WordCharacterClass(ce.character);
+			while (pos > 0) {
+				ce = CharacterBefore(pos);
+				if (WordCharacterClass(ce.character) != ccStart)
+					break;
+				pos -= ce.widthBytes;
+			}
+		}
+	} else {
+		CharacterExtracted ce = CharacterAfter(pos);
+		const CharacterClass ccStart = WordCharacterClass(ce.character);
+		while (pos < LengthNoExcept()) {
+			ce = CharacterAfter(pos);
+			if (WordCharacterClass(ce.character) != ccStart)
+				break;
+			pos += ce.widthBytes;
+		}
+		while (pos < LengthNoExcept()) {
+			ce = CharacterAfter(pos);
+			if (WordCharacterClass(ce.character) != CharacterClass::space)
+				break;
+			pos += ce.widthBytes;
+		}
+	}
+	return pos;
+}
+
+/**
+ * Find the end of the next word in either a forward (delta >= 0) or backwards direction
+ * (delta < 0).
+ * This is looking for a transition between character classes although there is also some
+ * additional movement to transit white space.
+ * Used by cursor movement by word commands.
+ */
+Sci::Position Document::NextWordEnd(Sci::Position pos, int delta) const noexcept {
+	if (delta < 0) {
+		if (pos > 0) {
+			CharacterExtracted ce = CharacterBefore(pos);
+			const CharacterClass ccStart = WordCharacterClass(ce.character);
+			if (ccStart != CharacterClass::space) {
+				while (pos > 0) {
+					ce = CharacterBefore(pos);
+					if (WordCharacterClass(ce.character) != ccStart)
+						break;
+					pos -= ce.widthBytes;
+				}
+			}
+			while (pos > 0) {
+				ce = CharacterBefore(pos);
+				if (WordCharacterClass(ce.character) != CharacterClass::space)
+					break;
+				pos -= ce.widthBytes;
+			}
+		}
+	} else {
+		while (pos < LengthNoExcept()) {
+			const CharacterExtracted ce = CharacterAfter(pos);
+			if (WordCharacterClass(ce.character) != CharacterClass::space)
+				break;
+			pos += ce.widthBytes;
+		}
+		if (pos < LengthNoExcept()) {
+			CharacterExtracted ce = CharacterAfter(pos);
+			const CharacterClass ccStart = WordCharacterClass(ce.character);
+			while (pos < LengthNoExcept()) {
+				ce = CharacterAfter(pos);
+				if (WordCharacterClass(ce.character) != ccStart)
+					break;
+				pos += ce.widthBytes;
+			}
+		}
+	}
+	return pos;
+}
+
+namespace {
+
+constexpr bool IsWordEdge(CharacterClass cc, CharacterClass ccNext) noexcept {
+	return (cc != ccNext) && (cc >= CharacterClass::punctuation);
+}
+
+class SearchThing {
+	char *buffer = nullptr;
+	size_t length = 0;
+public:
+	Sci::Position shiftTable[256];
+	void Allocate(size_t size) {
+		length = size;
+		if (size <= sizeof(shiftTable)) {
+			buffer = reinterpret_cast<char *>(shiftTable);
+		} else {
+			buffer = new char[size];
+		}
+		memset(buffer, 0, size);
+	}
+	~SearchThing() noexcept {
+		if (length > sizeof(shiftTable)) {
+			delete[] buffer;
+		}
+	}
+
+	char& operator[](size_t index) noexcept {
+		return buffer[index];
+	}
+	const char& operator[](size_t index) const noexcept {
+		return buffer[index];
+	}
+	size_t size() const noexcept {
+		return length;
+	}
+	char* data() noexcept {
+		return buffer;
+	}
+	const char* data() const noexcept {
+		return buffer;
+	}
+};
+
+}
+
+/**
+ * Check that the character at the given position is a word or punctuation character and that
+ * the previous character is of a different character class.
+ */
+bool Document::IsWordStartAt(Sci::Position pos) const noexcept {
+	if (pos >= LengthNoExcept())
+		return false;
+	if (pos >= 0) {
+		const CharacterClass ccPos = WordCharacterClass(CharacterAfter(pos).character);
+		// At start of document, treat as if space before so can be word start
+		const CharacterClass ccPrev = (pos > 0) ? WordCharacterClass(CharacterBefore(pos).character) : CharacterClass::space;
+		return IsWordEdge(ccPos, ccPrev);
+	}
+	return true;
+}
+
+/**
+ * Check that the character before the given position is a word or punctuation character and that
+ * the next character is of a different character class.
+ */
+bool Document::IsWordEndAt(Sci::Position pos) const noexcept {
+	if (pos <= 0)
+		return false;
+	if (pos <= LengthNoExcept()) {
+		// At end of document, treat as if space after so can be word end
+		const CharacterClass ccPos = (pos < LengthNoExcept()) ? WordCharacterClass(CharacterAfter(pos).character) : CharacterClass::space;
+		const CharacterClass ccPrev = WordCharacterClass(CharacterBefore(pos).character);
+		return IsWordEdge(ccPrev, ccPos);
+	}
+	return true;
+}
+
+/**
+ * Check that the given range is has transitions between character classes at both
+ * ends and where the characters on the inside are word or punctuation characters.
+ */
+bool Document::IsWordAt(Sci::Position start, Sci::Position end) const noexcept {
+	return (start < end) && IsWordStartAt(start) && IsWordEndAt(end);
+}
+
+bool Document::MatchesWordOptions(bool word, bool wordStart, Sci::Position pos, Sci::Position length) const noexcept {
+	return (!word && !wordStart) ||
+		(word && IsWordAt(pos, pos + length)) ||
+		(wordStart && IsWordStartAt(pos));
+}
+
+bool Document::HasCaseFolder() const noexcept {
+	return pcf != nullptr;
+}
+
+void Document::SetCaseFolder(std::unique_ptr<CaseFolder> pcf_) noexcept {
+	pcf = std::move(pcf_);
+}
+
+CharacterExtracted Document::ExtractCharacter(Sci::Position position) const noexcept {
+	const unsigned char leadByte = cb.UCharAt(position);
+	if (UTF8IsAscii(leadByte)) {
+		// Common case: ASCII character
+		return CharacterExtracted(leadByte, 1);
+	}
+	const int widthCharBytes = UTF8BytesOfLead(leadByte);
+	unsigned char charBytes[UTF8MaxBytes] = { leadByte, 0, 0, 0 };
+	for (int b = 1; b < widthCharBytes; b++) {
+		charBytes[b] = cb.UCharAt(position + b);
+	}
+	return CharacterExtracted(charBytes, widthCharBytes);
+}
+
+/**
+ * Find text in document, supporting both forward and backward
+ * searches (just pass minPos > maxPos to do a backward search)
+ * Has not been tested with backwards DBCS searches yet.
+ */
+Sci::Position Document::FindText(Sci::Position minPos, Sci::Position maxPos, const char *search, FindOption flags, Sci::Position *length) {
+	if (*length <= 0) {
+		return minPos;
+	}
+	if (FlagSet(flags, FindOption::RegExp)) {
+		if (!regex) {
+			regex = std::unique_ptr<RegexSearchBase>(CreateRegexSearch(&charClass));
+		}
+		return regex->FindText(this, minPos, maxPos, search, flags, length);
+	} else {
+		const bool caseSensitive = FlagSet(flags, FindOption::MatchCase);
+		const bool word = FlagSet(flags, FindOption::WholeWord);
+		const bool wordStart = FlagSet(flags, FindOption::WordStart);
+
+		const Sci::Position direction = maxPos - minPos;
+		//const bool forward = direction >= 0;
+		const int increment = (direction >= 0) ? 1 : -1;
+		// table for the condition: forward ? (pos < endSearch) : (pos >= endSearch)
+		//                   direction >= 0  direction < 0
+		// pos >= endSearch: break           continue
+		// pos < endSearch:  continue        break
+		// i.e. continue search when direction and (pos - endSearch) have opposite signs,
+		// which can be wrote as: (direction ^ (pos - endSearch)) < 0
+
+		// Range endpoints should not be inside DBCS characters, but just in case, move them.
+		const Sci::Position startPos = MovePositionOutsideChar(minPos, increment, false);
+		const Sci::Position endPos = MovePositionOutsideChar(maxPos, increment, false);
+
+		// Compute actual search ranges needed
+		const Sci::Position lengthFind = *length;
+
+		//Platform::DebugPrintf("Find %d %d %s %d\n", startPos, endPos, search, lengthFind);
+		const Sci::Position limitPos = std::max(startPos, endPos);
+		Sci::Position pos = startPos;
+		if (direction < 0 && !caseSensitive) {
+			// Back all of a character
+			pos = NextPosition(pos, -1);
+		}
+		const SplitView cbView = cb.AllView();
+		SearchThing searchThing;
+		if (caseSensitive) {
+			const unsigned char * const searchData = reinterpret_cast<const unsigned char *>(search);
+			// Boyer-Moore-Horspool-Sunday Algorithm / Quick Search Algorithm
+			// https://www-igm.univ-mlv.fr/~lecroq/string/index.html
+			// https://www-igm.univ-mlv.fr/~lecroq/string/node19.html
+			// https://www.inf.hs-flensburg.de/lang/algorithmen/pattern/sundayen.htm
+			auto& shiftTable = searchThing.shiftTable;
+			if (lengthFind != 1) {
+				Sci::Position shift = lengthFind;
+				const Sci::Position value = (shift + 1) * increment;
+				//std::fill_n(shiftTable, std::size(shiftTable), value);
+				//__stosq((uint64_t *)(&shiftTable[0]), value, 256);
+				//__stosd((uint32_t *)(&shiftTable[0]), value, 256);
+				for (auto &it : shiftTable) {
+					it = value;
+				}
+				if (direction >= 0) {
+					const unsigned char *ptr = searchData;
+					while (*ptr != 0) {
+						shiftTable[*ptr++] = shift--;
+					}
+				} else {
+					const unsigned char *ptr = searchData + shift - 1;
+					shift = -shift;
+					while (ptr >= searchData) {
+						shiftTable[*ptr--] = shift++;
+					}
+				}
+			}
+
+			const Sci::Position endSearch = (startPos <= endPos) ? endPos - lengthFind + 1 : endPos;
+			const unsigned char charStartSearch = searchData[0];
+			const unsigned char safeChar = (direction >= 0) ? forwardSafeChar : backwardSafeChar;
+			const Sci::Position skip = (direction >= 0) ? lengthFind : -1;
+			if (direction < 0) {
+				pos = MovePositionOutsideChar(pos - lengthFind, -1, false);
+			}
+			//while (forward ? (pos < endSearch) : (pos >= endSearch)) {
+			while ((direction ^ (pos - endSearch)) < 0) {
+				const unsigned char leadByte = cbView.CharAt(pos);
+				if (charStartSearch == leadByte) {
+					bool found = (pos + lengthFind) <= limitPos;
+					for (Sci::Position indexSearch = 1; (indexSearch < lengthFind) && found; indexSearch++) {
+						const unsigned char ch = cbView.CharAt(pos + indexSearch);
+						found = ch == searchData[indexSearch];
+					}
+					if (found && MatchesWordOptions(word, wordStart, pos, lengthFind)) {
+						return pos;
+					}
+				}
+
+				if (lengthFind == 1) {
+					if (leadByte <= safeChar) {
+						pos += increment;
+					} else {
+						if (!NextCharacter(pos, increment)) {
+							break;
+						}
+					}
+				} else {
+					const unsigned char nextByte = cbView.CharAt(pos + skip);
+					pos += shiftTable[nextByte];
+					if (nextByte > safeChar) {
+						pos = MovePositionOutsideChar(pos, increment, false);
+					}
+				}
+			}
+		} else if (CpUtf8 == dbcsCodePage) {
+			constexpr size_t maxFoldingExpansion = 4;
+			searchThing.Allocate((lengthFind + 1) * UTF8MaxBytes * maxFoldingExpansion + 1);
+			const size_t lenSearch = pcf->Fold(searchThing.data(), searchThing.size(), search, lengthFind);
+			const unsigned char * const searchData = reinterpret_cast<const unsigned char *>(searchThing.data());
+			//while (forward ? (pos < endPos) : (pos >= endPos)) {
+			while ((direction ^ (pos - endPos)) < 0) {
+				int widthFirstCharacter = 1;
+				Sci::Position posIndexDocument = pos;
+				size_t indexSearch = 0;
+				bool characterMatches = true;
+				for (;;) {
+					const unsigned char leadByte = cbView.CharAt(posIndexDocument);
+					int widthChar = 1;
+					size_t lenFlat = 1;
+					if (UTF8IsAscii(leadByte)) {
+						if ((posIndexDocument + 1) > limitPos) {
+							break;
+						}
+						characterMatches = searchData[indexSearch] == MakeLowerCase(leadByte);
+					} else {
+						char bytes[UTF8MaxBytes + 1]{ static_cast<char>(leadByte) };
+						const int widthCharBytes = UTF8BytesOfLead(leadByte);
+						for (int b = 1; b < widthCharBytes; b++) {
+							bytes[b] = cbView.CharAt(posIndexDocument + b);
+						}
+						widthChar = UTF8ClassifyMulti(reinterpret_cast<const unsigned char *>(bytes), widthCharBytes) & UTF8MaskWidth;
+						if (!indexSearch) {
+							widthFirstCharacter = widthChar;
+						}
+						if ((posIndexDocument + widthChar) > limitPos) {
+							break;
+						}
+						char folded[UTF8MaxBytes * maxFoldingExpansion + 1];
+						lenFlat = pcf->Fold(folded, sizeof(folded), bytes, widthChar);
+						// memcmp may examine lenFlat bytes in both arguments so assert it doesn't read past end of searchThing
+						assert((indexSearch + lenFlat) <= searchThing.size());
+						// Does folded match the buffer
+						characterMatches = 0 == memcmp(folded, searchData + indexSearch, lenFlat);
+					}
+					if (!characterMatches) {
+						break;
+					}
+					posIndexDocument += widthChar;
+					indexSearch += lenFlat;
+					if (indexSearch >= lenSearch) {
+						break;
+					}
+				}
+				if (characterMatches && (indexSearch == lenSearch)) {
+					if (MatchesWordOptions(word, wordStart, pos, posIndexDocument - pos)) {
+						*length = posIndexDocument - pos;
+						return pos;
+					}
+				}
+				if (direction >= 0) {
+					pos += widthFirstCharacter;
+				} else {
+					if (!NextCharacter(pos, increment)) {
+						break;
+					}
+				}
+			}
+		} else if (dbcsCodePage) {
+			constexpr size_t maxBytesCharacter = 2;
+			constexpr size_t maxFoldingExpansion = 4;
+			searchThing.Allocate((lengthFind + 1) * maxBytesCharacter * maxFoldingExpansion + 1);
+			const size_t lenSearch = pcf->Fold(searchThing.data(), searchThing.size(), search, lengthFind);
+			const unsigned char * const searchData = reinterpret_cast<const unsigned char *>(searchThing.data());
+			//while (forward ? (pos < endPos) : (pos >= endPos)) {
+			while ((direction ^ (pos - endPos)) < 0) {
+				int widthFirstCharacter = 0;
+				Sci::Position indexDocument = 0;
+				size_t indexSearch = 0;
+				bool characterMatches = true;
+				for (;;) {
+					const unsigned char leadByte = cbView.CharAt(pos + indexDocument);
+					const int widthChar = 1 + IsDBCSLeadByteNoExcept(leadByte);
+					if (!widthFirstCharacter) {
+						widthFirstCharacter = widthChar;
+					}
+					if ((pos + indexDocument + widthChar) > limitPos) {
+						break;
+					}
+					size_t lenFlat = 1;
+					if (widthChar == 1) {
+						characterMatches = searchData[indexSearch] == MakeLowerCase(leadByte);
+					} else {
+						const char bytes[maxBytesCharacter + 1] {
+							static_cast<char>(leadByte),
+							cbView.CharAt(pos + indexDocument + 1)
+						};
+						char folded[maxBytesCharacter * maxFoldingExpansion + 1];
+						lenFlat = pcf->Fold(folded, sizeof(folded), bytes, widthChar);
+						// memcmp may examine lenFlat bytes in both arguments so assert it doesn't read past end of searchThing
+						assert((indexSearch + lenFlat) <= searchThing.size());
+						// Does folded match the buffer
+						characterMatches = 0 == memcmp(folded, searchData + indexSearch, lenFlat);
+					}
+					if (!characterMatches) {
+						break;
+					}
+					indexDocument += widthChar;
+					indexSearch += lenFlat;
+					if (indexSearch >= lenSearch) {
+						break;
+					}
+				}
+				if (characterMatches && (indexSearch == lenSearch)) {
+					if (MatchesWordOptions(word, wordStart, pos, indexDocument)) {
+						*length = indexDocument;
+						return pos;
+					}
+				}
+				if (direction >= 0) {
+					pos += widthFirstCharacter;
+				} else {
+					if (!NextCharacter(pos, increment)) {
+						break;
+					}
+				}
+			}
+		} else {
+			const Sci::Position endSearch = (startPos <= endPos) ? endPos - lengthFind + 1 : endPos;
+			searchThing.Allocate(lengthFind + 1);
+			pcf->Fold(searchThing.data(), searchThing.size(), search, lengthFind);
+			const char * const searchData = searchThing.data();
+			//while (forward ? (pos < endSearch) : (pos >= endSearch)) {
+			while ((direction ^ (pos - endSearch)) < 0) {
+				bool found = (pos + lengthFind) <= limitPos;
+				for (Sci::Position indexSearch = 0; (indexSearch < lengthFind) && found; indexSearch++) {
+					const char ch = cbView.CharAt(pos + indexSearch);
+					const char chTest = searchData[indexSearch];
+					if (UTF8IsAscii(ch)) {
+						found = chTest == MakeLowerCase(ch);
+					} else {
+						char folded[2];
+						pcf->Fold(folded, sizeof(folded), &ch, 1);
+						found = folded[0] == chTest;
+					}
+				}
+				if (found && MatchesWordOptions(word, wordStart, pos, lengthFind)) {
+					return pos;
+				}
+				pos += increment;
+			}
+		}
+	}
+	//Platform::DebugPrintf("Not found\n");
+	return -1;
+}
+
+const char *Document::SubstituteByPosition(const char *text, Sci::Position *length) {
+	if (regex)
+		return regex->SubstituteByPosition(this, text, length);
+	else
+		return nullptr;
+}
+
+LineCharacterIndexType Document::LineCharacterIndex() const noexcept {
+	return cb.LineCharacterIndex();
+}
+
+void Document::AllocateLineCharacterIndex(LineCharacterIndexType lineCharacterIndex) {
+	return cb.AllocateLineCharacterIndex(lineCharacterIndex);
+}
+
+void Document::ReleaseLineCharacterIndex(LineCharacterIndexType lineCharacterIndex) {
+	return cb.ReleaseLineCharacterIndex(lineCharacterIndex);
+}
+
+void Document::AllocateLines(Sci::Line lines) {
+	cb.AllocateLines(lines);
+}
+
+void Document::SetDefaultCharClasses(bool includeWordClass) noexcept {
+	charClass.SetDefaultCharClasses(includeWordClass);
+}
+
+void Document::SetCharClasses(const unsigned char *chars, CharacterClass newCharClass) noexcept {
+	charClass.SetCharClasses(chars, newCharClass);
+}
+
+void Document::SetCharClassesEx(const unsigned char *chars, size_t length) noexcept {
+	charClass.SetCharClassesEx(chars, length);
+}
+
+int Document::GetCharsOfClass(CharacterClass characterClass, unsigned char *buffer) const noexcept {
+	return charClass.GetCharsOfClass(characterClass, buffer);
+}
+
+#if 0
+void Document::SetCharacterCategoryOptimization(int countCharacters) {
+	charMap.Optimize(countCharacters);
+}
+
+int Document::CharacterCategoryOptimization() const noexcept {
+	return charMap.Size();
+}
+#endif
+
+void SCI_METHOD Document::StartStyling(Sci_Position position) noexcept {
+	endStyled = position;
+}
+
+bool SCI_METHOD Document::SetStyleFor(Sci_Position length, unsigned char style) {
+	if (enteredStyling != 0 || !cb.HasStyles()) {
+		return false;
+	} else {
+		enteredStyling++;
+		const Sci::Position prevEndStyled = endStyled;
+		if (cb.SetStyleFor(endStyled, length, style)) {
+			const DocModification mh(ModificationFlags::ChangeStyle | ModificationFlags::User,
+				prevEndStyled, length);
+			NotifyModified(mh);
+		}
+		endStyled += length;
+		enteredStyling--;
+		return true;
+	}
+}
+
+bool SCI_METHOD Document::SetStyles(Sci_Position length, const unsigned char *styles) {
+	if (enteredStyling != 0 || !cb.HasStyles()) {
+		return false;
+	} else {
+		enteredStyling++;
+		bool didChange = false;
+		Sci::Position startMod = 0;
+		Sci::Position endMod = 0;
+		for (int iPos = 0; iPos < length; iPos++, endStyled++) {
+			PLATFORM_ASSERT(endStyled < LengthNoExcept());
+			if (cb.SetStyleAt(endStyled, styles[iPos])) {
+				if (!didChange) {
+					startMod = endStyled;
+				}
+				didChange = true;
+				endMod = endStyled;
+			}
+		}
+		if (didChange) {
+			const DocModification mh(ModificationFlags::ChangeStyle | ModificationFlags::User,
+				startMod, endMod - startMod + 1);
+			NotifyModified(mh);
+		}
+		enteredStyling--;
+		return true;
+	}
+}
+
+void Document::EnsureStyledTo(Sci::Position pos) {
+	if ((enteredStyling == 0) && (pos > GetEndStyled())) {
+		IncrementStyleClock();
+		if (pli && !pli->UseContainerLexing()) {
+			const Sci::Position endStyledTo = LineStartPosition(GetEndStyled());
+			pli->Colourise(endStyledTo, pos);
+		} else {
+			// Ask the watchers to style, and stop as soon as one responds.
+			for (auto it = watchers.begin();
+				(pos > GetEndStyled()) && (it != watchers.end()); ++it) {
+				it->watcher->NotifyStyleNeeded(this, it->userData, pos);
+			}
+		}
+	}
+}
+
+void Document::StyleToAdjustingLineDuration(Sci::Position pos) {
+	const Sci::Position stylingStart = GetEndStyled();
+	const ElapsedPeriod epStyling;
+	EnsureStyledTo(pos);
+	const Sci::Position bytesBeingStyled = GetEndStyled() - stylingStart;
+	durationStyleOneUnit.AddSample(bytesBeingStyled, epStyling.Duration());
+}
+
+void Document::LexerChanged(bool hasStyles_) { //! removed in Scintilla 5.3
+	if (cb.EnsureStyleBuffer(hasStyles_)) {
+		endStyled = 0;
+	}
+}
+
+LexInterface *Document::GetLexInterface() const noexcept {
+	return pli.get();
+}
+
+void Document::SetLexInterface(std::unique_ptr<LexInterface> pLexInterface) noexcept {
+	pli = std::move(pLexInterface);
+}
+
+int SCI_METHOD Document::SetLineState(Sci_Line line, int state) {
+	const int statePrevious = States()->SetLineState(line, state, LinesTotal());
+	if (state != statePrevious) {
+		const DocModification mh(ModificationFlags::ChangeLineState, LineStart(line), 0, 0, nullptr, line);
+		NotifyModified(mh);
+	}
+	return statePrevious;
+}
+
+int SCI_METHOD Document::GetLineState(Sci_Line line) const noexcept {
+	return States()->GetLineState(line);
+}
+
+void SCI_METHOD Document::ChangeLexerState(Sci_Position start, Sci_Position end) {
+	const DocModification mh(ModificationFlags::LexerState, start,
+		end - start, 0, nullptr, 0);
+	NotifyModified(mh);
+}
+
+StyledText Document::MarginStyledText(Sci::Line line) const noexcept {
+	const LineAnnotation *pla = Margins();
+	return StyledText(pla->Length(line), pla->Text(line),
+		pla->MultipleStyles(line), pla->Style(line), pla->Styles(line));
+}
+
+void Document::MarginSetText(Sci::Line line, const char *text) {
+	Margins()->SetText(line, text);
+	const DocModification mh(ModificationFlags::ChangeMargin, LineStart(line),
+		0, 0, nullptr, line);
+	NotifyModified(mh);
+}
+
+void Document::MarginSetStyle(Sci::Line line, int style) {
+	Margins()->SetStyle(line, style);
+	NotifyModified(DocModification(ModificationFlags::ChangeMargin, LineStart(line),
+		0, 0, nullptr, line));
+}
+
+void Document::MarginSetStyles(Sci::Line line, const unsigned char *styles) {
+	Margins()->SetStyles(line, styles);
+	NotifyModified(DocModification(ModificationFlags::ChangeMargin, LineStart(line),
+		0, 0, nullptr, line));
+}
+
+void Document::MarginClearAll() {
+	const Sci::Line maxEditorLine = LinesTotal();
+	for (Sci::Line l = 0; l < maxEditorLine; l++) {
+		MarginSetText(l, nullptr);
+	}
+	// Free remaining data
+	Margins()->ClearAll();
+}
+
+StyledText Document::AnnotationStyledText(Sci::Line line) const noexcept {
+	const LineAnnotation *pla = Annotations();
+	return StyledText(pla->Length(line), pla->Text(line),
+		pla->MultipleStyles(line), pla->Style(line), pla->Styles(line));
+}
+
+void Document::AnnotationSetText(Sci::Line line, const char *text) {
+	if (IsValidIndex(line, LinesTotal())) {
+		const Sci::Line linesBefore = AnnotationLines(line);
+		Annotations()->SetText(line, text);
+		const int linesAfter = AnnotationLines(line);
+		DocModification mh(ModificationFlags::ChangeAnnotation, LineStart(line),
+			0, 0, nullptr, line);
+		mh.annotationLinesAdded = linesAfter - linesBefore;
+		NotifyModified(mh);
+	}
+}
+
+void Document::AnnotationSetStyle(Sci::Line line, int style) {
+	if (IsValidIndex(line, LinesTotal())) {
+		Annotations()->SetStyle(line, style);
+		const DocModification mh(ModificationFlags::ChangeAnnotation, LineStart(line),
+			0, 0, nullptr, line);
+		NotifyModified(mh);
+	}
+}
+
+void Document::AnnotationSetStyles(Sci::Line line, const unsigned char *styles) {
+	if (IsValidIndex(line, LinesTotal())) {
+		Annotations()->SetStyles(line, styles);
+	}
+}
+
+int Document::AnnotationLines(Sci::Line line) const noexcept {
+	return Annotations()->Lines(line);
+}
+
+void Document::AnnotationClearAll() {
+	if (Annotations()->Empty()) {
+		return;
+	}
+	const Sci::Line maxEditorLine = LinesTotal();
+	for (Sci::Line l = 0; l < maxEditorLine; l++) {
+		AnnotationSetText(l, nullptr);
+	}
+	// Free remaining data
+	Annotations()->ClearAll();
+}
+
+StyledText Document::EOLAnnotationStyledText(Sci::Line line) const noexcept {
+	const LineAnnotation *pla = EOLAnnotations();
+	return StyledText(pla->Length(line), pla->Text(line),
+		pla->MultipleStyles(line), pla->Style(line), pla->Styles(line));
+}
+
+void Document::EOLAnnotationSetText(Sci::Line line, const char *text) {
+	if (IsValidIndex(line, LinesTotal())) {
+		EOLAnnotations()->SetText(line, text);
+		const DocModification mh(ModificationFlags::ChangeEOLAnnotation, LineStart(line),
+			0, 0, nullptr, line);
+		NotifyModified(mh);
+	}
+}
+
+void Document::EOLAnnotationSetStyle(Sci::Line line, int style) {
+	if (IsValidIndex(line, LinesTotal())) {
+		EOLAnnotations()->SetStyle(line, style);
+		const DocModification mh(ModificationFlags::ChangeEOLAnnotation, LineStart(line),
+			0, 0, nullptr, line);
+		NotifyModified(mh);
+	}
+}
+
+void Document::EOLAnnotationClearAll() {
+	if (EOLAnnotations()->Empty()) {
+		return;
+	}
+	const Sci::Line maxEditorLine = LinesTotal();
+	for (Sci::Line l = 0; l < maxEditorLine; l++) {
+		EOLAnnotationSetText(l, nullptr);
+	}
+	// Free remaining data
+	EOLAnnotations()->ClearAll();
+}
+
+void Document::IncrementStyleClock() noexcept {
+	styleClock = (styleClock + 1) % 0x100000;
+}
+
+void SCI_METHOD Document::DecorationSetCurrentIndicator(int indicator) noexcept {
+	decorations->SetCurrentIndicator(indicator);
+}
+
+void SCI_METHOD Document::DecorationFillRange(Sci_Position position, int value, Sci_Position fillLength) {
+	const FillResult<Sci::Position> fr = decorations->FillRange(
+		position, value, fillLength);
+	if (fr.changed) {
+		const DocModification mh(ModificationFlags::ChangeIndicator | ModificationFlags::User,
+			fr.position, fr.fillLength);
+		NotifyModified(mh);
+	}
+}
+
+bool Document::AddWatcher(DocWatcher *watcher, void *userData) {
+	const WatcherWithUserData wwud(watcher, userData);
+	const auto it = std::find(watchers.begin(), watchers.end(), wwud);
+	if (it != watchers.end())
+		return false;
+	watchers.push_back(wwud);
+	return true;
+}
+
+bool Document::RemoveWatcher(DocWatcher *watcher, void *userData) noexcept {
+	try {
+		// This can never fail as WatcherWithUserData constructor and == are noexcept
+		// but std::find is not noexcept.
+		auto it = std::find(watchers.begin(), watchers.end(), WatcherWithUserData(watcher, userData));
+		if (it != watchers.end()) {
+			watchers.erase(it);
+			return true;
+		}
+	} catch (...) {
+		// Ignore any exception
+	}
+	return false;
+}
+
+void Document::NotifyModifyAttempt() noexcept {
+	for (const auto &watcher : watchers) {
+		watcher.watcher->NotifyModifyAttempt(this, watcher.userData);
+	}
+}
+
+void Document::BeginDelaySavePoint() noexcept {
+	delaySavePoint = cb.IsSavePoint();
+}
+
+void Document::EndDelaySavePoint() noexcept {
+	const bool startSavePoint = *delaySavePoint;
+	delaySavePoint.reset();
+	const bool endSavePoint = cb.IsSavePoint();
+	if (startSavePoint != endSavePoint) {
+		NotifySavePoint(endSavePoint);
+	}
+}
+
+void Document::NotifySavePoint(bool atSavePoint) noexcept {
+	if (delaySavePoint) {
+		return;
+	}
+	for (const auto &watcher : watchers) {
+		watcher.watcher->NotifySavePoint(this, watcher.userData, atSavePoint);
+	}
+}
+
+void Document::NotifyModified(DocModification mh) {
+	if (FlagSet(mh.modificationType, ModificationFlags::InsertText)) {
+		decorations->InsertSpace(mh.position, mh.length);
+	} else if (FlagSet(mh.modificationType, ModificationFlags::DeleteText)) {
+		decorations->DeleteRange(mh.position, mh.length);
+	}
+	for (const auto &watcher : watchers) {
+		watcher.watcher->NotifyModified(this, mh, watcher.userData);
+	}
+}
+
+bool Document::IsWordPartSeparator(unsigned int ch) const noexcept {
+	// can be simplified to `return ch == '_';`
+	return (ch < 0x80) && (charClass.GetClass(static_cast<uint8_t>(ch)) == CharacterClass::word) && IsPunctuation(ch);
+}
+
+Sci::Position Document::WordPartLeft(Sci::Position pos) const noexcept {
+	if (pos > 0) {
+		pos -= CharacterBefore(pos).widthBytes;
+		CharacterExtracted ceStart = CharacterAfter(pos);
+		if (IsWordPartSeparator(ceStart.character)) {
+			while (pos > 0 && IsWordPartSeparator(CharacterAfter(pos).character)) {
+				pos -= CharacterBefore(pos).widthBytes;
+			}
+		}
+		if (pos > 0) {
+			ceStart = CharacterAfter(pos);
+			pos -= CharacterBefore(pos).widthBytes;
+			if (!IsASCIICharacter(ceStart.character)) {
+				while (pos > 0 && !IsASCIICharacter(CharacterAfter(pos).character)) {
+					pos -= CharacterBefore(pos).widthBytes;
+				}
+				if (IsASCIICharacter(CharacterAfter(pos).character))
+					pos += CharacterAfter(pos).widthBytes;
+			} else if (IsLowerCase(ceStart.character)) {
+				while (pos > 0 && IsLowerCase(CharacterAfter(pos).character)) {
+					pos -= CharacterBefore(pos).widthBytes;
+				}
+				ceStart = CharacterAfter(pos);
+				if (!IsUpperCase(ceStart.character) && !IsLowerCase(ceStart.character))
+					pos += CharacterAfter(pos).widthBytes;
+			} else if (IsUpperCase(ceStart.character)) {
+				while (pos > 0 && IsUpperCase(CharacterAfter(pos).character)) {
+					pos -= CharacterBefore(pos).widthBytes;
+				}
+				if (!IsUpperCase(CharacterAfter(pos).character))
+					pos += CharacterAfter(pos).widthBytes;
+			} else if (IsADigit(ceStart.character)) {
+				while (pos > 0 && IsADigit(CharacterAfter(pos).character)) {
+					pos -= CharacterBefore(pos).widthBytes;
+				}
+				if (!IsADigit(CharacterAfter(pos).character))
+					pos += CharacterAfter(pos).widthBytes;
+			} else if (IsGraphic(ceStart.character)) {
+				while (pos > 0 && IsPunctuation(CharacterAfter(pos).character)) {
+					pos -= CharacterBefore(pos).widthBytes;
+				}
+				if (!IsPunctuation(CharacterAfter(pos).character))
+					pos += CharacterAfter(pos).widthBytes;
+			} else if (isspacechar(ceStart.character)) {
+				while (pos > 0 && isspacechar(CharacterAfter(pos).character)) {
+					pos -= CharacterBefore(pos).widthBytes;
+				}
+				if (!isspacechar(CharacterAfter(pos).character))
+					pos += CharacterAfter(pos).widthBytes;
+			} else {
+				pos += CharacterAfter(pos).widthBytes;
+			}
+		}
+	}
+	return pos;
+}
+
+Sci::Position Document::WordPartRight(Sci::Position pos) const noexcept {
+	CharacterExtracted ceStart = CharacterAfter(pos);
+	const Sci::Position length = Length();
+	while (pos < length && IsWordPartSeparator(ceStart.character)) {
+		pos += ceStart.widthBytes;
+		ceStart = CharacterAfter(pos);
+	}
+	if (!IsASCIICharacter(ceStart.character)) {
+		while (pos < length && !IsASCIICharacter(ceStart.character)) {
+			pos += ceStart.widthBytes;
+			ceStart = CharacterAfter(pos);
+		}
+	} else if (IsLowerCase(ceStart.character)) {
+		while (pos < length && IsLowerCase(ceStart.character)) {
+			pos += ceStart.widthBytes;
+			ceStart = CharacterAfter(pos);
+		}
+	} else if (IsUpperCase(ceStart.character)) {
+		CharacterExtracted cePos = CharacterAfter(pos + ceStart.widthBytes);
+		if (IsLowerCase(cePos.character)) {
+			pos += ceStart.widthBytes;
+			ceStart = cePos;
+			while (pos < length && IsLowerCase(ceStart.character)) {
+				pos += ceStart.widthBytes;
+				ceStart = CharacterAfter(pos);
+			}
+		} else {
+			while (pos < length && IsUpperCase(ceStart.character)) {
+				pos += ceStart.widthBytes;
+				ceStart = CharacterAfter(pos);
+			}
+		}
+		if (IsLowerCase(ceStart.character)) {
+			cePos = CharacterBefore(pos);
+			if (IsUpperCase(cePos.character)) {
+				pos -= cePos.widthBytes;
+			}
+		}
+	} else if (IsADigit(ceStart.character)) {
+		while (pos < length && IsADigit(ceStart.character)) {
+			pos += ceStart.widthBytes;
+			ceStart = CharacterAfter(pos);
+		}
+	} else if (IsGraphic(ceStart.character)) {
+		while (pos < length && IsPunctuation(ceStart.character)) {
+			pos += ceStart.widthBytes;
+			ceStart = CharacterAfter(pos);
+		}
+	} else if (isspacechar(ceStart.character)) {
+		while (pos < length && isspacechar(ceStart.character)) {
+			pos += ceStart.widthBytes;
+			ceStart = CharacterAfter(pos);
+		}
+	} else {
+		pos += ceStart.widthBytes;
+	}
+	return pos;
+}
+
+Sci::Position Document::ExtendStyleRange(Sci::Position pos, int delta, bool singleLine) const noexcept {
+	const char sStart = cb.StyleAt(pos);
+	if (delta < 0) {
+		while (pos > 0 && (cb.StyleAt(pos) == sStart) && (!singleLine || !IsEOLCharacter(cb.CharAt(pos))))
+			pos--;
+		pos++;
+	} else {
+		while (pos < LengthNoExcept() && (cb.StyleAt(pos) == sStart) && (!singleLine || !IsEOLCharacter(cb.CharAt(pos))))
+			pos++;
+	}
+	return pos;
+}
+
+static constexpr char BraceOpposite(char ch) noexcept {
+	if (AnyOf<'(', ')'>(ch)) {
+		return '(' + ')' - ch;
+	}
+	if (AnyOf<'[', ']', '{', '}'>(ch)) {
+		return ('[' + ']' + (ch & 32)*2) - ch;
+	}
+	if (AnyOf<'<', '>'>(ch)) {
+		return '<' + '>' - ch;
+	}
+	return '\0';
+}
+
+// TODO: should be able to extend styled region to find matching brace
+Sci::Position Document::BraceMatch(Sci::Position position, Sci::Position /*maxReStyle*/, Sci::Position startPos, bool useStartPos) const noexcept {
+	const char chBrace = CharAt(position);
+	const char chSeek = BraceOpposite(chBrace);
+	if (chSeek == '\0')
+		return -1;
+	const int styBrace = StyleIndexAt(position);
+	const int direction = (chBrace < chSeek) ? 1 : -1;
+	int depth = 1;
+	position = useStartPos ? startPos : NextPosition(position, direction);
+	const Sci::Position length = LengthNoExcept();
+	while (IsValidIndex(position, length)) {
+		const char chAtPos = CharAt(position);
+		const int styAtPos = StyleIndexAt(position);
+		if ((position > GetEndStyled()) || (styAtPos == styBrace)) {
+			if (chAtPos == chBrace)
+				depth++;
+			if (chAtPos == chSeek)
+				depth--;
+			if (depth == 0)
+				return position;
+		}
+		const Sci::Position positionBeforeMove = position;
+		position = NextPosition(position, direction);
+		if (position == positionBeforeMove)
+			break;
+	}
+	return -1;
+}
+
+namespace {
+
+// Define a way for the Regular Expression code to access the document
+class DocumentIndexer final : public CharacterIndexer {
+	const Document *pdoc;
+	Sci::Position end;
+public:
+	DocumentIndexer(const Document *pdoc_, Sci::Position end_) noexcept :
+		pdoc(pdoc_), end(end_) {}
+
+	char CharAt(Sci::Position index) const noexcept override {
+		if (IsValidIndex(index, end))
+			return pdoc->CharAt(index);
+		else
+			return '\0';
+	}
+
+	Sci::Position MovePositionOutsideChar(Sci::Position pos, Sci::Position moveDir) const noexcept override {
+		return pdoc->MovePositionOutsideChar(pos, moveDir, false);
+	}
+};
+
+/**
+ * Implementation of RegexSearchBase for the default built-in regular expression engine
+ */
+class BuiltinRegex final : public RegexSearchBase {
+public:
+	explicit BuiltinRegex(const CharClassify *charClassTable) : search(charClassTable) {}
+
+	Sci::Position FindText(const Document *doc, Sci::Position minPos, Sci::Position maxPos, const char *pattern, FindOption flags, Sci::Position *length) override;
+
+	const char *SubstituteByPosition(const Document *doc, const char *text, Sci::Position *length) override;
+
+#if defined(BOOST_REGEX_STANDALONE) || !defined(NO_CXX11_REGEX)
+	Sci::Position CxxRegexFindText(const Document *doc, Sci::Position minPos, Sci::Position maxPos, const char *pattern, FindOption flags, Sci::Position *length);
+#endif
+
+private:
+#if defined(BOOST_REGEX_STANDALONE)
+	boost::wregex regexUTF8;
+	boost::regex regexByte;
+#elif !defined(NO_CXX11_REGEX)
+	std::wregex regexUTF8;
+	std::regex regexByte;
+#endif
+	RESearch search;
+#if defined(BOOST_REGEX_STANDALONE) || !defined(NO_CXX11_REGEX)
+	// cache for previous pattern to avoid recompile
+	FindOption previousFlags = FindOption::None;
+	std::string cachedPattern;
+#endif
+	std::string substituted;
+};
+
+/**
+* RESearchRange keeps track of search range.
+*/
+class RESearchRange {
+public:
+	const Document *doc;
+	int increment;
+	Sci::Position startPos;
+	Sci::Position endPos;
+	Sci::Line lineRangeStart;
+	Sci::Line lineRangeEnd;
+	Sci::Line lineRangeBreak;
+	RESearchRange(const Document *doc_, Sci::Position minPos, Sci::Position maxPos) noexcept : doc(doc_) {
+		increment = (minPos <= maxPos) ? 1 : -1;
+
+		// Range endpoints should not be inside DBCS characters or between a CR and LF,
+		// but just in case, move them.
+		startPos = doc->MovePositionOutsideChar(minPos, 1, true);
+		endPos = doc->MovePositionOutsideChar(maxPos, 1, true);
+
+		lineRangeStart = doc->SciLineFromPosition(startPos);
+		lineRangeEnd = doc->SciLineFromPosition(endPos);
+		lineRangeBreak = lineRangeEnd + increment;
+	}
+	Range LineRange(Sci::Line line, Sci::Position lineStartPos, Sci::Position lineEndPos) const noexcept {
+		Range range(lineStartPos, lineEndPos);
+		if (increment > 0) {
+			if (line == lineRangeStart)
+				range.start = startPos;
+			if (line == lineRangeEnd)
+				range.end = endPos;
+		} else {
+			if (line == lineRangeEnd)
+				range.start = endPos;
+			if (line == lineRangeStart)
+				range.end = startPos;
+		}
+		return range;
+	}
+};
+
+#if defined(BOOST_REGEX_STANDALONE) || !defined(NO_CXX11_REGEX)
+
+class ByteIterator {
+public:
+	using iterator_category = std::bidirectional_iterator_tag;
+	using value_type = char;
+	using difference_type = ptrdiff_t;
+	using pointer = char*;
+	using reference = char&;
+
+	const Document *doc;
+	Sci::Position position;
+	explicit ByteIterator(const Document *doc_ = nullptr, Sci::Position position_ = 0, [[maybe_unused]] bool start = false) noexcept :
+		doc(doc_), position(position_) {}
+	char operator*() const noexcept {
+		return doc->CharAt(position);
+	}
+	ByteIterator &operator++() noexcept {
+		position++;
+		return *this;
+	}
+	ByteIterator operator++(int) noexcept {
+		ByteIterator retVal(*this);
+		position++;
+		return retVal;
+	}
+	ByteIterator &operator--() noexcept {
+		position--;
+		return *this;
+	}
+	bool operator==(const ByteIterator &other) const noexcept {
+		return position == other.position;
+	}
+	bool operator!=(const ByteIterator &other) const noexcept {
+		return position != other.position;
+	}
+	Sci::Position Pos() const noexcept {
+		return doc->MovePositionOutsideChar(position, -1, false);
+	}
+	Sci::Position PosRoundUp() const noexcept {
+		return doc->MovePositionOutsideChar(position, 1, false);
+	}
+};
+
+// On Windows, wchar_t is 16 bits wide and on Unix it is 32 bits wide.
+// Would be better to use sizeof(wchar_t) or similar to differentiate
+// but easier for now to hard-code platforms.
+// C++11 has char16_t and char32_t but neither Clang nor Visual C++
+// appear to allow specializing basic_regex over these.
+
+#ifdef _WIN32
+
+// On Windows, report non-BMP characters as 2 separate surrogates as that
+// matches wregex since it is based on wchar_t.
+class UTF8Iterator {
+	// These 3 fields determine the iterator position and are used for comparisons
+	const Document *doc;
+	Sci::Position position;
+	unsigned int characterIndex = 0;
+	// Remaining fields are derived from the determining fields so are excluded in comparisons
+	unsigned int lenBytes = 0;
+	unsigned int lenCharacters = 0;
+	wchar_t buffered[2]{};
+public:
+	using iterator_category = std::bidirectional_iterator_tag;
+	using value_type = wchar_t;
+	using difference_type = ptrdiff_t;
+	using pointer = wchar_t*;
+	using reference = wchar_t&;
+
+	explicit UTF8Iterator(const Document *doc_ = nullptr, Sci::Position position_ = 0, bool start = false) noexcept :
+		doc(doc_), position(position_) {
+		if (start) {
+			ReadCharacter();
+		}
+	}
+	wchar_t operator*() const noexcept {
+		assert(lenCharacters != 0);
+		return buffered[characterIndex];
+	}
+	UTF8Iterator &operator++() noexcept {
+		if ((characterIndex + 1) < (lenCharacters)) {
+			characterIndex++;
+		} else {
+			position += lenBytes;
+			ReadCharacter();
+			characterIndex = 0;
+		}
+		return *this;
+	}
+	UTF8Iterator operator++(int) noexcept {
+		UTF8Iterator retVal(*this);
+		if ((characterIndex + 1) < (lenCharacters)) {
+			characterIndex++;
+		} else {
+			position += lenBytes;
+			ReadCharacter();
+			characterIndex = 0;
+		}
+		return retVal;
+	}
+	UTF8Iterator &operator--() noexcept {
+		if (characterIndex) {
+			characterIndex--;
+		} else {
+			position = doc->NextPosition(position, -1);
+			ReadCharacter();
+			characterIndex = lenCharacters - 1;
+		}
+		return *this;
+	}
+	bool operator==(const UTF8Iterator &other) const noexcept {
+		// Only test the determining fields, not the character widths and values derived from this
+		return position == other.position &&
+			characterIndex == other.characterIndex;
+	}
+	bool operator!=(const UTF8Iterator &other) const noexcept {
+		// Only test the determining fields, not the character widths and values derived from this
+		return position != other.position ||
+			characterIndex != other.characterIndex;
+	}
+	Sci::Position Pos() const noexcept {
+		return position;
+	}
+	Sci::Position PosRoundUp() const noexcept {
+		if (characterIndex)
+			return position + lenBytes;	// Force to end of character
+		else
+			return position;
+	}
+private:
+	void ReadCharacter() noexcept {
+		const CharacterExtracted charExtracted = doc->ExtractCharacter(position);
+		lenBytes = charExtracted.widthBytes;
+		lenCharacters = UTF16FromUTF32Character(charExtracted.character, buffered);
+	}
+};
+
+#else
+
+// On Unix, report non-BMP characters as single characters
+
+class UTF8Iterator {
+	const Document *doc;
+	Sci::Position position;
+public:
+	using iterator_category = std::bidirectional_iterator_tag;
+	using value_type = wchar_t;
+	using difference_type = ptrdiff_t;
+	using pointer = wchar_t*;
+	using reference = wchar_t&;
+
+	explicit UTF8Iterator(const Document *doc_ = nullptr, Sci::Position position_ = 0, [[maybe_unused]] bool start = false) noexcept :
+		doc(doc_), position(position_) {}
+	wchar_t operator*() const noexcept {
+		const CharacterExtracted charExtracted = doc->ExtractCharacter(position);
+		return charExtracted.character;
+	}
+	UTF8Iterator &operator++() noexcept {
+		position = doc->NextPosition(position, 1);
+		return *this;
+	}
+	UTF8Iterator operator++(int) noexcept {
+		UTF8Iterator retVal(*this);
+		position = doc->NextPosition(position, 1);
+		return retVal;
+	}
+	UTF8Iterator &operator--() noexcept {
+		position = doc->NextPosition(position, -1);
+		return *this;
+	}
+	bool operator==(const UTF8Iterator &other) const noexcept {
+		return position == other.position;
+	}
+	bool operator!=(const UTF8Iterator &other) const noexcept {
+		return position != other.position;
+	}
+	Sci::Position Pos() const noexcept {
+		return position;
+	}
+	Sci::Position PosRoundUp() const noexcept {
+		return position;
+	}
+};
+
+#endif // _WIN32
+
+#if defined(BOOST_REGEX_STANDALONE)
+
+boost::regex_constants::match_flag_type MatchFlags(const Document *doc, Sci::Position startPos, Sci::Position endPos) noexcept {
+	boost::regex_constants::match_flag_type flagsMatch = boost::regex_constants::match_default
+		| boost::regex_constants::match_not_dot_newline;
+	if (!doc->IsLineStartPosition(startPos)) {
+		flagsMatch |= boost::regex_constants::match_not_bol;
+	}
+	if (!doc->IsLineEndPosition(endPos)) {
+		flagsMatch |= boost::regex_constants::match_not_eol;
+	}
+	return flagsMatch;
+}
+
+template<typename Iterator, typename Regex>
+bool MatchOnLines(const Document *doc, const Regex &regexp, const RESearchRange &resr, RESearch &search) {
+	boost::match_results<Iterator> match;
+
+	bool matched = false;
+	if (resr.increment > 0) {
+		Iterator itStart(doc, resr.startPos, true);
+		Iterator itEnd(doc, resr.endPos);
+		const boost::regex_constants::match_flag_type flagsMatch = MatchFlags(doc, resr.startPos, resr.endPos);
+		matched = boost::regex_search(itStart, itEnd, match, regexp, flagsMatch);
+	} else {
+		// Line by line.
+		for (Sci::Line line = resr.lineRangeStart; line != resr.lineRangeBreak; line += resr.increment) {
+			const Range lineRange = resr.LineRange(line);
+			Iterator itStart(doc, lineRange.start, true);
+			Iterator itEnd(doc, lineRange.end);
+			boost::regex_constants::match_flag_type flagsMatch = MatchFlags(doc, lineRange.start, lineRange.end);
+			matched = boost::regex_search(itStart, itEnd, match, regexp, flagsMatch);
+			// Check for the last match on this line.
+			if (matched) {
+				flagsMatch |= boost::regex_constants::match_not_bol;
+				Sci::Position endPos = match[0].second.PosRoundUp();
+				while (endPos < lineRange.end) {
+					if (match[0].first == match[0].second) {
+						// empty match
+						endPos = doc->NextPosition(endPos, 1);
+					}
+					Iterator itNext(doc, endPos, true);
+					boost::match_results<Iterator> matchNext;
+					if (boost::regex_search(itNext, itEnd, matchNext, regexp, flagsMatch)) {
+						match = matchNext;
+						endPos = match[0].second.PosRoundUp();
+					} else {
+						break;
+					}
+				}
+				break;
+			}
+		}
+	}
+	if (matched) {
+		const int maxTag = std::min(static_cast<int>(match.size()), RESearch::MAXTAG);
+		for (int co = 0; co < maxTag; co++) {
+			search.bopat[co] = match[co].first.Pos();
+			search.eopat[co] = match[co].second.PosRoundUp();
+		}
+	}
+	return matched;
+}
+
+Sci::Position BuiltinRegex::CxxRegexFindText(const Document *doc, Sci::Position minPos, Sci::Position maxPos, const char *pattern,
+	FindOption flags, Sci::Position *length) {
+	const RESearchRange resr(doc, minPos, maxPos);
+	try {
+		boost::regex::flag_type flagsRe = boost::regex::ECMAScript;
+		if (!FlagSet(flags, FindOption::MatchCase)) {
+			flagsRe = flagsRe | boost::regex::icase;
+		}
+
+		// Clear the RESearch so can fill in matches
+		search.Clear();
+
+		const size_t patternLen = *length;
+		bool matched = flags != previousFlags || patternLen != cachedPattern.length()
+			|| memcmp(pattern, cachedPattern.data(), patternLen) != 0;
+		if (CpUtf8 == doc->dbcsCodePage) {
+			if (matched) {
+				const std::wstring ws = WStringFromUTF8(pattern);
+				regexUTF8.assign(ws, flagsRe);
+				previousFlags = flags;
+				cachedPattern.assign(pattern, patternLen);
+			}
+			matched = MatchOnLines<UTF8Iterator>(doc, regexUTF8, resr, search);
+		} else {
+			if (matched) {
+				regexByte.assign(pattern, patternLen, flagsRe);
+				previousFlags = flags;
+				cachedPattern.assign(pattern, patternLen);
+			}
+			matched = MatchOnLines<ByteIterator>(doc, regexByte, resr, search);
+		}
+
+		Sci::Position posMatch = -1;
+		if (matched) {
+			posMatch = search.bopat[0];
+			*length = search.eopat[0] - search.bopat[0];
+		}
+		return posMatch;
+	} catch (const boost::regex_error &) {
+		// Failed to create regular expression
+		throw RegexError();
+	} catch (...) {
+		// Failed in some other way
+		return -1;
+	}
+}
+
+#elif !defined(NO_CXX11_REGEX)
+
+#ifdef _MSC_VER
+#define REGEX_MULTILINE
+#endif
+
+std::regex_constants::match_flag_type MatchFlags(const Document *doc, Sci::Position startPos, Sci::Position endPos, Sci::Position lineStartPos, Sci::Position lineEndPos) noexcept {
+	std::regex_constants::match_flag_type flagsMatch = std::regex_constants::match_default;
+	if (startPos != lineStartPos) {
+#if defined(_LIBCPP_VERSION)
+		flagsMatch |= std::regex_constants::match_not_bol;
+		if (!doc->IsWordStartAt(startPos)) {
+			flagsMatch |= std::regex_constants::match_not_bow;
+		}
+#else
+		flagsMatch |= std::regex_constants::match_prev_avail;
+#endif
+	}
+	if (endPos != lineEndPos) {
+		flagsMatch |= std::regex_constants::match_not_eol;
+		if (!doc->IsWordEndAt(endPos)) {
+			flagsMatch |= std::regex_constants::match_not_eow;
+		}
+	}
+	return flagsMatch;
+}
+
+template<typename Iterator, typename Regex>
+bool MatchOnLines(const Document *doc, const Regex &regexp, const RESearchRange &resr, RESearch &search) {
+	std::match_results<Iterator> match;
+
+	// MSVC and libc++ have problems with ^ and $ matching line ends inside a range.
+	// CRLF line ends are also a problem as ^ and $ only treat LF as a line end.
+	// The std::regex::multiline option was added to C++17 to improve behaviour but
+	// has not been implemented by compiler runtimes with MSVC always in multiline
+	// mode and libc++ and libstdc++ always in single-line mode.
+	// If multiline regex worked well then the line by line iteration could be removed
+	// for the forwards case and replaced with the following:
+	bool matched = false;
+#ifdef REGEX_MULTILINE
+	if (resr.increment > 0) {
+		const Sci::Position lineStartPos = doc->LineStart(resr.lineRangeStart);
+		const Sci::Position lineEndPos = doc->LineEnd(resr.lineRangeEnd);
+		Iterator itStart(doc, resr.startPos, true);
+		Iterator itEnd(doc, resr.endPos);
+		const std::regex_constants::match_flag_type flagsMatch = MatchFlags(doc, resr.startPos, resr.endPos, lineStartPos, lineEndPos);
+		matched = std::regex_search(itStart, itEnd, match, regexp, flagsMatch);
+		goto labelMatched;
+	}
+#endif
+	{
+		// Line by line.
+		for (Sci::Line line = resr.lineRangeStart; line != resr.lineRangeBreak; line += resr.increment) {
+			const Sci::Position lineStartPos = doc->LineStart(line);
+			const Sci::Position lineEndPos = doc->LineEnd(line);
+			const Range lineRange = resr.LineRange(line, lineStartPos, lineEndPos);
+			Iterator itStart(doc, lineRange.start, true);
+			Iterator itEnd(doc, lineRange.end);
+			const std::regex_constants::match_flag_type flagsMatch = MatchFlags(doc, lineRange.start, lineRange.end, lineStartPos, lineEndPos);
+			std::regex_iterator<Iterator> it(itStart, itEnd, regexp, flagsMatch);
+			for (const std::regex_iterator<Iterator> last; it != last; ++it) {
+				match = *it;
+				matched = true;
+#ifndef REGEX_MULTILINE
+				if (resr.increment > 0) {
+					break;
+				}
+#endif
+			}
+			if (matched) {
+				break;
+			}
+		}
+	}
+#ifdef REGEX_MULTILINE
+labelMatched:
+#endif
+	if (matched) {
+		const size_t maxTag = std::min<size_t>(match.size(), RESearch::MAXTAG);
+		for (size_t co = 0; co < maxTag; co++) {
+			search.bopat[co] = match[co].first.Pos();
+			search.eopat[co] = match[co].second.PosRoundUp();
+		}
+	}
+	return matched;
+}
+
+Sci::Position BuiltinRegex::CxxRegexFindText(const Document *doc, Sci::Position minPos, Sci::Position maxPos, const char *pattern, FindOption flags, Sci::Position *length) {
+	const RESearchRange resr(doc, minPos, maxPos);
+	try {
+		//const ElapsedPeriod ep;
+		std::regex::flag_type flagsRe = std::regex::ECMAScript;
+		// Flags that appear to have no effect:
+		// | std::regex::collate | std::regex::extended;
+		if (!FlagSet(flags, FindOption::MatchCase)) {
+			flagsRe = flagsRe | std::regex::icase;
+		}
+
+#if defined(REGEX_MULTILINE) && !defined(_MSC_VER)
+		flagsRe = flagsRe | std::regex::multiline;
+#endif
+
+		// Clear the RESearch so can fill in matches
+		search.Clear();
+
+		const size_t patternLen = *length;
+		bool matched = flags != previousFlags || patternLen != cachedPattern.length()
+			|| memcmp(pattern, cachedPattern.data(), patternLen) != 0;
+		if (CpUtf8 == doc->dbcsCodePage) {
+			if (matched) {
+				const std::wstring ws = WStringFromUTF8(pattern);
+				regexUTF8.assign(ws, flagsRe);
+				previousFlags = flags;
+				cachedPattern.assign(pattern, patternLen);
+			}
+			matched = MatchOnLines<UTF8Iterator>(doc, regexUTF8, resr, search);
+		} else {
+			if (matched) {
+				regexByte.assign(pattern, patternLen, flagsRe);
+				previousFlags = flags;
+				cachedPattern.assign(pattern, patternLen);
+			}
+			matched = MatchOnLines<ByteIterator>(doc, regexByte, resr, search);
+		}
+
+		Sci::Position posMatch = -1;
+		if (matched) {
+			posMatch = search.bopat[0];
+			*length = search.eopat[0] - search.bopat[0];
+		}
+		// Example - search in doc/ScintillaHistory.html for
+		// [[:upper:]]eta[[:space:]]
+		// On MacBook, normally around 1 second but with locale imbued -> 14 seconds.
+		//const double durSearch = ep.Duration();
+		//Platform::DebugPrintf("Search:%9.6g \n", durSearch);
+		return posMatch;
+	} catch (const std::regex_error &) {
+		// Failed to create regular expression
+		throw RegexError();
+	} catch (...) {
+		// Failed in some other way
+		return -1;
+	}
+}
+
+#endif // BOOST_REGEX_STANDALONE
+
+#endif // BOOST_REGEX_STANDALONE || !NO_CXX11_REGEX
+
+Sci::Position BuiltinRegex::FindText(const Document *doc, Sci::Position minPos, Sci::Position maxPos, const char *pattern, FindOption flags, Sci::Position *length) {
+#if defined(BOOST_REGEX_STANDALONE) || !defined(NO_CXX11_REGEX)
+	if (FlagSet(flags, FindOption::Cxx11RegEx)) {
+		return CxxRegexFindText(doc, minPos, maxPos, pattern, flags, length);
+	}
+#endif
+
+	const RESearchRange resr(doc, minPos, maxPos);
+	const size_t patternLen = *length;
+	const char *errmsg = search.Compile(pattern, patternLen, flags);
+	if (errmsg) {
+		return -1;
+	}
+	// Find a variable in a property file: \$(\([A-Za-z0-9_.]+\))
+	// Replace first '.' with '-' in each property file variable reference:
+	//     Search: \$(\([A-Za-z0-9_-]+\)\.\([A-Za-z0-9_.]+\))
+	//     Replace: $(\1-\2)
+	Sci::Position pos = -1;
+	Sci::Position lenRet = 0;
+	const bool searchforLineStart = pattern[0] == '^';
+	const char searchEnd = pattern[patternLen - 1];
+	const char searchEndPrev = (patternLen > 1) ? pattern[patternLen - 2] : '\0';
+	const bool searchforLineEnd = (searchEnd == '$') && (searchEndPrev != '\\');
+	for (Sci::Line line = resr.lineRangeStart; line != resr.lineRangeBreak; line += resr.increment) {
+		const Sci::Position lineStartPos = doc->LineStart(line);
+		const Sci::Position lineEndPos = doc->LineEnd(line);
+		Sci::Position startOfLine = lineStartPos;
+		Sci::Position endOfLine = lineEndPos;
+
+		if (resr.increment > 0) {
+			if (line == resr.lineRangeStart) {
+				if ((resr.startPos != startOfLine) && searchforLineStart)
+					continue;	// Can't match start of line if start position after start of line
+				startOfLine = resr.startPos;
+			}
+			if (line == resr.lineRangeEnd) {
+				if ((resr.endPos != endOfLine) && searchforLineEnd)
+					continue;	// Can't match end of line if end position before end of line
+				endOfLine = resr.endPos;
+			}
+		} else {
+			if (line == resr.lineRangeEnd) {
+				if ((resr.endPos != startOfLine) && searchforLineStart)
+					continue;	// Can't match start of line if end position after start of line
+				startOfLine = resr.endPos;
+			}
+			if (line == resr.lineRangeStart) {
+				if ((resr.startPos != endOfLine) && searchforLineEnd)
+					continue;	// Can't match end of line if start position before end of line
+				endOfLine = resr.startPos;
+			}
+		}
+
+		const DocumentIndexer di(doc, endOfLine);
+		search.SetLineRange(lineStartPos, lineEndPos);
+		int success = search.Execute(di, startOfLine, endOfLine);
+		if (success) {
+			Sci::Position endPos = search.eopat[0];
+			// There can be only one start of a line, so no need to look for last match in line
+			if ((resr.increment < 0) && !searchforLineStart) {
+				// Check for the last match on this line.
+				while (success && (endPos < endOfLine)) {
+					const RESearch::MatchPositions bopat = search.bopat;
+					const RESearch::MatchPositions eopat = search.eopat;
+					pos = endPos;
+					if (pos == bopat[0]) {
+						// empty match
+						pos = doc->NextPosition(pos, 1);
+					}
+					success = search.Execute(di, pos, endOfLine);
+					if (success) {
+						endPos = search.eopat[0];
+					} else {
+						search.bopat = bopat;
+						search.eopat = eopat;
+					}
+				}
+			}
+			pos = search.bopat[0];
+			lenRet = endPos - pos;
+			break;
+		}
+	}
+	*length = lenRet;
+	return pos;
+}
+
+const char *BuiltinRegex::SubstituteByPosition(const Document *doc, const char *text, Sci::Position *length) {
+	// boost::regex or std::regex version of this function should be substituted by wrapping format method of
+	// match_results for max compatibility. eg. catch group $0-$9. see detail:
+	// https://www.boost.org/doc/libs/1_83_0/libs/regex/doc/html/boost_regex/format/boost_format_syntax.html
+	// https://en.cppreference.com/w/cpp/regex/match_results/format
+	substituted.clear();
+	for (Sci::Position j = 0; j < *length; j++) {
+		if (text[j] == '\\') {
+			const char chNext = text[++j];
+			if (chNext >= '0' && chNext <= '9') {
+				const unsigned int patNum = chNext - '0';
+				const Sci::Position startPos = search.bopat[patNum];
+				const Sci::Position len = search.eopat[patNum] - startPos;
+				if (len > 0) {	// Will be null if try for a match that did not occur
+					const size_t size = substituted.length();
+					substituted.resize(size + len);
+					doc->GetCharRange(substituted.data() + size, startPos, len);
+				}
+			} else {
+				switch (chNext) {
+				case 'a':
+					substituted.push_back('\a');
+					break;
+				case 'b':
+					substituted.push_back('\b');
+					break;
+				case 'f':
+					substituted.push_back('\f');
+					break;
+				case 'n':
+					substituted.push_back('\n');
+					break;
+				case 'r':
+					substituted.push_back('\r');
+					break;
+				case 't':
+					substituted.push_back('\t');
+					break;
+				case 'v':
+					substituted.push_back('\v');
+					break;
+				case '\\':
+					substituted.push_back('\\');
+					break;
+				default:
+					substituted.push_back('\\');
+					j--;
+				}
+			}
+		} else {
+			substituted.push_back(text[j]);
+		}
+	}
+	*length = substituted.length();
+	return substituted.c_str();
+}
+
+}
+
+RegexSearchBase *Scintilla::Internal::CreateRegexSearch(const CharClassify *charClassTable) {
+	return new BuiltinRegex(charClassTable);
+}